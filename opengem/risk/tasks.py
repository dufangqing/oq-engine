# -*- coding: utf-8 -*-
# vim: tabstop=4 shiftwidth=4 softtabstop=4
"""
Tasks in the risk engine include the following:

 * Input parsing
 * Various calculation steps
 * Output generation
"""


<<<<<<< HEAD
from celery.decorators import task

from opengem.logs import HAZARD_LOG, RISK_LOG
from opengem.risk import engines
import opengem.output.risk
from opengem import shapes
from opengem.output import geotiff
from opengem import producer
from opengem.parser import exposure
from opengem.parser import vulnerability
=======
import json
import os
import sys

from celery.decorators import task
>>>>>>> 3ba84c37

from opengem import flags
from opengem import identifiers
from opengem import memcached
from opengem.risk import engines

FLAGS = flags.FLAGS

DEFAULT_conditional_loss_poe = 0.01

@task
def compute_risk(job_id, block_id, conditional_loss_poe=None, **kwargs):
    """This task computes risk for a block of sites. It requires to have
    pre-initialized in memcache:
     1) list of sites
     2) hazard curves
     3) exposure portfolio (=assets)
     4) vulnerability

    TODO(fab): make conditional_loss_poe (set of probabilities of exceedance
    for which the loss computation is done) a list of floats, and read it from
    the job configuration.
    """

    logger = compute_risk.get_logger(**kwargs)

    if conditional_loss_poe is None:
        conditional_loss_poe = DEFAULT_conditional_loss_poe

    # start up memcache client
    memcache_client = memcached.get_client(binary=False)

    # load risk engine, make it use memcache
    # uses hazard, exposure from memcache
    risk_engine = engines.ClassicalPSHABasedLossRatioCalculator(
            job_id, block_id, memcache_client)

    # loop over sites for this block
    # assumes that hazard, assets, and output risk grid are the same
    # (no nearest-neighbour search to find hazard)
    sites_list = memcached.get_sites_from_memcache(memcache_client,
                                                   job_id, block_id)

    logger.debug("sites list for this task w/ job_id %s, block_id %s:\n%s" % (
        job_id, block_id, sites_list))

    for (gridpoint, site) in sites_list:

        logger.debug("processing gridpoint %s, site %s" % (gridpoint, site))
        loss_ratio_curve = risk_engine.compute_loss_ratio_curve(gridpoint)

        if loss_ratio_curve is not None:

            # write to memcache: loss_ratio
            key = identifiers.generate_product_key(job_id,
                block_id, gridpoint, identifiers.LOSS_RATIO_CURVE_KEY_TOKEN)

            logger.debug("RESULT: loss ratio curve is %s, write to key %s" % (
                loss_ratio_curve, key))
            memcache_client.set(key, loss_ratio_curve)
            
            # compute loss curve
            loss_curve = risk_engine.compute_loss_curve(gridpoint, 
                                                        loss_ratio_curve)
            key = identifiers.generate_product_key(job_id, 
                block_id, gridpoint, identifiers.LOSS_CURVE_KEY_TOKEN)

            logger.debug("RESULT: loss curve is %s, write to key %s" % (
                loss_curve, key))
            memcache_client.set(key, loss_curve)
            
            # compute conditional loss
            loss_conditional = engines.compute_loss(loss_curve, 
                                                    conditional_loss_poe)
            key = identifiers.generate_product_key(job_id, 
                block_id, gridpoint, identifiers.CONDITIONAL_LOSS_KEY_TOKEN)

            logger.debug("RESULT: conditional loss is %s, write to key %s" % (
                loss_conditional, key))
            memcache_client.set(key, loss_conditional)

    # assembling final product needs to be done by jobber, collecting the
    # results from all tasks
<<<<<<< HEAD
    return True
    
=======
    return True
>>>>>>> 3ba84c37
<|MERGE_RESOLUTION|>--- conflicted
+++ resolved
@@ -8,8 +8,6 @@
  * Output generation
 """
 
-
-<<<<<<< HEAD
 from celery.decorators import task
 
 from opengem.logs import HAZARD_LOG, RISK_LOG
@@ -20,14 +18,6 @@
 from opengem import producer
 from opengem.parser import exposure
 from opengem.parser import vulnerability
-=======
-import json
-import os
-import sys
-
-from celery.decorators import task
->>>>>>> 3ba84c37
-
 from opengem import flags
 from opengem import identifiers
 from opengem import memcached
@@ -110,9 +100,4 @@
 
     # assembling final product needs to be done by jobber, collecting the
     # results from all tasks
-<<<<<<< HEAD
-    return True
-    
-=======
-    return True
->>>>>>> 3ba84c37
+    return True