# Copyright (c) 2014, GEM Foundation.
#
# OpenQuake is free software: you can redistribute it and/or modify it
# under the terms of the GNU Affero General Public License as published
# by the Free Software Foundation, either version 3 of the License, or
# (at your option) any later version.
#
# OpenQuake is distributed in the hope that it will be useful,
# but WITHOUT ANY WARRANTY; without even the implied warranty of
# MERCHANTABILITY or FITNESS FOR A PARTICULAR PURPOSE.  See the
# GNU General Public License for more details.
#
# You should have received a copy of the GNU Affero General Public License
# along with OpenQuake.  If not, see <http://www.gnu.org/licenses/>.
"""
This is a regression test with the goal of avoiding the reintroduction
of a dependence from the configuration parameter `concurrent_tasks`.
We use a source model with 398 sources and a single SES.
Due to the distance filtering only 7 sources are relevant, but some
of them are area sources generating a lot of point sources.
We test the independence from the parameter `concurrent_tasks`
"""

import os
from nose.plugins.attrib import attr
from qa_tests import _utils as qa_utils
from openquake.engine.db import models
from openquake.engine.utils import config


class EventBasedHazardTestCase(qa_utils.BaseQATestCase):
    DEBUG = False
    # if the test fails and you want to debug it, set this flag:
    # then you will see in /tmp a few files which you can diff
    # to see the problem
    expected_tags = [
<<<<<<< HEAD
        'smlt=00|ses=0001|src=1-296|rup=002-01',
        'smlt=00|ses=0001|src=2-231|rup=002-01',
        'smlt=00|ses=0001|src=2-40|rup=001-01',
        'smlt=00|ses=0001|src=24-72|rup=002-01',
    ]
    expected_gmfs = '''\
GMFsPerSES(investigation_time=5.000000, stochastic_event_set_id=1,
GMF(imt=PGA sa_period=None sa_damping=None rupture_id=smlt=00|ses=0001|src=1-296|rup=002-01
<X=131.00000, Y= 40.00000, GMV=0.0068590>
<X=131.00000, Y= 40.10000, GMV=0.0066422>)
GMF(imt=PGA sa_period=None sa_damping=None rupture_id=smlt=00|ses=0001|src=2-231|rup=002-01
<X=131.00000, Y= 40.00000, GMV=0.0009365>
<X=131.00000, Y= 40.10000, GMV=0.0009827>)
GMF(imt=PGA sa_period=None sa_damping=None rupture_id=smlt=00|ses=0001|src=2-40|rup=001-01
<X=131.00000, Y= 40.00000, GMV=0.0001138>
<X=131.00000, Y= 40.10000, GMV=0.0001653>)
GMF(imt=PGA sa_period=None sa_damping=None rupture_id=smlt=00|ses=0001|src=24-72|rup=002-01
<X=131.00000, Y= 40.00000, GMV=0.0005475>
<X=131.00000, Y= 40.10000, GMV=0.0007085>))'''
=======
        'smlt=00|ses=0001|src=1-389|rup=002-01',
        'smlt=00|ses=0001|src=2-148|rup=002-01',
        'smlt=00|ses=0001|src=2-324|rup=001-01',
        'smlt=00|ses=0001|src=24-88|rup=002-01'
    ]
    expected_gmfs = '''\
GMFsPerSES(investigation_time=5.000000, stochastic_event_set_id=1,
GMF(imt=PGA sa_period=None sa_damping=None rupture_id=smlt=00|ses=0001|src=1-389|rup=002-01
<X=131.00000, Y= 40.00000, GMV=0.0019092>
<X=131.00000, Y= 40.10000, GMV=0.0017119>)
GMF(imt=PGA sa_period=None sa_damping=None rupture_id=smlt=00|ses=0001|src=2-148|rup=002-01
<X=131.00000, Y= 40.00000, GMV=0.0006156>
<X=131.00000, Y= 40.10000, GMV=0.0006437>)
GMF(imt=PGA sa_period=None sa_damping=None rupture_id=smlt=00|ses=0001|src=2-324|rup=001-01
<X=131.00000, Y= 40.00000, GMV=0.0007488>
<X=131.00000, Y= 40.10000, GMV=0.0010947>)
GMF(imt=PGA sa_period=None sa_damping=None rupture_id=smlt=00|ses=0001|src=24-88|rup=002-01
<X=131.00000, Y= 40.00000, GMV=0.0004448>
<X=131.00000, Y= 40.10000, GMV=0.0005748>))'''
>>>>>>> fcf3894a

    @attr('qa', 'hazard', 'event_based')
    def test_4(self):
        tags_4, gmfs_4 = self.run_with_concurrent_tasks(4)
        self.assertEqual(tags_4, self.expected_tags)
        if self.DEBUG:  # write the output on /tmp so you can diff it
            open('/tmp/4-got.txt', 'w').write(gmfs_4)
            open('/tmp/4-exp.txt', 'w').write(self.expected_gmfs)
        self.assertEqual(gmfs_4, self.expected_gmfs)

    @attr('qa', 'hazard', 'event_based')
    def test_8(self):
        tags_8, gmfs_8 = self.run_with_concurrent_tasks(8)
        self.assertEqual(tags_8, self.expected_tags)
        if self.DEBUG:  # write the output on /tmp so you can diff it
            open('/tmp/8-got.txt', 'w').write(gmfs_8)
            open('/tmp/8-exp.txt', 'w').write(self.expected_gmfs)
        self.assertEqual(gmfs_8, self.expected_gmfs)

    def run_with_concurrent_tasks(self, n):
        with config.context('hazard', concurrent_tasks=n):
            cfg = os.path.join(os.path.dirname(__file__), 'job.ini')
            job = self.run_hazard(cfg)
            tags = models.SESRupture.objects.filter(
                rupture__ses_collection__output__oq_job=job
                ).values_list('tag', flat=True)
            # gets the GMFs for all the ruptures in the only existing SES
            [gmfs_per_ses] = list(models.Gmf.objects.get(output__oq_job=job))
        return map(str, tags), str(gmfs_per_ses)<|MERGE_RESOLUTION|>--- conflicted
+++ resolved
@@ -34,37 +34,16 @@
     # then you will see in /tmp a few files which you can diff
     # to see the problem
     expected_tags = [
-<<<<<<< HEAD
         'smlt=00|ses=0001|src=1-296|rup=002-01',
-        'smlt=00|ses=0001|src=2-231|rup=002-01',
-        'smlt=00|ses=0001|src=2-40|rup=001-01',
-        'smlt=00|ses=0001|src=24-72|rup=002-01',
+        'smlt=00|ses=0001|src=2-148|rup=002-01',
+        'smlt=00|ses=0001|src=2-324|rup=001-01',
+        'smlt=00|ses=0001|src=24-88|rup=002-01'
     ]
     expected_gmfs = '''\
 GMFsPerSES(investigation_time=5.000000, stochastic_event_set_id=1,
 GMF(imt=PGA sa_period=None sa_damping=None rupture_id=smlt=00|ses=0001|src=1-296|rup=002-01
 <X=131.00000, Y= 40.00000, GMV=0.0068590>
 <X=131.00000, Y= 40.10000, GMV=0.0066422>)
-GMF(imt=PGA sa_period=None sa_damping=None rupture_id=smlt=00|ses=0001|src=2-231|rup=002-01
-<X=131.00000, Y= 40.00000, GMV=0.0009365>
-<X=131.00000, Y= 40.10000, GMV=0.0009827>)
-GMF(imt=PGA sa_period=None sa_damping=None rupture_id=smlt=00|ses=0001|src=2-40|rup=001-01
-<X=131.00000, Y= 40.00000, GMV=0.0001138>
-<X=131.00000, Y= 40.10000, GMV=0.0001653>)
-GMF(imt=PGA sa_period=None sa_damping=None rupture_id=smlt=00|ses=0001|src=24-72|rup=002-01
-<X=131.00000, Y= 40.00000, GMV=0.0005475>
-<X=131.00000, Y= 40.10000, GMV=0.0007085>))'''
-=======
-        'smlt=00|ses=0001|src=1-389|rup=002-01',
-        'smlt=00|ses=0001|src=2-148|rup=002-01',
-        'smlt=00|ses=0001|src=2-324|rup=001-01',
-        'smlt=00|ses=0001|src=24-88|rup=002-01'
-    ]
-    expected_gmfs = '''\
-GMFsPerSES(investigation_time=5.000000, stochastic_event_set_id=1,
-GMF(imt=PGA sa_period=None sa_damping=None rupture_id=smlt=00|ses=0001|src=1-389|rup=002-01
-<X=131.00000, Y= 40.00000, GMV=0.0019092>
-<X=131.00000, Y= 40.10000, GMV=0.0017119>)
 GMF(imt=PGA sa_period=None sa_damping=None rupture_id=smlt=00|ses=0001|src=2-148|rup=002-01
 <X=131.00000, Y= 40.00000, GMV=0.0006156>
 <X=131.00000, Y= 40.10000, GMV=0.0006437>)
@@ -74,7 +53,6 @@
 GMF(imt=PGA sa_period=None sa_damping=None rupture_id=smlt=00|ses=0001|src=24-88|rup=002-01
 <X=131.00000, Y= 40.00000, GMV=0.0004448>
 <X=131.00000, Y= 40.10000, GMV=0.0005748>))'''
->>>>>>> fcf3894a
 
     @attr('qa', 'hazard', 'event_based')
     def test_4(self):
