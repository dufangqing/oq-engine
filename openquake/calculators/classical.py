--- conflicted
+++ resolved
@@ -213,16 +213,9 @@
             return {}
 
         self.datastore.swmr_on()
-<<<<<<< HEAD
-        smap = parallel.Starmap(self.core_task.__func__,
-                                h5=self.datastore.hdf5,
-                                num_cores=oq.num_cores)
-        smap.task_queue = list(self.gen_task_queue())
-=======
         smap = parallel.Starmap(
             self.core_task.__func__, h5=self.datastore.hdf5)
         smap.task_queue = list(self.gen_task_queue())  # really fast
->>>>>>> 95b2a930
         self.calc_times = AccumDict(accum=numpy.zeros(3, F32))
         try:
             acc = smap.get_results().reduce(self.agg_dicts, self.acc0())
