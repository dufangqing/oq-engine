--- conflicted
+++ resolved
@@ -576,12 +576,8 @@
                 self.datastore.create_dset(
                     'curves-stats', oq.loss_dt(), (A, S, P), fillvalue=None)
                 self.datastore.set_attrs(
-<<<<<<< HEAD
-                    'curves-stats', return_periods=builder.return_periods)
-=======
-                    'curves-stats', return_periods=periods,
+                    'curves-stats', return_periods=builder.return_periods,
                     stats=[encode(name) for (name, func) in stats])
->>>>>>> fe107d9c
             mon = self.monitor('loss maps')
             lazy = (oq.hazard_calculation_id and 'all_loss_ratios'
                     in self.datastore.parent)
