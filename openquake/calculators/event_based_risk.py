# -*- coding: utf-8 -*-
# vim: tabstop=4 shiftwidth=4 softtabstop=4
#
# Copyright (C) 2015-2018 GEM Foundation
#
# OpenQuake is free software: you can redistribute it and/or modify it
# under the terms of the GNU Affero General Public License as published
# by the Free Software Foundation, either version 3 of the License, or
# (at your option) any later version.
#
# OpenQuake is distributed in the hope that it will be useful,
# but WITHOUT ANY WARRANTY; without even the implied warranty of
# MERCHANTABILITY or FITNESS FOR A PARTICULAR PURPOSE.  See the
# GNU Affero General Public License for more details.
#
# You should have received a copy of the GNU Affero General Public License
# along with OpenQuake. If not, see <http://www.gnu.org/licenses/>.
import logging
import operator
import itertools
import collections
import numpy

from openquake.baselib.python3compat import zip, encode
from openquake.baselib.general import AccumDict, split_in_blocks
from openquake.baselib import parallel
from openquake.hazardlib.stats import set_rlzs_stats
from openquake.risklib import riskinput
from openquake.calculators import base, event_based, getters
from openquake.calculators.export.loss_curves import get_loss_builder

U8 = numpy.uint8
U16 = numpy.uint16
U32 = numpy.uint32
F32 = numpy.float32
F64 = numpy.float64
U64 = numpy.uint64
getweight = operator.attrgetter('weight')
indices_dt = numpy.dtype([('start', U32), ('stop', U32)])


def build_loss_tables(dstore):
    """
    Compute the total losses by rupture and losses by rlzi.
    """
    oq = dstore['oqparam']
    L = len(oq.loss_dt().names)
    R = dstore['csm_info'].get_num_rlzs()
    events = dstore['events']
    serials = dstore['ruptures']['serial']
    rup_by_eid = dict(zip(events['eid'], events['rup_id']))
    idx_by_ser = dict(zip(serials, range(len(serials))))
    tbl = numpy.zeros((len(serials), L), F32)
    lbr = numpy.zeros((R, L), F32)  # losses by rlz
    for rec in dstore['losses_by_event'].value:  # call .value for speed
        rupid = rup_by_eid[rec['eid']]
        tbl[idx_by_ser[rupid]] += rec['loss']
        lbr[rec['rlzi']] += rec['loss']
    return tbl, lbr


def event_based_risk(riskinput, riskmodel, param, monitor):
    """
    :param riskinput:
        a :class:`openquake.risklib.riskinput.RiskInput` object
    :param riskmodel:
        a :class:`openquake.risklib.riskinput.CompositeRiskModel` instance
    :param param:
        a dictionary of parameters
    :param monitor:
        :class:`openquake.baselib.performance.Monitor` instance
    :returns:
        a dictionary of numpy arrays of shape (L, R)
    """
    with monitor('%s.init' % riskinput.hazard_getter.__class__.__name__):
        riskinput.hazard_getter.init()
    eids = riskinput.hazard_getter.eids
    A = len(riskinput.aids)
    E = len(eids)
    I = param['insured_losses'] + 1
    L = len(riskmodel.lti)
    R = riskinput.hazard_getter.num_rlzs
    param['lrs_dt'] = numpy.dtype([('rlzi', U16), ('ratios', (F32, (L * I,)))])
    ass = []
    lrs_idx = AccumDict(accum=[])  # aid -> indices
    agg = numpy.zeros((E, R, L * I), F32)
    avg = AccumDict(accum={} if riskinput.by_site or not param['avg_losses']
                    else numpy.zeros(A, F64))
    result = dict(assratios=ass, lrs_idx=lrs_idx,
                  aids=riskinput.aids, avglosses=avg)
    if 'builder' in param:
        builder = param['builder']
        A = len(riskinput.aids)
        R = len(builder.weights)
        P = len(builder.return_periods)
        all_curves = numpy.zeros((A, R, P), builder.loss_dt)
        aid2idx = {aid: idx for idx, aid in enumerate(riskinput.aids)}
    # update the result dictionary and the agg array with each output
    for out in riskmodel.gen_outputs(riskinput, monitor):
        if len(out.eids) == 0:  # this happens for sites with no events
            continue
        r = out.rlzi
        eid2idx = riskinput.hazard_getter.eid2idx
        for l, loss_ratios in enumerate(out):
            if loss_ratios is None:  # for GMFs below the minimum_intensity
                continue
            loss_type = riskmodel.loss_types[l]
            indices = numpy.array([eid2idx[eid] for eid in out.eids])
            for a, asset in enumerate(out.assets):
                ratios = loss_ratios[a]  # shape (E, I)
                aid = asset.ordinal
                aval = asset.value(loss_type)
                losses = aval * ratios
                if 'builder' in param:
                    idx = aid2idx[aid]
                    for i in range(I):
                        lt = loss_type + '_ins' * i
                        all_curves[idx, r][lt] = builder.build_curve(
                            aval, ratios[:, i], r)

                # average losses
                if param['avg_losses']:
                    rat = ratios.sum(axis=0) * param['ses_ratio']
                    for i in range(I):
                        lba = avg[l + L * i, r]
                        try:
                            lba[aid] += rat[i]
                        except KeyError:
                            lba[aid] = rat[i]

                # agglosses, asset_loss_table
                for i in range(I):
                    li = l + L * i
                    # this is the critical loop: it is important to keep it
                    # vectorized in terms of the event indices
                    agg[indices, r, li] += losses[:, i]
                    if param['asset_loss_table']:
                        for eid, ratio in zip(out.eids, ratios[:, i]):
                            if ratio > 0:
                                ass.append((aid, r, eid, li, ratio))

    # collect agglosses
    idx = agg.nonzero()  # return only the nonzero values
    result['agglosses'] = (idx, agg[idx])
    # when there are asset loss ratios, group them in a composite array
    # of dtype lrs_dt, i.e. (rlzi, ratios)
    if param['asset_loss_table']:
        data = sorted(ass)  # sort by aid, r
        result['num_losses'] = num_losses = collections.Counter()  # by aid, r
        n = 0
        all_ratios = []
        for aid, agroup in itertools.groupby(data, operator.itemgetter(0)):
            for r, rgroup in itertools.groupby(agroup, operator.itemgetter(1)):
                for e, egroup in itertools.groupby(
                        rgroup, operator.itemgetter(2)):
                    ratios = numpy.zeros(L * I, F32)
                    for rec in egroup:
                        ratios[rec[3]] = rec[4]
                    all_ratios.append((r, ratios))
                    num_losses[aid, r] += 1
            n1 = len(all_ratios)
            lrs_idx[aid].append((n, n1))
            n = n1
        result['assratios'] = numpy.array(all_ratios, param['lrs_dt'])
        if 'builder' in param:
            result['curves_stats'] = builder.pair(
                all_curves, param['stats'])[1]
            if param['conditional_loss_poes']:
                loss_maps, result['loss_maps_stats'] = builder.build_maps(
                    all_curves, param['conditional_loss_poes'], param['stats'])

    # store info about the GMFs, must be done at the end
    result['gmdata'] = riskinput.gmdata
    return result


@base.calculators.add('event_based_risk')
class EbrCalculator(base.RiskCalculator):
    """
    Event based PSHA calculator generating the total losses by taxonomy
    """
    core_task = event_based_risk
    pre_calculator = 'event_based'
    is_stochastic = True

    def pre_execute(self):
        oq = self.oqparam
        if 'gmfs' in oq.inputs:
            assert not oq.hazard_calculation_id, (
                'You cannot use --hc together with gmfs_file')
            self.pre_calculator = None
            super().pre_execute()
            parent = ()
        elif oq.hazard_calculation_id:
            super().pre_execute()
            parent = self.datastore.parent
            oqp = parent['oqparam']
            if oqp.investigation_time != oq.investigation_time:
                raise ValueError(
                    'The parent calculation was using investigation_time=%s'
                    ' != %s' % (oqp.investigation_time, oq.investigation_time))
            if oqp.minimum_intensity != oq.minimum_intensity:
                raise ValueError(
                    'The parent calculation was using minimum_intensity=%s'
                    ' != %s' % (oqp.minimum_intensity, oq.minimum_intensity))
        else:
            ebcalc = base.calculators[self.pre_calculator](self.oqparam)
            ebcalc.run(close=False)
            self.set_log_format()
            parent = self.dynamic_parent = self.datastore.parent = (
                ebcalc.datastore)
            oq.hazard_calculation_id = parent.calc_id
            self.datastore['oqparam'] = oq
            self.param = ebcalc.param
            self.sitecol = ebcalc.sitecol
            self.assetcol = ebcalc.datastore['assetcol']
            self.riskmodel = ebcalc.riskmodel

        self.L = len(self.riskmodel.lti)
        self.T = len(self.assetcol.tagcol)
        self.A = len(self.assetcol)
        self.I = oq.insured_losses + 1
        if parent:
            self.datastore['csm_info'] = parent['csm_info']
            self.rlzs_assoc = parent['csm_info'].get_rlzs_assoc()
            self.param['builder'] = get_loss_builder(parent, oq.loss_dt())

        # sorting the eids is essential to get the epsilons in the right
        # order (i.e. consistent with the one used in ebr from ruptures)
        self.eids = (sorted(parent['events']['eid']) if parent
                     else sorted(self.datastore['events']['eid']))
        self.E = len(self.eids)
        eps = self.epsilon_getter()()
        self.riskinputs = self.build_riskinputs('gmf', eps, self.E)
        self.param['insured_losses'] = oq.insured_losses
        self.param['avg_losses'] = oq.avg_losses
        self.param['ses_ratio'] = oq.ses_ratio
        self.param['asset_loss_table'] = oq.asset_loss_table
        self.param['stats'] = oq.risk_stats()
        self.param['conditional_loss_poes'] = oq.conditional_loss_poes
        self.taskno = 0
        self.start = 0
        avg_losses = self.oqparam.avg_losses
        if avg_losses:
            self.dset = self.datastore.create_dset(
                'avg_losses-rlzs', F32, (self.A, self.R, self.L * self.I))
        self.agglosses = numpy.zeros((self.E, self.R, self.L * self.I), F32)
        self.num_losses = numpy.zeros((self.A, self.R), U32)
        if oq.asset_loss_table:
            # save all_loss_ratios
            self.alr_nbytes = 0
            self.indices = collections.defaultdict(list)  # sid -> pairs

    def epsilon_getter(self):
        """
        :returns: a callable (start, stop) producing a slice of epsilons
        """
        return riskinput.make_epsilon_getter(
            len(self.assetcol), self.E,
            self.oqparam.asset_correlation,
            self.oqparam.master_seed,
            self.oqparam.ignore_covs or not self.riskmodel.covs)

<<<<<<< HEAD
    def save_results(self, allres, num_rlzs):
        """
        :param allres: an iterable of result iterators
        :param num_rlzs: the total number of realizations
        :returns: the total number of events
        """
        oq = self.oqparam
        self.A = len(self.assetcol)
        if oq.asset_loss_table:
            # save all_loss_ratios
            self.alr_nbytes = 0
            self.indices = collections.defaultdict(list)  # sid -> pairs

        if oq.avg_losses:
            self.dset = self.datastore.create_dset(
                'avg_losses-rlzs', F32, (self.A, num_rlzs, self.L * self.I))

        if oq.conditional_loss_poes:
            P = len(oq.conditional_loss_poes)
            self.loss_maps_dt = self.oqparam.loss_dt((F32, (P,)))
            assetcol = self.datastore['assetcol']
            stats = oq.risk_stats()
            builder = self.param['builder']
            A = len(assetcol)
            S = len(stats)
            P = len(builder.return_periods)
            # create loss_maps datasets
            #self.datastore.create_dset(
            #    'loss_maps-rlzs', self.loss_maps_dt, (A, R), fillvalue=None)
            if self.R > 1:
                self.datastore.create_dset(
                    'loss_maps-stats', self.loss_maps_dt, (A, S),
                    fillvalue=None)
                self.datastore.set_attrs(
                    'loss_maps-stats',
                    stats=[encode(name) for (name, func) in stats])
                self.datastore.create_dset(
                    'curves-stats', oq.loss_dt(), (A, S, P), fillvalue=None)
                self.datastore.set_attrs(
                    'curves-stats', return_periods=builder.return_periods,
                    stats=[encode(name) for (name, func) in stats])

        num_events = collections.Counter()
        self.gmdata = AccumDict(accum=numpy.zeros(len(oq.imtls) + 1, F32))
        self.taskno = 0
        self.start = 0
        self.num_losses = numpy.zeros((self.A, num_rlzs), U32)
        for res in allres:
            start, stop = res.rlz_slice.start, res.rlz_slice.stop
            for dic in res:
                for r, arr in dic.pop('gmdata').items():
                    self.gmdata[start + r] += arr
                self.save_losses(dic, start)
            logging.debug(
                'Saving results for source model #%d, realizations %d:%d',
                res.sm_id + 1, start, stop)
            if hasattr(res, 'eff_ruptures'):  # for UCERF
                self.eff_ruptures += res.eff_ruptures
            if hasattr(res, 'ruptures_by_grp'):  # for UCERF
                save_ruptures(self, res.ruptures_by_grp)
            elif hasattr(res, 'events_by_grp'):  # for UCERF
                for grp_id in res.events_by_grp:
                    events = res.events_by_grp[grp_id]
                    self.datastore.extend('events', events)
            num_events[res.sm_id] += res.num_events
        if 'all_loss_ratios' in self.datastore:
            self.datastore['all_loss_ratios/num_losses'] = self.num_losses
            self.datastore.set_attrs(
                'all_loss_ratios/num_losses', nbytes=self.num_losses.nbytes)
        del self.num_losses
        base.save_gmdata(self, num_rlzs)
        return num_events

=======
>>>>>>> c0f43600
    def save_losses(self, dic, offset=0):
        """
        Save the event loss tables incrementally.

        :param dic:
            dictionary with agglosses, assratios, avglosses, lrs_idx
        :param offset:
            realization offset
        """
        aids = dic.pop('aids')
        agglosses = dic.pop('agglosses')
        assratios = dic.pop('assratios')
        avglosses = dic.pop('avglosses')
        lrs_idx = dic.pop('lrs_idx')
        with self.monitor('saving event loss table', autoflush=True):
            idx, agg = agglosses
            self.agglosses[idx] += agg
        '''
        if self.oqparam.asset_loss_table:
            with self.monitor('saving loss ratios', autoflush=True):
                for (a, r), num in dic.pop('num_losses').items():
                    self.num_losses[a, r + offset] += num
                for aid, pairs in lrs_idx.items():
                    self.indices[aid].extend(
                        (start + self.start, stop + self.start)
                        for start, stop in pairs)
                self.start += len(assratios)
                assratios['rlzi'] += offset
                self.datastore.extend('all_loss_ratios/data', assratios)
                self.alr_nbytes += assratios.nbytes
        '''

        if not hasattr(self, 'vals'):
            self.vals = self.assetcol.values()
        with self.monitor('saving avg_losses-rlzs'):
            for (li, r), ratios in avglosses.items():
                l = li if li < self.L else li - self.L
                vs = self.vals[self.riskmodel.loss_types[l]]
                self.dset[aids, r, li] += numpy.array(
                    [ratios.get(aid, 0) * vs[aid] for aid in aids])

        if 'curves-stats' in dic:
            array = dic['curves-stats']  # shape (A, S, P)
            self.datastore['curves-stats'][aids] = array
        if 'loss_maps-stats' in dic:
            array = dic['loss_maps-stats']  # shape (A, R, P, LI)
            loss_maps = numpy.zeros(array.shape[:2], self.loss_maps_dt)
            for lti, lt in enumerate(self.loss_maps_dt.names):
                loss_maps[lt] = array[:, :, :, lti]
            self.datastore['loss_maps-stats'][aids] = loss_maps

        self.taskno += 1

    def combine(self, dummy, res):
        """
        :param dummy: unused parameter
        :param res: a result dictionary
        """
        self.save_losses(res, offset=0)
        return 1

    def post_execute(self, result):
        """
        Save risk data and possibly execute the EbrPostCalculator
        """
        oq = self.oqparam
        logging.info('Saving event loss table')
        elt_dt = numpy.dtype(
            [('eid', U64), ('rlzi', U16), ('loss', (F32, (self.L * self.I,)))])
        with self.monitor('saving event loss table', measuremem=True):
            # saving zeros is a lot faster than adding an `if loss.sum()`
            agglosses = numpy.fromiter(
                ((e, r, loss)
                 for e, losses in zip(self.eids, self.agglosses)
                 for r, loss in enumerate(losses) if loss.sum()), elt_dt)
            self.datastore['losses_by_event'] = agglosses
        self.postproc()

    def postproc(self):
        """
        Build aggregate loss curves and run EbrPostCalculator
        """
        dstore = self.datastore
        self.before_export()  # set 'realizations'
        oq = self.oqparam
        eff_time = oq.investigation_time * oq.ses_per_logic_tree_path
        if eff_time < 2:
            logging.warn('eff_time=%s is too small to compute agg_curves',
                         eff_time)
            return
        stats = oq. risk_stats()
        # store avg_losses-stats
        if oq.avg_losses:
            set_rlzs_stats(self.datastore, 'avg_losses')
        b = get_loss_builder(dstore)
        if 'ruptures' in dstore:
            logging.info('Building loss tables')
            with self.monitor('building loss tables', measuremem=True):
                rlt, lbr = build_loss_tables(dstore)
                dstore['rup_loss_table'] = rlt
                dstore['losses_by_rlzi'] = lbr
                ridx = [rlt[:, lti].argmax() for lti in range(self.L)]
                dstore.set_attrs('rup_loss_table', ridx=ridx)
        logging.info('Building aggregate loss curves')
        with self.monitor('building agg_curves', measuremem=True):
            array, arr_stats = b.build(dstore['losses_by_event'].value, stats)
        self.datastore['agg_curves-rlzs'] = array
        units = self.assetcol.units(loss_types=array.dtype.names)
        self.datastore.set_attrs(
            'agg_curves-rlzs', return_periods=b.return_periods, units=units)
        if arr_stats is not None:
            self.datastore['agg_curves-stats'] = arr_stats
            self.datastore.set_attrs(
                'agg_curves-stats', return_periods=b.return_periods,
                stats=[encode(name) for (name, func) in stats], units=units)

        if 'all_loss_ratios' in self.datastore:
            self.datastore.save_vlen(
                'all_loss_ratios/indices',
                [numpy.array(self.indices[aid], riskinput.indices_dt)
                 for aid in range(self.A)])
            self.datastore.set_attrs(
                'all_loss_ratios',
                loss_types=' '.join(self.riskmodel.loss_types))
            dset = self.datastore['all_loss_ratios/data']
            nbytes = dset.size * dset.dtype.itemsize
            self.datastore.set_attrs(
                'all_loss_ratios/data',
                nbytes=nbytes, bytes_per_asset=nbytes / self.A)
            EbrPostCalculator(self).run(close=False)


# ######################### EbrPostCalculator ############################## #

def build_curves_maps(avalues, builder, lrgetter, stats, clp, monitor):
    """
    Build loss curves and optionally maps if conditional_loss_poes are set.
    """
    with monitor('getting loss ratios'):
        loss_ratios = lrgetter.get_all()
    curves, curves_stats = builder.build_all(avalues, loss_ratios, stats)
    loss_maps, loss_maps_stats = builder.build_maps(curves, clp, stats)
    res = {'aids': lrgetter.aids, 'loss_maps-rlzs': loss_maps}
    if loss_maps_stats is not None:
        res['loss_maps-stats'] = loss_maps_stats
    if curves_stats is not None:
        res['curves-stats'] = curves_stats
    return res


class EbrPostCalculator(base.RiskCalculator):
    def __init__(self, calc):
        self.datastore = calc.datastore
        self.oqparam = calc.oqparam
        self._monitor = calc._monitor
        self.riskmodel = calc.riskmodel
        self.loss_builder = get_loss_builder(calc.datastore)
        P = len(self.oqparam.conditional_loss_poes)
        self.loss_maps_dt = self.oqparam.loss_dt((F32, (P,)))

    def save_curves_maps(self, acc, res):
        """
        Save the loss curves and maps (if any).

        :returns: the total number of stored bytes.
        """
        for key in res:
            if key == 'curves-stats':
                array = res[key]  # shape (A, S, P)
                self.datastore[key][res['aids']] = array
            elif key.startswith('loss_maps'):
                array = res[key]  # shape (A, R, P, LI)
                loss_maps = numpy.zeros(array.shape[:2], self.loss_maps_dt)
                for lti, lt in enumerate(self.loss_maps_dt.names):
                    loss_maps[lt] = array[:, :, :, lti]
                acc += {key: loss_maps.nbytes}
                self.datastore[key][res['aids']] = loss_maps
                self.datastore.set_attrs(key, nbytes=acc[key])
        return acc

    def pre_execute(self):
        pass

    def execute(self):
        oq = self.oqparam
        R = len(self.loss_builder.weights)
        # build loss maps
        if 'all_loss_ratios' in self.datastore and oq.conditional_loss_poes:
            assetcol = self.datastore['assetcol']
            stats = oq.risk_stats()
            builder = self.loss_builder
            A = len(assetcol)
            S = len(stats)
            P = len(builder.return_periods)
            # create loss_maps datasets
            self.datastore.create_dset(
                'loss_maps-rlzs', self.loss_maps_dt, (A, R), fillvalue=None)
            if R > 1:
                self.datastore.create_dset(
                    'loss_maps-stats', self.loss_maps_dt, (A, S),
                    fillvalue=None)
                self.datastore.set_attrs(
                    'loss_maps-stats',
                    stats=[encode(name) for (name, func) in stats])
                self.datastore.create_dset(
                    'curves-stats', oq.loss_dt(), (A, S, P), fillvalue=None)
                self.datastore.set_attrs(
                    'curves-stats', return_periods=builder.return_periods,
                    stats=[encode(name) for (name, func) in stats])
            mon = self.monitor('loss maps')
            lazy = ('all_loss_ratios' in self.datastore.parent
                    and self.can_read_parent())
            logging.info('Instantiating LossRatiosGetters')
            with self.monitor('building lrgetters', measuremem=True,
                              autoflush=True):
                allargs = []
                for aids in split_in_blocks(range(A), oq.concurrent_tasks):
                    dstore = self.datastore.parent if lazy else self.datastore
                    getter = getters.LossRatiosGetter(dstore, aids, lazy)
                    # a lazy getter will read the loss_ratios from the workers
                    # an eager getter reads the loss_ratios upfront
                    allargs.append((assetcol.values(aids), builder, getter,
                                    stats, oq.conditional_loss_poes, mon))
            if lazy:
                # avoid OSError: Can't read data (Wrong b-tree signature)
                self.datastore.parent.close()
            parallel.Starmap(build_curves_maps, allargs).reduce(
                self.save_curves_maps)
            if lazy:  # the parent was closed, reopen it
                self.datastore.parent.open()

    def post_execute(self):
        # override the base class method to avoid doing bad stuff
        pass<|MERGE_RESOLUTION|>--- conflicted
+++ resolved
@@ -261,82 +261,6 @@
             self.oqparam.master_seed,
             self.oqparam.ignore_covs or not self.riskmodel.covs)
 
-<<<<<<< HEAD
-    def save_results(self, allres, num_rlzs):
-        """
-        :param allres: an iterable of result iterators
-        :param num_rlzs: the total number of realizations
-        :returns: the total number of events
-        """
-        oq = self.oqparam
-        self.A = len(self.assetcol)
-        if oq.asset_loss_table:
-            # save all_loss_ratios
-            self.alr_nbytes = 0
-            self.indices = collections.defaultdict(list)  # sid -> pairs
-
-        if oq.avg_losses:
-            self.dset = self.datastore.create_dset(
-                'avg_losses-rlzs', F32, (self.A, num_rlzs, self.L * self.I))
-
-        if oq.conditional_loss_poes:
-            P = len(oq.conditional_loss_poes)
-            self.loss_maps_dt = self.oqparam.loss_dt((F32, (P,)))
-            assetcol = self.datastore['assetcol']
-            stats = oq.risk_stats()
-            builder = self.param['builder']
-            A = len(assetcol)
-            S = len(stats)
-            P = len(builder.return_periods)
-            # create loss_maps datasets
-            #self.datastore.create_dset(
-            #    'loss_maps-rlzs', self.loss_maps_dt, (A, R), fillvalue=None)
-            if self.R > 1:
-                self.datastore.create_dset(
-                    'loss_maps-stats', self.loss_maps_dt, (A, S),
-                    fillvalue=None)
-                self.datastore.set_attrs(
-                    'loss_maps-stats',
-                    stats=[encode(name) for (name, func) in stats])
-                self.datastore.create_dset(
-                    'curves-stats', oq.loss_dt(), (A, S, P), fillvalue=None)
-                self.datastore.set_attrs(
-                    'curves-stats', return_periods=builder.return_periods,
-                    stats=[encode(name) for (name, func) in stats])
-
-        num_events = collections.Counter()
-        self.gmdata = AccumDict(accum=numpy.zeros(len(oq.imtls) + 1, F32))
-        self.taskno = 0
-        self.start = 0
-        self.num_losses = numpy.zeros((self.A, num_rlzs), U32)
-        for res in allres:
-            start, stop = res.rlz_slice.start, res.rlz_slice.stop
-            for dic in res:
-                for r, arr in dic.pop('gmdata').items():
-                    self.gmdata[start + r] += arr
-                self.save_losses(dic, start)
-            logging.debug(
-                'Saving results for source model #%d, realizations %d:%d',
-                res.sm_id + 1, start, stop)
-            if hasattr(res, 'eff_ruptures'):  # for UCERF
-                self.eff_ruptures += res.eff_ruptures
-            if hasattr(res, 'ruptures_by_grp'):  # for UCERF
-                save_ruptures(self, res.ruptures_by_grp)
-            elif hasattr(res, 'events_by_grp'):  # for UCERF
-                for grp_id in res.events_by_grp:
-                    events = res.events_by_grp[grp_id]
-                    self.datastore.extend('events', events)
-            num_events[res.sm_id] += res.num_events
-        if 'all_loss_ratios' in self.datastore:
-            self.datastore['all_loss_ratios/num_losses'] = self.num_losses
-            self.datastore.set_attrs(
-                'all_loss_ratios/num_losses', nbytes=self.num_losses.nbytes)
-        del self.num_losses
-        base.save_gmdata(self, num_rlzs)
-        return num_events
-
-=======
->>>>>>> c0f43600
     def save_losses(self, dic, offset=0):
         """
         Save the event loss tables incrementally.
