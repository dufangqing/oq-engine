# -*- coding: utf-8 -*-
# vim: tabstop=4 shiftwidth=4 softtabstop=4
#
# Copyright (C) 2015-2023 GEM Foundation
#
# OpenQuake is free software: you can redistribute it and/or modify it
# under the terms of the GNU Affero General Public License as published
# by the Free Software Foundation, either version 3 of the License, or
# (at your option) any later version.
#
# OpenQuake is distributed in the hope that it will be useful,
# but WITHOUT ANY WARRANTY; without even the implied warranty of
# MERCHANTABILITY or FITNESS FOR A PARTICULAR PURPOSE.  See the
# GNU Affero General Public License for more details.
#
# You should have received a copy of the GNU Affero General Public License
# along with OpenQuake. If not, see <http://www.gnu.org/licenses/>.

"""
Disaggregation calculator core functionality
"""
import logging
import numpy

from openquake.baselib import parallel, hdf5, performance
from openquake.baselib.general import (
    AccumDict, get_nbytes_msg, humansize, pprod, agg_probs, gen_slices)
from openquake.baselib.python3compat import encode
from openquake.hazardlib import stats
from openquake.hazardlib.calc import disagg
from openquake.hazardlib.contexts import (
    read_cmakers, read_src_mutex, FarAwayRupture)
from openquake.commonlib import util, calc
from openquake.calculators import getters
from openquake.calculators import base

POE_TOO_BIG = '''\
Site #%d: you are trying to disaggregate for poe=%s.
However the source model produces at most probabilities
of %.7f for rlz=#%d, IMT=%s.
The disaggregation PoE is too big or your model is wrong,
producing too small PoEs.'''
U8 = numpy.uint8
U16 = numpy.uint16
U32 = numpy.uint32
F32 = numpy.float32


def _collapse_res(rdic):
    # reduce the result dictionary for debugging purposes
    # s, m -> (array, array)
    cdic = {}
    for tup, out in rdic.items():
        if isinstance(tup, tuple):
            cdic[tup] = pprod(out[0])
    return cdic


def matrix_dict(acc, num_trts, num_mag_bins):
    # # build a dictionary s, r -> mat8D from a double dictionary
    # s, r -> trti, magi -> mat8D
    out = {}
    for s, r in acc:
        mat6D = acc[s, r]  # dictionary (trti, magi) -> array
        trti, magi = next(iter(mat6D))
        shp = (num_trts, num_mag_bins) + mat6D[trti, magi].shape
        mat8D = out[s, r] = numpy.zeros(shp)
        for trti, magi in mat6D:
            mat8D[trti, magi, ...] = mat6D[trti, magi]
    return out


def _iml4(rlzs, iml_disagg, imtls, poes_disagg, curves):
    # an ArrayWrapper of shape (N, M, P, Z)
    N, Z = rlzs.shape
    P = len(poes_disagg)
    M = len(imtls)
    arr = numpy.empty((N, M, P, Z))
    acc = AccumDict(accum=[])  # site, imt, poe -> rlzs
    for m, imt in enumerate(imtls):
        for (s, z), rlz in numpy.ndenumerate(rlzs):
            curve = curves[s][z]
            if poes_disagg == (None,):
                arr[s, m, 0, z] = imtls[imt]
            elif curve:
                rlz = rlzs[s, z]
                max_poe = curve[imt].max()
                arr[s, m, :, z] = calc.compute_hazard_maps(
                    curve[imt], imtls[imt], poes_disagg)
                for iml, poe in zip(arr[s, m, :, z], poes_disagg):
                    if iml == 0:
                        acc[s, imt, poe].append(rlz)
                    elif poe > max_poe:
                        logging.warning(
                            POE_TOO_BIG, s, poe, max_poe, rlz, imt)
    for (s, imt, poe), zero_rlzs in acc.items():
        logging.warning('Cannot disaggregate for site %d, %s, '
                        'poe=%s, rlzs=%s: the hazard is zero',
                        s, imt, poe, zero_rlzs)
    return hdf5.ArrayWrapper(arr, {'rlzs': rlzs})


def compute_disagg(dis_triples, magi, src_mutex, monitor):
    # see https://bugs.launchpad.net/oq-engine/+bug/1279247 for an explanation
    # of the algorithm used
    """
    :param dis:
        a Disaggregator instance
    :param triples:
        a list of triples (g, rlz, iml2)
    :param monitor:
        monitor of the currently running job
    :returns:
        a dictionary s, z -> array6D
    """
    for dis, triples in dis_triples:
        with monitor('init disagg', measuremem=False):
            dis.init(magi, src_mutex, monitor)
        res = {'trti': dis.cmaker.trti, 'magi': magi}
        for g, rlz, iml2 in triples:
<<<<<<< HEAD
            res[dis.sid, rlz] = dis.disagg6D(iml2, g)
        # print(_collapse_res(res))
=======
            mat6 = dis.disagg6D(iml2, g)
            for m in range(len(iml2)):
                mat5 = mat6[..., m, :]
                if mat5.any():
                    res[dis.sid, rlz, m] = disagg.to_rates(mat5)
            # print(_collapse_res(res))
>>>>>>> 769c9faf
        yield res
    # NB: compressing the results is not worth it since the aggregation of
    # the matrices is fast and the data are not queuing up


def get_outputs_size(shapedic, disagg_outputs, Z):
    """
    :returns: the total size of the outputs
    """
    tot = AccumDict(accum=0)
    for out in disagg_outputs:
        tot[out] = 8
        for key in out.lower().split('_'):
            tot[out] *= shapedic[key]
    return tot * shapedic['N'] * shapedic['M'] * shapedic['P'] * Z


def output_dict(shapedic, disagg_outputs, Z):
    N, M, P = shapedic['N'], shapedic['M'], shapedic['P']
    dic = {}
    for out in disagg_outputs:
        shp = tuple(shapedic[key] for key in out.lower().split('_'))
        dic[out] = numpy.zeros((N,) + shp + (M, P, Z))
    return dic


def calc_stats(results, hstats, weights):
    """
    Compute Z statistics from the realizations.
    :returns: a dictionary (s, z) -> array
    """
    acc = AccumDict(accum={})
    R = len(weights)
    for s, r in results:
        acc[s][r] = results[s, r]
    out = {}
    for s, dic in acc.items():
        for z, func in enumerate(hstats.values()):
            values = [dic.get(r, 0) for r in range(R)]
            out[s, z] = stats.apply_stat(func, values, weights)
    return out


@base.calculators.add('disaggregation')
class DisaggregationCalculator(base.HazardCalculator):
    """
    Classical PSHA disaggregation calculator
    """
    precalc = 'classical'
    accept_precalc = ['classical', 'disaggregation']

    def pre_checks(self):
        """
        Checks on the number of sites, atomic groups and size of the
        disaggregation matrix.
        """
        if self.N >= 32768:
            raise ValueError('You can disaggregate at max 32,768 sites')
        few = self.oqparam.max_sites_disagg
        if self.N > few:
            raise ValueError(
                'The number of sites is to disaggregate is %d, but you have '
                'max_sites_disagg=%d' % (self.N, few))
        self.oqparam.mags_by_trt = self.datastore['source_mags']
        all_edges, shapedic = disagg.get_edges_shapedic(
            self.oqparam, self.sitecol, self.R)
        *b, trts = all_edges
        T = len(trts)
        shape = [len(bin) - 1 for bin in
                 (b[0], b[1], b[2][0], b[3][0], b[4])] + [T]
        matrix_size = numpy.prod(shape)  # 6D
        if matrix_size > 1E6:
            raise ValueError(
                'The disaggregation matrix is too large '
                '(%d elements): fix the binning!' % matrix_size)
    
    def execute(self):
        """Performs the disaggregation"""
        return self.full_disaggregation()

    def get_curve(self, sid, rlzs):
        """
        Get the hazard curves for the given site ID and realizations.

        :param sid: site ID
        :param rlzs: a matrix of indices of shape Z
        :returns: a list of Z arrays of PoEs
        """
        poes = []
        pcurve = self.pgetter.get_pcurve(sid)
        for z, rlz in enumerate(rlzs):
            pc = pcurve.extract(rlz)
            if z == 0:
                self.curves.append(pc.array[:, 0])
            poes.append(pc.convert(self.oqparam.imtls))
        return poes

    def full_disaggregation(self):
        """
        Run the disaggregation phase.
        """
        oq = self.oqparam
        try:
            full_lt = self.full_lt
        except AttributeError:
            full_lt = self.datastore['full_lt']
        ws = [rlz.weight for rlz in full_lt.get_realizations()]
        if oq.rlz_index is None and oq.num_rlzs_disagg == 0:
            oq.num_rlzs_disagg = len(ws)  # 0 means all rlzs
        self.oqparam.mags_by_trt = self.datastore['source_mags']
        edges, self.shapedic = disagg.get_edges_shapedic(
            oq, self.sitecol, self.R)
        logging.info(self.shapedic)
        self.save_bin_edges(edges)
        self.full_lt = self.datastore['full_lt']
        self.poes_disagg = oq.poes_disagg or (None,)
        self.imts = list(oq.imtls)
        self.M = len(self.imts)
        dstore = (self.datastore.parent if self.datastore.parent
                  else self.datastore)
        nrows = len(dstore['_poes/sid'])
        self.pgetter = getters.PmapGetter(
            dstore, ws, [(0, nrows + 1)], oq.imtls, oq.poes)

        # build array rlzs (N, Z)
        if oq.rlz_index is None:
            Z = oq.num_rlzs_disagg
            rlzs = numpy.zeros((self.N, Z), int)
            if self.R > 1:
                for sid in self.sitecol.sids:
                    pcurve = self.pgetter.get_pcurve(sid)
                    mean = getters.build_stat_curve(
                        pcurve, oq.imtls, stats.mean_curve, ws)
                    # get the closest realization to the mean
                    rlzs[sid] = util.closest_to_ref(
                        pcurve.array.T, mean.array)[:Z]
            self.datastore['best_rlzs'] = rlzs
        else:
            Z = len(oq.rlz_index)
            rlzs = numpy.zeros((self.N, Z), int)
            for z in range(Z):
                rlzs[:, z] = oq.rlz_index[z]
            self.datastore['best_rlzs'] = rlzs
    
        assert Z <= self.R, (Z, self.R)
        self.Z = Z
        self.rlzs = rlzs
        self.curves = []

        if oq.iml_disagg:
            # no hazard curves are needed
            self.poe_id = {None: 0}
            curves = [[None for z in range(Z)] for s in range(self.N)]
        else:
            self.poe_id = {poe: i for i, poe in enumerate(oq.poes_disagg)}
            curves = [self.get_curve(sid, rlzs[sid])
                      for sid in self.sitecol.sids]
        self.iml4 = _iml4(rlzs, oq.iml_disagg, oq.imtls,
                            self.poes_disagg, curves)
        if self.iml4.array.sum() == 0:
            raise SystemExit('Cannot do any disaggregation: zero hazard')
        self.datastore['hmap4'] = self.iml4
        self.datastore['poe4'] = numpy.zeros_like(self.iml4.array)
        self.sr2z = {(s, r): z for s in self.sitecol.sids
                     for z, r in enumerate(rlzs[s])}
        return self.compute()

    def compute(self):
        """
        Submit disaggregation tasks and return the results
        """
        oq = self.oqparam
        dstore = (self.datastore.parent if self.datastore.parent
                  else self.datastore)
        totctxs = len(dstore['rup/mag'])
        logging.info('Reading {:_d} contexts'.format(totctxs))
        rdt = [('grp_id', U16), ('magi', U8), ('nsites', U16), ('idx', U32)]
        rdata = numpy.zeros(totctxs, rdt)
        rdata['idx'] = numpy.arange(totctxs)
        rdata['grp_id'] = dstore['rup/grp_id'][:]
        U = 0
        self.datastore.swmr_on()
        smap = parallel.Starmap(compute_disagg, h5=self.datastore.hdf5)
        # IMPORTANT!! we rely on the fact that the classical part
        # of the calculation stores the ruptures in chunks of constant
        # grp_id, therefore it is possible to build (start, stop) slices;
        # we are NOT grouping by operator.itemgetter('grp_id', 'magi'):
        # that would break the ordering of the indices causing an incredibly
        # worse performance, but visible only in extra-large calculations!

        # compute the total weight of the contexts and the maxsize
        cmakers = read_cmakers(self.datastore)
        grp_ids = rdata['grp_id']
        totweight = 0
        for cmaker in cmakers:
            num_ctxs = (grp_ids == cmaker.grp_id).sum()
            totweight += num_ctxs * len(cmaker.gsims)
        maxsize = numpy.clip(
            totweight / (oq.concurrent_tasks or 1), 1000, 200_000)
        logging.debug(f'{maxsize=}')

        src_mutex_by_grp = read_src_mutex(self.datastore)
        s = self.shapedic
        n_outs = 0
        size = 0
        for grp_id, slices in sorted(performance.get_slices(grp_ids).items()):
            cmaker = cmakers[grp_id]
            src_mutex = src_mutex_by_grp.get(grp_id, {})
            ctxs = []
            for s0, s1 in slices:
                ctxs.append(cmaker.read_ctxt(self.datastore, slice(s0, s1)))
            if cmaker.rup_mutex:  # set by read_ctxt
                raise NotImplementedError(
                    'Disaggregation with mutex ruptures')
            fullctx = numpy.concatenate(ctxs).view(numpy.recarray)
            magbins = numpy.searchsorted(self.bin_edges[0], fullctx.mag) - 1
            magbins[magbins == -1] = 0  # bins on the edge
            idxs = numpy.argsort(magbins)  # used to sort fullctx
            fullctx = fullctx[idxs]
            dmsg = 'Sending task with %d/%d sites for grp_id=%d, magbin=%d'
            for magi, start, stop in performance.idx_start_stop(magbins[idxs]):
                ctx = fullctx[start:stop]
                dis_triples = []
                for site in self.sitecol:
                    sid = site.id
                    try:
                        dis = disagg.Disaggregator(
                            [ctx], site, cmaker, self.bin_edges)
                    except FarAwayRupture:  # no data for this site
                        continue
                    iml3 = self.iml4[sid]
                    triples = []
                    for z, rlz in enumerate(self.iml4.rlzs[sid]):
                        try:
                            g = dis.g_by_rlz[rlz]
                        except KeyError:
                            continue
                        iml2 = iml3[:, :, z]
                        if iml2.any():
                            triples.append((g, rlz, iml2))
                    n = len(dis.fullctx)
                    U = max(U, n)
                    n_outs += len(triples)
                    dis_triples.append((dis, triples))
                    size += n * len(cmaker.gsims)
                    if size > maxsize:
                        logging.debug(dmsg, len(dis_triples),
                                      self.N, grp_id, magi)
                        smap.submit((dis_triples, magi, src_mutex))
                        dis_triples.clear()
                        size = 0
                if dis_triples:
                    logging.debug(dmsg, len(dis_triples), self.N, grp_id, magi)
                    smap.submit((dis_triples, magi, src_mutex))

        data_transfer = s['dist'] * s['eps'] * s['lon'] * s['lat'] * \
            s['M'] * s['P'] * 8 * n_outs
        if data_transfer > oq.max_data_transfer:
            raise ValueError(
                'Estimated data transfer too big\n%s > max_data_transfer=%s' %
                (humansize(data_transfer), humansize(oq.max_data_transfer)))
        logging.info('Estimated data transfer: %s', humansize(data_transfer))
        acc = AccumDict(accum={})
        results = smap.reduce(self.agg_result, acc)
        return results  # s, m -> trti, magi -> output

    def agg_result(self, acc, result):
        """
        Collect the results coming from compute_disagg into self.results.

        :param acc: dictionary s, r, m -> trti, magi -> output
        :param result: dictionary with the result coming from a task
        """
        with self.monitor('aggregating disagg matrices'):
            trti = result.pop('trti')
            magi = result.pop('magi')
            for (s, r), arr in result.items():
                accum = acc[s, r]
                if (trti, magi) in accum:
                    accum[trti, magi][:] = accum[trti, magi] + arr
                else:
                    accum[trti, magi] = arr.copy()
        return acc

    def post_execute(self, results):
        """
        Save all the results of the disaggregation. NB: the number of results
        to save is #sites * #rlzs * #disagg_poes * #IMTs.

        :param results:
            a dictionary sid, rlz, imti -> trti -> disagg matrix
        """
        # the DEBUG dictionary is populated only for OQ_DISTRIBUTE=no
        for sid, pnes in disagg.DEBUG.items():
            print('site %d, mean pnes=%s' % (sid, pnes))
        T = len(self.trts)
        Ma = len(self.bin_edges[0]) - 1  # num_mag_bins
        # build a dictionary s, r, m -> matrices
        results = matrix_dict(results, T, Ma)
        # get the number of outputs
        shp = (self.N, len(self.poes_disagg), len(self.imts), self.Z)
        with self.monitor('saving disagg results'):
            if self.Z == 1 or self.oqparam.individual_rlzs:
                logging.info('Extracting and saving the PMFs for %d outputs '
                             '(N=%s, P=%d, M=%d, Z=%d)', numpy.prod(shp), *shp)
                res = {(s, self.sr2z[s, r]): results[s, r] for s, r in results}
                self.save_disagg_results(res, 'disagg-rlzs')
            else:  # save only the statistics
                logging.info('Computing the statistics for %d outputs '
                             '(N=%s, P=%d, M=%d, Z=%d)', numpy.prod(shp), *shp)
                weights = self.datastore['weights'][:]
                res = calc_stats(results, self.oqparam.hazard_stats(), weights)
                logging.info('Saving the PMFs')
                self.save_disagg_results(res, 'disagg-stats')

    def save_bin_edges(self, all_edges):
        """
        Save disagg-bins
        """
        *self.bin_edges, self.trts = all_edges
        b = self.bin_edges

        def ll_edges(bin_no):
            # lon/lat edges for the sites, bin_no can be 2 or 3
            num_edges = len(b[bin_no][0])
            arr = numpy.zeros((self.N, num_edges))
            for sid, edges in b[bin_no].items():
                arr[sid] = edges
            return arr
        self.datastore['disagg-bins/Mag'] = b[0]
        self.datastore['disagg-bins/Dist'] = b[1]
        self.datastore['disagg-bins/Lon'] = ll_edges(2)
        self.datastore['disagg-bins/Lat'] = ll_edges(3)
        self.datastore['disagg-bins/Eps'] = b[4]
        self.datastore['disagg-bins/TRT'] = encode(self.trts)

    def save_disagg_results(self, results, name):
        """
        Save the computed PMFs in the datastore.

        :param results:
<<<<<<< HEAD
            a dict s, z -> 8D-matrix of shape (T, Ma, D, E, Lo, La, M, P)
=======
            a dict s, z, m -> 7D-matrix of shape (T, Ma, D, E, Lo, La, P)
>>>>>>> 769c9faf
        :param name:
            the string "disagg-rlzs" or "disagg-stats"
        """
        oq = self.oqparam
        if name.endswith('rlzs'):
            Z = self.shapedic['Z'] 
        else:
            Z = len(oq.hazard_stats())
        out = output_dict(self.shapedic, oq.disagg_outputs, Z)
        count = numpy.zeros(len(self.sitecol), U16)
        _disagg_trt = numpy.zeros(self.N, [(trt, float) for trt in self.trts])
        vcurves = []  # hazard curves with a vertical section for large poes
        best_rlzs = self.datastore['best_rlzs'][:]  # (shape N, Z)
<<<<<<< HEAD
        for (s, z), mat8 in sorted(results.items()):
            mat7 = agg_probs(*mat8)  # shape (Ma, D, E, Lo, La, M, P)
            for key in oq.disagg_outputs:
                if key == 'TRT':
                    out[key][s, ..., z] = disagg.pmf_map[key](mat8)  # (T, M, P)
                elif key.startswith('TRT_'):
                    proj = disagg.pmf_map[key[4:]]
                    out[key][s, ..., z] = [proj(m7) for m7 in mat8]
                else:
                    out[key][s, ..., z] = disagg.pmf_map[key](mat7)
            for m, imt in enumerate(self.imts):
                for p, poe in enumerate(self.poes_disagg):
                    mat6 = mat8[..., m, p]  # shape (T, Ma, D, Lo, La, E)
                    if m == 0 and poe == self.poes_disagg[-1]:
                        _disagg_trt[s] = tuple(
                            pprod(mat8[..., 0, 0], axis=(1, 2, 3, 4, 5)))
                    if name.endswith('-rlzs'):
                        poe_agg = pprod(mat6, axis=(0, 1, 2, 3, 4, 5))
                        self.datastore['poe4'][s, m, p, z] = poe_agg
                        if poe and abs(1 - poe_agg / poe) > .1 and not count[s]:
                            # warn only once per site
                            msg = ('Site #%d, IMT=%s, rlz=#%d: poe_agg=%s is quite '
                                   'different from the expected poe=%s, perhaps '
                                   'not enough levels')
                            logging.warning(msg,  s, imt, best_rlzs[s, z],
                                            poe_agg, poe)
                            vcurves.append(self.curves[s])
                            count[s] += 1
=======
        for (s, z, m), mat7 in sorted(results.items()):
            mat7 = disagg.to_probs(mat7)  # go back to probabilities
            imt = self.imts[m]
            for p, poe in enumerate(self.poes_disagg):
                mat6 = mat7[..., p]
                # mat6 has shape (T, Ma, D, Lo, La, E)
                if m == 0 and poe == self.poes_disagg[-1]:
                    _disagg_trt[s] = tuple(
                        pprod(mat7[..., 0], axis=(1, 2, 3, 4, 5)))
                if name.endswith('-rlzs'):
                    poe_agg = pprod(mat6, axis=(0, 1, 2, 3, 4, 5))
                    self.datastore['poe4'][s, m, p, z] = poe_agg
                    if poe and abs(1 - poe_agg / poe) > .1 and not count[s]:
                        # warn only once per site
                        msg = ('Site #%d, IMT=%s, rlz=#%d: poe_agg=%s is quite '
                               'different from the expected poe=%s, perhaps '
                               'not enough levels')
                        logging.warning(msg,  s, imt, best_rlzs[s, z],
                                        poe_agg, poe)
                        vcurves.append(self.curves[s])
                        count[s] += 1
                mat5 = agg_probs(*mat6)  # shape (Ma, D, Lo, La, E)
                for key in oq.disagg_outputs:
                    if key == 'TRT':
                        out[key][s, m, p, :, z] = disagg.pmf_map[key](mat6)
                    elif key.startswith('TRT_'):
                        proj = disagg.pmf_map[key[4:]]
                        out[key][s, m, p, ..., z] = [proj(mat) for mat in mat6]
                    else:
                        out[key][s, m, p, ..., z] = disagg.pmf_map[key](mat5)

>>>>>>> 769c9faf
        self.datastore[name] = out
        # below a dataset useful for debugging, at minimum IMT and maximum RP
        self.datastore['_disagg_trt'] = _disagg_trt
        if len(vcurves):
            NML1 = len(vcurves), self.M, oq.imtls.size // self.M
            self.datastore['_vcurves'] = numpy.array(vcurves).reshape(NML1)
            self.datastore['_vcurves'].attrs['sids'] = numpy.where(count)[0]

        # check null realizations in the single site case, see disagg/case_2
        if name.endswith('-rlzs'):
            for (s, z), r in numpy.ndenumerate(best_rlzs):
                lst = []
                for key in out:
                    if out[key][s, ..., z].sum() == 0:
                        lst.append(key)
                if lst:
                    logging.warning('No %s contributions for site=%d, rlz=%d',
                                    lst, s, r)<|MERGE_RESOLUTION|>--- conflicted
+++ resolved
@@ -118,17 +118,8 @@
             dis.init(magi, src_mutex, monitor)
         res = {'trti': dis.cmaker.trti, 'magi': magi}
         for g, rlz, iml2 in triples:
-<<<<<<< HEAD
-            res[dis.sid, rlz] = dis.disagg6D(iml2, g)
+            res[dis.sid, rlz] = disagg.to_rates(dis.disagg6D(iml2, g))
         # print(_collapse_res(res))
-=======
-            mat6 = dis.disagg6D(iml2, g)
-            for m in range(len(iml2)):
-                mat5 = mat6[..., m, :]
-                if mat5.any():
-                    res[dis.sid, rlz, m] = disagg.to_rates(mat5)
-            # print(_collapse_res(res))
->>>>>>> 769c9faf
         yield res
     # NB: compressing the results is not worth it since the aggregation of
     # the matrices is fast and the data are not queuing up
@@ -305,6 +296,7 @@
                   else self.datastore)
         totctxs = len(dstore['rup/mag'])
         logging.info('Reading {:_d} contexts'.format(totctxs))
+       
         rdt = [('grp_id', U16), ('magi', U8), ('nsites', U16), ('idx', U32)]
         rdata = numpy.zeros(totctxs, rdt)
         rdata['idx'] = numpy.arange(totctxs)
@@ -470,11 +462,7 @@
         Save the computed PMFs in the datastore.
 
         :param results:
-<<<<<<< HEAD
             a dict s, z -> 8D-matrix of shape (T, Ma, D, E, Lo, La, M, P)
-=======
-            a dict s, z, m -> 7D-matrix of shape (T, Ma, D, E, Lo, La, P)
->>>>>>> 769c9faf
         :param name:
             the string "disagg-rlzs" or "disagg-stats"
         """
@@ -488,8 +476,8 @@
         _disagg_trt = numpy.zeros(self.N, [(trt, float) for trt in self.trts])
         vcurves = []  # hazard curves with a vertical section for large poes
         best_rlzs = self.datastore['best_rlzs'][:]  # (shape N, Z)
-<<<<<<< HEAD
         for (s, z), mat8 in sorted(results.items()):
+            mat8 = disagg.to_probs(mat8)
             mat7 = agg_probs(*mat8)  # shape (Ma, D, E, Lo, La, M, P)
             for key in oq.disagg_outputs:
                 if key == 'TRT':
@@ -517,39 +505,6 @@
                                             poe_agg, poe)
                             vcurves.append(self.curves[s])
                             count[s] += 1
-=======
-        for (s, z, m), mat7 in sorted(results.items()):
-            mat7 = disagg.to_probs(mat7)  # go back to probabilities
-            imt = self.imts[m]
-            for p, poe in enumerate(self.poes_disagg):
-                mat6 = mat7[..., p]
-                # mat6 has shape (T, Ma, D, Lo, La, E)
-                if m == 0 and poe == self.poes_disagg[-1]:
-                    _disagg_trt[s] = tuple(
-                        pprod(mat7[..., 0], axis=(1, 2, 3, 4, 5)))
-                if name.endswith('-rlzs'):
-                    poe_agg = pprod(mat6, axis=(0, 1, 2, 3, 4, 5))
-                    self.datastore['poe4'][s, m, p, z] = poe_agg
-                    if poe and abs(1 - poe_agg / poe) > .1 and not count[s]:
-                        # warn only once per site
-                        msg = ('Site #%d, IMT=%s, rlz=#%d: poe_agg=%s is quite '
-                               'different from the expected poe=%s, perhaps '
-                               'not enough levels')
-                        logging.warning(msg,  s, imt, best_rlzs[s, z],
-                                        poe_agg, poe)
-                        vcurves.append(self.curves[s])
-                        count[s] += 1
-                mat5 = agg_probs(*mat6)  # shape (Ma, D, Lo, La, E)
-                for key in oq.disagg_outputs:
-                    if key == 'TRT':
-                        out[key][s, m, p, :, z] = disagg.pmf_map[key](mat6)
-                    elif key.startswith('TRT_'):
-                        proj = disagg.pmf_map[key[4:]]
-                        out[key][s, m, p, ..., z] = [proj(mat) for mat in mat6]
-                    else:
-                        out[key][s, m, p, ..., z] = disagg.pmf_map[key](mat5)
-
->>>>>>> 769c9faf
         self.datastore[name] = out
         # below a dataset useful for debugging, at minimum IMT and maximum RP
         self.datastore['_disagg_trt'] = _disagg_trt
