# -*- coding: utf-8 -*-
# vim: tabstop=4 shiftwidth=4 softtabstop=4
#
# Copyright (C) 2014-2020 GEM Foundation
#
# OpenQuake is free software: you can redistribute it and/or modify it
# under the terms of the GNU Affero General Public License as published
# by the Free Software Foundation, either version 3 of the License, or
# (at your option) any later version.
#
# OpenQuake is distributed in the hope that it will be useful,
# but WITHOUT ANY WARRANTY; without even the implied warranty of
# MERCHANTABILITY or FITNESS FOR A PARTICULAR PURPOSE.  See the
# GNU Affero General Public License for more details.
#
# You should have received a copy of the GNU Affero General Public License
# along with OpenQuake. If not, see <http://www.gnu.org/licenses/>.
import os
import re
import sys
import abc
import pdb
import logging
import operator
import itertools
import traceback
from datetime import datetime
from shapely import wkt
import numpy

from openquake.baselib import (
    general, hdf5, datastore, __version__ as engine_version)
from openquake.baselib import parallel
from openquake.baselib.performance import Monitor, init_performance
from openquake.hazardlib import InvalidFile, site

from openquake.hazardlib.site_amplification import Amplifier
from openquake.hazardlib.site_amplification import AmplFunction
from openquake.hazardlib.calc.filters import SourceFilter
from openquake.hazardlib.source import rupture
from openquake.hazardlib.shakemap import get_sitecol_shakemap, to_gmfs
from openquake.sep.classes import SecondaryPeril
from openquake.risklib import riskinput, riskmodels
from openquake.commonlib import readinput, logictree, util
from openquake.calculators.ucerf_base import UcerfFilter
from openquake.calculators.export import export as exp
from openquake.calculators import getters

get_taxonomy = operator.attrgetter('taxonomy')
get_weight = operator.attrgetter('weight')
get_trt = operator.attrgetter('grp_id')
get_imt = operator.attrgetter('imt')

calculators = general.CallableDict(operator.attrgetter('calculation_mode'))
U16 = numpy.uint16
U32 = numpy.uint32
F32 = numpy.float32
TWO16 = 2 ** 16
TWO32 = 2 ** 32

NUM_SOURCES, CALC_TIME, NUM_SITES, EFF_RUPTURES = 3, 4, 5, 6

stats_dt = numpy.dtype([('mean', F32), ('std', F32),
                        ('min', F32), ('max', F32), ('len', U16)])


def get_calc(job_ini, calc_id):
    """
    Factory function returning a Calculator instance

    :param job_ini: path to job.ini file
    :param calc_id: calculation ID
    """
    return calculators(readinput.get_oqparam(job_ini), calc_id)


# this is used for the minimum_intensity dictionaries
def consistent(dic1, dic2):
    """
    Check if two dictionaries with default are consistent:

    >>> consistent({'PGA': 0.05, 'SA(0.3)': 0.05}, {'default': 0.05})
    True
    >>> consistent({'SA(0.3)': 0.1, 'SA(0.6)': 0.05},
    ... {'default': 0.1, 'SA(0.3)': 0.1, 'SA(0.6)': 0.05})
    True
    """
    if dic1 == dic2:
        return True
    v1 = set(dic1.values())
    v2 = set(dic2.values())
    missing = set(dic2) - set(dic1) - {'default'}
    if len(v1) == 1 and len(v2) == 1 and v1 == v2:
        # {'PGA': 0.05, 'SA(0.3)': 0.05} is consistent with {'default': 0.05}
        return True
    return not missing


def get_stats(seq):
    std = numpy.nan if len(seq) == 1 else numpy.std(seq, ddof=1)
    tup = (numpy.mean(seq), std, numpy.min(seq), numpy.max(seq), len(seq))
    return numpy.array(tup, stats_dt)


class InvalidCalculationID(Exception):
    """
    Raised when running a post-calculation on top of an incompatible
    pre-calculation
    """


def fix_ones(pmap):
    """
    Physically, an extremely small intensity measure level can have an
    extremely large probability of exceedence, however that probability
    cannot be exactly 1 unless the level is exactly 0. Numerically, the
    PoE can be 1 and this give issues when calculating the damage (there
    is a log(0) in
    :class:`openquake.risklib.scientific.annual_frequency_of_exceedence`).
    Here we solve the issue by replacing the unphysical probabilities 1
    with .9999999999999999 (the float64 closest to 1).
    """
    for sid in pmap:
        array = pmap[sid].array
        array[array == 1.] = .9999999999999999
    return pmap


def build_weights(realizations, imt_dt):
    """
    :returns: an array with the realization weights of shape R
    """
    arr = numpy.array([rlz.weight['default'] for rlz in realizations])
    return arr


def set_array(longarray, shortarray):
    """
    :param longarray: a numpy array of floats of length L >= l
    :param shortarray: a numpy array of floats of length l

    Fill `longarray` with the values of `shortarray`, starting from the left.
    If `shortarry` is shorter than `longarray`, then the remaining elements on
    the right are filled with `numpy.nan` values.
    """
    longarray[:len(shortarray)] = shortarray
    longarray[len(shortarray):] = numpy.nan


MAXSITES = 1000
CORRELATION_MATRIX_TOO_LARGE = '''\
You have a correlation matrix which is too large: %%d sites > %d.
To avoid that, set a proper `region_grid_spacing` so that your exposure
takes less sites.''' % MAXSITES


class BaseCalculator(metaclass=abc.ABCMeta):
    """
    Abstract base class for all calculators.

    :param oqparam: OqParam object
    :param monitor: monitor object
    :param calc_id: numeric calculation ID
    """
    precalc = None
    accept_precalc = []
    from_engine = False  # set by engine.run_calc
    is_stochastic = False  # True for scenario and event based calculators

    def __init__(self, oqparam, calc_id):
        self.datastore = datastore.DataStore(calc_id)
        init_performance(self.datastore.hdf5)
        self._monitor = Monitor(
            '%s.run' % self.__class__.__name__, measuremem=True,
            h5=self.datastore)
        # NB: using h5=self.datastore.hdf5 would mean losing the performance
        # info about Calculator.run since the file will be closed later on
        self.oqparam = oqparam
        if oqparam.num_cores:
            parallel.CT = oqparam.num_cores * 2

    def monitor(self, operation='', **kw):
        """
        :returns: a new Monitor instance
        """
        mon = self._monitor(operation, h5=self.datastore.hdf5)
        self._monitor.calc_id = mon.calc_id = self.datastore.calc_id
        vars(mon).update(kw)
        return mon

    def save_params(self, **kw):
        """
        Update the current calculation parameters and save engine_version
        """
        if ('hazard_calculation_id' in kw and
                kw['hazard_calculation_id'] is None):
            del kw['hazard_calculation_id']
        vars(self.oqparam).update(**kw)
        self.datastore['oqparam'] = self.oqparam  # save the updated oqparam
        attrs = self.datastore['/'].attrs
        attrs['engine_version'] = engine_version
        attrs['date'] = datetime.now().isoformat()[:19]
        if 'checksum32' not in attrs:
            attrs['checksum32'] = readinput.get_checksum32(
                self.oqparam, self.datastore.hdf5)
            logging.info('Checksum of the input files: %(checksum32)s', attrs)
        self.datastore.flush()

    def check_precalc(self, precalc_mode):
        """
        Defensive programming against users providing an incorrect
        pre-calculation ID (with ``--hazard-calculation-id``).

        :param precalc_mode:
            calculation_mode of the previous calculation
        """
        calc_mode = self.oqparam.calculation_mode
        ok_mode = self.accept_precalc
        if calc_mode != precalc_mode and precalc_mode not in ok_mode:
            raise InvalidCalculationID(
                'In order to run a calculation of kind %r, '
                'you need to provide a calculation of kind %r, '
                'but you provided a %r instead' %
                (calc_mode, ok_mode, precalc_mode))

    def run(self, pre_execute=True, concurrent_tasks=None, remove=True,
            shutdown=False, **kw):
        """
        Run the calculation and return the exported outputs.

        :param pre_execute: set it to False to avoid running pre_execute
        :param concurrent_tasks: set it to 0 to disable parallelization
        :param remove: set it to False to remove the hdf5cache file (if any)
        :param shutdown: set it to True to shutdown the ProcessPool
        """
        with self._monitor:
            self._monitor.username = kw.get('username', '')
            if concurrent_tasks is None:  # use the job.ini parameter
                ct = self.oqparam.concurrent_tasks
            else:  # used the parameter passed in the command-line
                ct = concurrent_tasks
            if ct == 0:  # disable distribution temporarily
                oq_distribute = os.environ.get('OQ_DISTRIBUTE')
                os.environ['OQ_DISTRIBUTE'] = 'no'
            if ct != self.oqparam.concurrent_tasks:
                # save the used concurrent_tasks
                self.oqparam.concurrent_tasks = ct
            self.save_params(**kw)
            try:
                if pre_execute:
                    self.pre_execute()
                self.result = self.execute()
                if self.result is not None:
                    self.post_execute(self.result)
                self.export(kw.get('exports', ''))
            except Exception:
                if kw.get('pdb'):  # post-mortem debug
                    tb = sys.exc_info()[2]
                    traceback.print_tb(tb)
                    pdb.post_mortem(tb)
                else:
                    logging.critical('', exc_info=True)
                    raise
            finally:
                if shutdown:
                    parallel.Starmap.shutdown()
                # cleanup globals
                if ct == 0:  # restore OQ_DISTRIBUTE
                    if oq_distribute is None:  # was not set
                        del os.environ['OQ_DISTRIBUTE']
                    else:
                        os.environ['OQ_DISTRIBUTE'] = oq_distribute
                readinput.pmap = None
                readinput.exposure = None
                readinput.gmfs = None
                readinput.eids = None
                readinput.smlt_cache.clear()
                readinput.gsim_lt_cache.clear()

                # remove temporary hdf5 file, if any
                if os.path.exists(self.datastore.tempname) and remove:
                    os.remove(self.datastore.tempname)
        return getattr(self, 'exported', {})

    def core_task(*args):
        """
        Core routine running on the workers.
        """
        raise NotImplementedError

    @abc.abstractmethod
    def pre_execute(self):
        """
        Initialization phase.
        """

    @abc.abstractmethod
    def execute(self):
        """
        Execution phase. Usually will run in parallel the core
        function and return a dictionary with the results.
        """

    @abc.abstractmethod
    def post_execute(self, result):
        """
        Post-processing phase of the aggregated output. It must be
        overridden with the export code. It will return a dictionary
        of output files.
        """

    def gzip_inputs(self):
        """
        Gzipping the inputs and saving them in the datastore
        """
        logging.info('gzipping the input files')
        fnames = readinput.get_input_files(self.oqparam)
        self.datastore.store_files(fnames)

    def export(self, exports=None):
        """
        Export all the outputs in the datastore in the given export formats.
        Individual outputs are not exported if there are multiple realizations.
        """
        self.exported = getattr(self.precalc, 'exported', {})
        if isinstance(exports, tuple):
            fmts = exports
        elif exports:  # is a string
            fmts = exports.split(',')
        elif isinstance(self.oqparam.exports, tuple):
            fmts = self.oqparam.exports
        else:  # is a string
            fmts = self.oqparam.exports.split(',')
        keys = set(self.datastore)
        has_hcurves = ('hcurves-stats' in self.datastore or
                       'hcurves-rlzs' in self.datastore)
        if has_hcurves:
            keys.add('hcurves')
        for fmt in fmts:
            if not fmt:
                continue
            for key in sorted(keys):  # top level keys
                if 'rlzs' in key and self.R > 1:
                    if (key[:-4] + 'stats') in self.datastore:
                        continue  # skip individual curves
                self._export((key, fmt))
            if has_hcurves and self.oqparam.hazard_maps:
                self._export(('hmaps', fmt))
            if has_hcurves and self.oqparam.uniform_hazard_spectra:
                self._export(('uhs', fmt))

    def _export(self, ekey):
        if ekey not in exp or self.exported.get(ekey):  # already exported
            return
        with self.monitor('export'):
            try:
                self.exported[ekey] = fnames = exp(ekey, self.datastore)
            except Exception as exc:
                fnames = []
                logging.error('Could not export %s: %s', ekey, exc)
            if fnames:
                logging.info('exported %s: %s', ekey[0], fnames)

    def __repr__(self):
        return '<%s#%d>' % (self.__class__.__name__, self.datastore.calc_id)


def check_time_event(oqparam, occupancy_periods):
    """
    Check the `time_event` parameter in the datastore, by comparing
    with the periods found in the exposure.
    """
    time_event = oqparam.time_event
    if time_event and time_event not in occupancy_periods:
        raise ValueError(
            'time_event is %s in %s, but the exposure contains %s' %
            (time_event, oqparam.inputs['job_ini'],
             ', '.join(occupancy_periods)))


def check_amplification(ampl_df, sitecol):
    """
    Make sure the amplification codes in the site collection match the
    ones in the amplification table.

    :param ampl_df: the amplification table as a pandas DataFrame
    :param sitecol: the site collection
    """
    codeset = set(ampl_df.index)
    if len(codeset) == 1:
        # there is a single amplification function, there is no need to
        # extend the sitecol with an ampcode field
        return
    codes = set(sitecol.ampcode)
    missing = codes - codeset
    if missing:
        raise ValueError('The site collection contains references to missing '
                         'amplification functions: %s' % b' '.join(missing).
                         decode('utf8'))


class HazardCalculator(BaseCalculator):
    """
    Base class for hazard calculators based on source models
    """
    def src_filter(self):
        """
        :returns: a SourceFilter/UcerfFilter
        """
        oq = self.oqparam
        if getattr(self, 'sitecol', None):
            sitecol = self.sitecol.complete
        else:  # can happen to the ruptures-only calculator
            sitecol = None
        if oq.is_ucerf():
            return UcerfFilter(sitecol, oq.maximum_distance)
        return SourceFilter(sitecol, oq.maximum_distance)

    @property
    def E(self):
        """
        :returns: the number of stored events
        """
        try:
            return len(self.datastore['events'])
        except KeyError:
            return 0

    @property
    def N(self):
        """
        :returns: the total number of sites
        """
        return len(self.sitecol.complete) if self.sitecol else None

    @property
    def few_sites(self):
        """
        :returns: True if there are less than max_sites_disagg
        """
        return len(self.sitecol.complete) <= self.oqparam.max_sites_disagg

    def check_overflow(self):
        """Overridden in event based"""

    def check_floating_spinning(self):
        f, s = self.csm.get_floating_spinning_factors()
        if f != 1:
            logging.info('Rupture floating factor = %s', f)
        if s != 1:
            logging.info('Rupture spinning factor = %s', s)
        if (f * s >= 1.5 and self.oqparam.pointsource_distance is None
                and 'classical' in self.oqparam.calculation_mode):
            logging.info(
                'You are not using the pointsource_distance approximation:\n'
                'https://docs.openquake.org/oq-engine/advanced/common-mistakes.html#pointsource-distance')

    def read_inputs(self):
        """
        Read risk data and sources if any
        """
        oq = self.oqparam
        self._read_risk_data()
        self.check_overflow()  # check if self.sitecol is too large

        if ('amplification' in oq.inputs and
                oq.amplification_method == 'kernel'):
            logging.info('Reading %s', oq.inputs['amplification'])
            df = readinput.get_amplification(oq)
            check_amplification(df, self.sitecol)
            self.af = AmplFunction.from_dframe(df)

        if (oq.calculation_mode == 'disaggregation' and
                oq.max_sites_disagg < len(self.sitecol)):
            raise ValueError(
                'Please set max_sites_disagg=%d in %s' % (
                    len(self.sitecol), oq.inputs['job_ini']))
        elif oq.disagg_by_src and len(self.sitecol) > oq.max_sites_disagg:
            raise ValueError(
                'There are too many sites to use disagg_by_src=true')
        if ('source_model_logic_tree' in oq.inputs and
                oq.hazard_calculation_id is None):
            with self.monitor('composite source model', measuremem=True):
                self.csm = csm = readinput.get_composite_source_model(
                    oq, self.datastore.hdf5)
                srcs = [src for sg in csm.src_groups for src in sg]
                if not srcs:
                    raise RuntimeError('All sources were discarded!?')
                logging.info('Checking the sources bounding box')
                sids = self.src_filter().within_bbox(srcs)
                if len(sids) == 0:
                    raise RuntimeError('All sources were discarded!?')
                self.full_lt = csm.full_lt
        self.init()  # do this at the end of pre-execute

        if (not oq.hazard_calculation_id
                and oq.calculation_mode != 'preclassical'
                and not oq.save_disk_space):
            self.gzip_inputs()

    def save_multi_peril(self):
        """Defined in MultiRiskCalculator"""

    def pre_execute(self):
        """
        Check if there is a previous calculation ID.
        If yes, read the inputs by retrieving the previous calculation;
        if not, read the inputs directly.
        """
        oq = self.oqparam
        if 'gmfs' in oq.inputs or 'multi_peril' in oq.inputs:
            # read hazard from files
            assert not oq.hazard_calculation_id, (
                'You cannot use --hc together with gmfs_file')
            with self.monitor('importing inputs', measuremem=True):
                self.read_inputs()
            if 'gmfs' in oq.inputs:
                if not oq.inputs['gmfs'].endswith('.csv'):
                    raise NotImplementedError(
                        'Importer for %s' % oq.inputs['gmfs'])
                E = len(import_gmfs(self.datastore, oq.inputs['gmfs'],
                                    self.sitecol.complete.sids))
                if hasattr(oq, 'number_of_ground_motion_fields'):
                    if oq.number_of_ground_motion_fields != E:
                        raise RuntimeError(
                            'Expected %d ground motion fields, found %d' %
                            (oq.number_of_ground_motion_fields, E))
                else:  # set the number of GMFs from the file
                    oq.number_of_ground_motion_fields = E
            else:
                self.save_multi_peril()
            self.save_crmodel()
        elif 'hazard_curves' in oq.inputs:  # read hazard from file
            assert not oq.hazard_calculation_id, (
                'You cannot use --hc together with hazard_curves')
            haz_sitecol = readinput.get_site_collection(oq)
            self.load_crmodel()  # must be after get_site_collection
            self.read_exposure(haz_sitecol)  # define .assets_by_site
            self.datastore['poes/grp-00'] = fix_ones(readinput.pmap)
            self.datastore['sitecol'] = self.sitecol
            self.datastore['assetcol'] = self.assetcol
            self.datastore['full_lt'] = fake = logictree.FullLogicTree.fake()
            self.realizations = fake.get_realizations()
            self.save_crmodel()
        elif oq.hazard_calculation_id:
            parent = util.read(oq.hazard_calculation_id)
            self.check_precalc(parent['oqparam'].calculation_mode)
            self.datastore.parent = parent
            # copy missing parameters from the parent
            if 'concurrent_tasks' not in vars(self.oqparam):
                self.oqparam.concurrent_tasks = (
                    self.oqparam.__class__.concurrent_tasks.default)
            params = {name: value for name, value in
                      vars(parent['oqparam']).items()
                      if name not in vars(self.oqparam)}
            self.save_params(**params)
            with self.monitor('importing inputs', measuremem=True):
                self.read_inputs()
            oqp = parent['oqparam']
            if oqp.investigation_time != oq.investigation_time:
                raise ValueError(
                    'The parent calculation was using investigation_time=%s'
                    ' != %s' % (oqp.investigation_time, oq.investigation_time))
            if not consistent(oqp.minimum_intensity, oq.minimum_intensity):
                raise ValueError(
                    'The parent calculation was using minimum_intensity=%s'
                    ' != %s' % (oqp.minimum_intensity, oq.minimum_intensity))
            hstats, rstats = list(oqp.hazard_stats()), list(oq.hazard_stats())
            if hstats != rstats:
                raise ValueError(
                    'The parent calculation had stats %s != %s' %
                    (hstats, rstats))
            missing_imts = set(oq.risk_imtls) - set(oqp.imtls)
            if missing_imts:
                raise ValueError(
                    'The parent calculation is missing the IMT(s) %s' %
                    ', '.join(missing_imts))
            self.save_crmodel()
        elif self.__class__.precalc:
            calc = calculators[self.__class__.precalc](
                self.oqparam, self.datastore.calc_id)
            calc.from_engine = self.from_engine
            calc.run(remove=False)
            for name in ('csm param sitecol assetcol crmodel realizations '
                         'policy_name policy_dict full_lt').split():
                if hasattr(calc, name):
                    setattr(self, name, getattr(calc, name))
        else:
            with self.monitor('importing inputs', measuremem=True):
                self.read_inputs()
                self.save_crmodel()

    def init(self):
        """
        To be overridden to initialize the datasets needed by the calculation
        """
        oq = self.oqparam
        if not oq.risk_imtls:
            if self.datastore.parent:
                oq.risk_imtls = (
                    self.datastore.parent['oqparam'].risk_imtls)
        if 'precalc' in vars(self):
            self.realizations = self.precalc.realizations
        elif 'full_lt' in self.datastore:
            full_lt = self.datastore['full_lt']
            self.realizations = full_lt.get_realizations()
            if oq.hazard_calculation_id and 'gsim_logic_tree' in oq.inputs:
                # redefine the realizations by reading the weights from the
                # gsim_logic_tree_file that could be different from the parent
                full_lt.gsim_lt = logictree.GsimLogicTree(
                    oq.inputs['gsim_logic_tree'], set(full_lt.trts))
        elif hasattr(self, 'csm'):
            self.check_floating_spinning()
            self.realizations = self.csm.full_lt.get_realizations()
        else:  # build a fake; used by risk-from-file calculators
            self.datastore['full_lt'] = fake = logictree.FullLogicTree.fake()
            self.realizations = fake.get_realizations()

    @general.cached_property
    def R(self):
        """
        :returns: the number of realizations
        """
        try:
            return self.csm.full_lt.get_num_rlzs()
        except AttributeError:  # no self.csm
            return self.datastore['full_lt'].get_num_rlzs()

    def read_exposure(self, haz_sitecol):  # after load_risk_model
        """
        Read the exposure, the risk models and update the attributes
        .sitecol, .assetcol
        """
        oq = self.oqparam
        with self.monitor('reading exposure'):
            self.sitecol, self.assetcol, discarded = (
                readinput.get_sitecol_assetcol(
                    oq, haz_sitecol, self.crmodel.loss_types))
            if len(discarded):
                self.datastore['discarded'] = discarded
                if 'scenario' in oq.calculation_mode:
                    # this is normal for the case of scenario from rupture
                    logging.info('%d assets were discarded because too far '
                                 'from the rupture; use `oq show discarded` '
                                 'to show them and `oq plot_assets` to plot '
                                 'them' % len(discarded))
                elif not oq.discard_assets:  # raise an error
                    self.datastore['sitecol'] = self.sitecol
                    self.datastore['assetcol'] = self.assetcol
                    raise RuntimeError(
                        '%d assets were discarded; use `oq show discarded` to'
                        ' show them and `oq plot_assets` to plot them' %
                        len(discarded))
        self.policy_name = ''
        self.policy_dict = {}
        if oq.inputs.get('insurance'):
            k, v = zip(*oq.inputs['insurance'].items())
            self.load_insurance_data(k, v)
        return readinput.exposure

    def load_insurance_data(self, ins_types, ins_files):
        """
        Read the insurance files and populate the policy_dict
        """
        for loss_type, fname in zip(ins_types, ins_files):
            array = hdf5.read_csv(
                fname, {'insurance_limit': float, 'deductible': float,
                        None: object}).array
            policy_name = array.dtype.names[0]
            policy_idx = getattr(self.assetcol.tagcol, policy_name + '_idx')
            insurance = numpy.zeros((len(policy_idx), 2))
            for pol, ded, lim in array[
                    [policy_name, 'deductible', 'insurance_limit']]:
                insurance[policy_idx[pol]] = ded, lim
            self.policy_dict[loss_type] = insurance
            if self.policy_name and policy_name != self.policy_name:
                raise ValueError(
                    'The file %s contains %s as policy field, but we were '
                    'expecting %s' % (fname, policy_name, self.policy_name))
            else:
                self.policy_name = policy_name

    def load_crmodel(self):
        # to be called before read_exposure
        # NB: this is called even if there is no risk model
        """
        Read the risk models and set the attribute .crmodel.
        The crmodel can be empty for hazard calculations.
        Save the loss ratios (if any) in the datastore.
        """
        logging.info('Reading the risk model if present')
        self.crmodel = readinput.get_crmodel(self.oqparam)
        if not self.crmodel:
            parent = self.datastore.parent
            if 'risk_model' in parent:
                self.crmodel = riskmodels.CompositeRiskModel.read(parent)
            return
        if self.oqparam.ground_motion_fields and not self.oqparam.imtls:
            raise InvalidFile('No intensity_measure_types specified in %s' %
                              self.oqparam.inputs['job_ini'])
        self.save_params()  # re-save oqparam

    def save_crmodel(self):
        """
        Save the risk models in the datastore
        """
        if len(self.crmodel):
            logging.info('Storing risk model')
            self.datastore['risk_model'] = rm = self.crmodel
            attrs = self.datastore.getitem('risk_model').attrs
            attrs['min_iml'] = hdf5.array_of_vstr(sorted(rm.min_iml.items()))

    def _read_risk_data(self):
        # read the exposure (if any), the risk model (if any) and then the
        # site collection, possibly extracted from the exposure.
        oq = self.oqparam
        self.load_crmodel()  # must be called first

        if oq.hazard_calculation_id:
            with util.read(oq.hazard_calculation_id) as dstore:
                haz_sitecol = dstore['sitecol'].complete
                if ('amplification' in oq.inputs and
                        'ampcode' not in haz_sitecol.array.dtype.names):
                    haz_sitecol.add_col('ampcode', site.ampcode_dt)
        else:
            haz_sitecol = readinput.get_site_collection(oq, self.datastore)
            if hasattr(self, 'rup'):
                # for scenario we reduce the site collection to the sites
                # within the maximum distance from the rupture
                haz_sitecol, _dctx = self.cmaker.filter(
                    haz_sitecol, self.rup)
                haz_sitecol.make_complete()

            if 'site_model' in oq.inputs:
                self.datastore['site_model'] = readinput.get_site_model(oq)

        oq_hazard = (self.datastore.parent['oqparam']
                     if self.datastore.parent else None)
        if 'exposure' in oq.inputs:
            exposure = self.read_exposure(haz_sitecol)
            self.datastore['assetcol'] = self.assetcol
            self.datastore['cost_calculator'] = exposure.cost_calculator
            if hasattr(readinput.exposure, 'exposures'):
                self.datastore['assetcol/exposures'] = (
                    numpy.array(exposure.exposures, hdf5.vstr))
        elif 'assetcol' in self.datastore.parent:
            assetcol = self.datastore.parent['assetcol']
            if oq.region:
                region = wkt.loads(oq.region)
                self.sitecol = haz_sitecol.within(region)
            if oq.shakemap_id or 'shakemap' in oq.inputs:
                self.sitecol, self.assetcol = self.read_shakemap(
                    haz_sitecol, assetcol)
                self.datastore['assetcol'] = self.assetcol
                logging.info('Extracted %d/%d assets',
                             len(self.assetcol), len(assetcol))
                nsites = len(self.sitecol)
                if (oq.spatial_correlation != 'no' and
                        nsites > MAXSITES):  # hard-coded, heuristic
                    raise ValueError(CORRELATION_MATRIX_TOO_LARGE % nsites)
            elif hasattr(self, 'sitecol') and general.not_equal(
                    self.sitecol.sids, haz_sitecol.sids):
                self.assetcol = assetcol.reduce(self.sitecol)
                self.datastore['assetcol'] = self.assetcol
                logging.info('Extracted %d/%d assets',
                             len(self.assetcol), len(assetcol))
            else:
                self.assetcol = assetcol
        else:  # no exposure
            self.sitecol = haz_sitecol
            if self.sitecol:
                logging.info('Read N=%d hazard sites and L=%d hazard levels',
                             len(self.sitecol), len(oq.imtls.array))

        if oq_hazard:
            parent = self.datastore.parent
            if 'assetcol' in parent:
                check_time_event(oq, parent['assetcol'].occupancy_periods)
            elif oq.job_type == 'risk' and 'exposure' not in oq.inputs:
                raise ValueError('Missing exposure both in hazard and risk!')
            if oq_hazard.time_event and oq_hazard.time_event != oq.time_event:
                raise ValueError(
                    'The risk configuration file has time_event=%s but the '
                    'hazard was computed with time_event=%s' % (
                        oq.time_event, oq_hazard.time_event))

        if oq.job_type == 'risk':
            tmap_arr, tmap_lst = logictree.taxonomy_mapping(
                self.oqparam.inputs.get('taxonomy_mapping'),
                self.assetcol.tagcol.taxonomy)
            self.crmodel.tmap = tmap_lst
            if len(tmap_arr):
                self.datastore['taxonomy_mapping'] = tmap_arr
            taxonomies = set(taxo for items in self.crmodel.tmap
                             for taxo, weight in items if taxo != '?')
            # check that we are covering all the taxonomies in the exposure
            missing = taxonomies - set(self.crmodel.taxonomies)
            if self.crmodel and missing:
                raise RuntimeError('The exposure contains the taxonomies %s '
                                   'which are not in the risk model' % missing)
            if len(self.crmodel.taxonomies) > len(taxonomies):
                logging.info('Reducing risk model from %d to %d taxonomies',
                             len(self.crmodel.taxonomies), len(taxonomies))
                self.crmodel = self.crmodel.reduce(taxonomies)
                self.crmodel.tmap = tmap_lst
            self.crmodel.vectorize_cons_model(self.assetcol.tagcol)

        if hasattr(self, 'sitecol') and self.sitecol:
            if 'site_model' in oq.inputs:
                assoc_dist = (oq.region_grid_spacing * 1.414
                              if oq.region_grid_spacing else 5)  # Graeme's 5km
                sm = readinput.get_site_model(oq)
                self.sitecol.complete.assoc(sm, assoc_dist)
            self.datastore['sitecol'] = self.sitecol.complete

        # store amplification functions if any
        self.af = None
        if 'amplification' in oq.inputs:
            logging.info('Reading %s', oq.inputs['amplification'])
            df = readinput.get_amplification(oq)
            check_amplification(df, self.sitecol)
            self.amplifier = Amplifier(oq.imtls, df, oq.soil_intensities)
            self.amplifier.check(self.sitecol.vs30, oq.vs30_tolerance)
            if oq.amplification_method == 'kernel':
                # TODO: need to add additional checks on the main calculation
                # methodology since the kernel method is currently tested only
                # for classical PSHA
                self.af = AmplFunction.from_dframe(df)
                self.amplifier = None
        else:
            self.amplifier = None

        # manage secondary perils
        sec_perils = SecondaryPeril.instantiate(oq.secondary_perils,
                                                oq.sec_peril_params)
        for sp in sec_perils:
            sp.prepare(self.sitecol)  # add columns as needed

        self.param = dict(individual_curves=oq.individual_curves,
                          collapse_level=oq.collapse_level,
                          avg_losses=oq.avg_losses,
                          amplifier=self.amplifier,
                          sec_perils=sec_perils)

        # compute exposure stats
        if hasattr(self, 'assetcol'):
            save_exposed_values(
                self.datastore, self.assetcol, oq.loss_names, oq.aggregate_by)

    def store_rlz_info(self, eff_ruptures):
        """
        Save info about the composite source model inside the full_lt dataset
        """
        oq = self.oqparam
        if hasattr(self, 'full_lt'):  # no scenario
            self.realizations = self.full_lt.get_realizations()
            if not self.realizations:
                raise RuntimeError('Empty logic tree: too much filtering?')
            self.datastore['full_lt'] = self.full_lt
        else:  # scenario
            self.full_lt = self.datastore['full_lt']

        R = self.R
        logging.info('There are %d realization(s)', R)

        if oq.imtls:
            self.datastore['weights'] = arr = build_weights(
                self.realizations, oq.imt_dt())
            self.datastore.set_attrs('weights', nbytes=arr.nbytes)

        if ('event_based' in oq.calculation_mode and R >= TWO16
                or R >= TWO32):
            raise ValueError(
                'The logic tree has too many realizations (%d), use sampling '
                'instead' % R)
        elif R > 10000:
            logging.warning(
                'The logic tree has %d realizations(!), please consider '
                'sampling it', R)

        # check for gsim logic tree reduction
        discard_trts = []
        for trt in self.full_lt.gsim_lt.values:
            if eff_ruptures.get(trt, 0) == 0:
                discard_trts.append(trt)
        if (discard_trts and 'scenario' not in oq.calculation_mode
                and 'event_based' not in oq.calculation_mode
                and 'ebrisk' not in oq.calculation_mode
                and not oq.is_ucerf()):
            msg = ('No sources for some TRTs: you should set\n'
                   'discard_trts = %s\nin %s') % (', '.join(discard_trts),
                                                  oq.inputs['job_ini'])
            logging.warning(msg)

    def store_source_info(self, calc_times):
        """
        Save (eff_ruptures, num_sites, calc_time) inside the source_info
        """
        for src_id, arr in calc_times.items():
            src_id = re.sub(r':\d+$', '', src_id)
            row = self.csm.source_info[src_id]
            row[EFF_RUPTURES] += arr[0]
            row[NUM_SITES] += arr[1]
            row[CALC_TIME] += arr[2]
        rows = self.csm.source_info.values()
        recs = [tuple(row) for row in rows]
        hdf5.extend(self.datastore['source_info'],
                    numpy.array(recs, readinput.source_info_dt))

    def post_process(self):
        """For compatibility with the engine"""


class RiskCalculator(HazardCalculator):
    """
    Base class for all risk calculators. A risk calculator must set the
    attributes .crmodel, .sitecol, .assetcol, .riskinputs in the
    pre_execute phase.
    """
    def read_shakemap(self, haz_sitecol, assetcol):
        """
        Enabled only if there is a shakemap_id parameter in the job.ini.
        Download, unzip, parse USGS shakemap files and build a corresponding
        set of GMFs which are then filtered with the hazard site collection
        and stored in the datastore.
        """
        oq = self.oqparam
        E = oq.number_of_ground_motion_fields
        oq.risk_imtls = oq.imtls or self.datastore.parent['oqparam'].imtls
        logging.info('Getting/reducing shakemap')
        with self.monitor('getting/reducing shakemap'):
            # for instance for the test case_shakemap the haz_sitecol
            # has sids in range(0, 26) while sitecol.sids is
            # [8, 9, 10, 11, 13, 15, 16, 17, 18];
            # the total assetcol has 26 assets on the total sites
            # and the reduced assetcol has 9 assets on the reduced sites
            smap = oq.shakemap_id if oq.shakemap_id else numpy.load(
                oq.inputs['shakemap'])
            sitecol, shakemap, discarded = get_sitecol_shakemap(
                smap, oq.imtls, haz_sitecol,
                oq.asset_hazard_distance['default'],
                oq.discard_assets)
            if len(discarded):
                self.datastore['discarded'] = discarded
            assetcol.reduce_also(sitecol)

        logging.info('Building GMFs')
        with self.monitor('building/saving GMFs'):
            imts, gmfs = to_gmfs(
                shakemap, oq.spatial_correlation, oq.cross_correlation,
                oq.site_effects, oq.truncation_level, E, oq.random_seed,
                oq.imtls)
            save_gmf_data(self.datastore, sitecol, gmfs, imts)
        return sitecol, assetcol

    def build_riskinputs(self, kind):
        """
        :param kind:
            kind of hazard getter, can be 'poe' or 'gmf'
        :returns:
            a list of RiskInputs objects, sorted by IMT.
        """
        logging.info('Building risk inputs from %d realization(s)', self.R)
        imtls = self.oqparam.imtls
        if not set(self.oqparam.risk_imtls) & set(imtls):
            rsk = ', '.join(self.oqparam.risk_imtls)
            haz = ', '.join(imtls)
            raise ValueError('The IMTs in the risk models (%s) are disjoint '
                             "from the IMTs in the hazard (%s)" % (rsk, haz))
        if not hasattr(self.crmodel, 'tmap'):
            _, self.crmodel.tmap = logictree.taxonomy_mapping(
                self.oqparam.inputs.get('taxonomy_mapping'),
                self.assetcol.tagcol.taxonomy)
        with self.monitor('building riskinputs'):
            if self.oqparam.hazard_calculation_id:
                dstore = self.datastore.parent
            else:
                dstore = self.datastore
            meth = getattr(self, '_gen_riskinputs_' + kind)
            riskinputs = list(meth(dstore))
        assert riskinputs
        if all(isinstance(ri.hazard_getter, getters.ZeroGetter)
               for ri in riskinputs):
            raise RuntimeError(f'the {kind}s are all zeros on the assets')
        logging.info('Built %d risk inputs', len(riskinputs))
        return riskinputs

    def _gen_riskinputs_gmf(self, dstore):
        if 'gmf_data' not in dstore:  # needed for case_shakemap
            dstore.close()
            dstore = self.datastore
        if 'gmf_data' not in dstore:
            raise InvalidFile('Did you forget gmfs_csv in %s?'
                              % self.oqparam.inputs['job_ini'])
        with self.monitor('reading GMFs'):
            rlzs = dstore['events']['rlz_id']
            gmf_df = dstore.read_df('gmf_data', 'sid')
            by_sid = dict(list(gmf_df.groupby(gmf_df.index)))
        logging.info('Grouped the GMFs by site ID')
        for sid, assets in enumerate(self.assetcol.assets_by_site()):
            if len(assets) == 0:
                continue
            try:
                df = by_sid[sid]
            except KeyError:
                getter = getters.ZeroGetter(sid, self.R)
            else:
                df['rlzs'] = rlzs[df.eid.to_numpy()]
                getter = getters.GmfDataGetter(sid, df, len(rlzs), self.R)
            if len(dstore['gmf_data/gmv_0']) == 0:
                raise RuntimeError(
                    'There are no GMFs available: perhaps you did set '
                    'ground_motion_fields=False or a large minimum_intensity')
            for block in general.block_splitter(
                    assets, self.oqparam.assets_per_site_limit):
                yield riskinput.RiskInput(sid, getter, numpy.array(block))
            if len(block) >= TWO16:
                logging.error('There are %d assets on site #%d!',
                              len(block), sid)

    def _gen_riskinputs_poe(self, dstore):
        hazard = 'poes' in dstore
        if not hazard:
            raise InvalidFile('Did you forget hazard_curves_csv in %s?'
                              % self.oqparam.inputs['job_ini'])
        assets_by_site = self.assetcol.assets_by_site()
        for sid, assets in enumerate(assets_by_site):
            if len(assets) == 0:
                continue
            # hcurves, shape (R, N)
            ws = [rlz.weight for rlz in self.realizations]
            getter = getters.PmapGetter(dstore, ws, [sid])
            for block in general.block_splitter(
                    assets, self.oqparam.assets_per_site_limit):
                yield riskinput.RiskInput(sid, getter, numpy.array(block))
            if len(block) >= TWO16:
                logging.error('There are %d assets on site #%d!',
                              len(block), sid)

    def execute(self):
        """
        Parallelize on the riskinputs and returns a dictionary of results.
        Require a `.core_task` to be defined with signature
        (riskinputs, crmodel, param, monitor).
        """
        if not hasattr(self, 'riskinputs'):  # in the reportwriter
            return
        ct = self.oqparam.concurrent_tasks or 1
        maxw = sum(ri.weight for ri in self.riskinputs) / ct
        smap = parallel.Starmap(
            self.core_task.__func__, h5=self.datastore.hdf5)
        smap.monitor.save_pik('crmodel', self.crmodel)
        for block in general.block_splitter(
                self.riskinputs, maxw, get_weight, sort=True):
            logging.info('Sending hazard for %d assets, %d sites',
                         block.weight, len(block))
            for ri in block:
                # we must use eager reading for performance reasons:
                # concurrent reading on the workers would be extra-slow;
                # also, I could not get lazy reading to work with
                # the SWMR mode for event_based_risk
                ri.hazard_getter.init()
<<<<<<< HEAD
            smap.submit((block, self.crmodel, self.param))
=======
            smap.submit((block, self.param))
            for ri in block:  # save memory
                try:
                    ri.hazard_getter.data.clear()
                except AttributeError:  # no data
                    pass
>>>>>>> b7303a85
        return smap.reduce(self.combine)

    def combine(self, acc, res):
        return acc + res


def save_gmf_data(dstore, sitecol, gmfs, imts, events=()):
    """
    :param dstore: a :class:`openquake.baselib.datastore.DataStore` instance
    :param sitecol: a :class:`openquake.hazardlib.site.SiteCollection` instance
    :param gmfs: an array of shape (N, E, M)
    :param imts: a list of IMT strings
    :param events: E event IDs or the empty tuple
    """
    if len(events) == 0:
        E = gmfs.shape[1]
        events = numpy.zeros(E, rupture.events_dt)
        events['id'] = numpy.arange(E, dtype=U32)
    dstore['events'] = events
    offset = 0
    # convert an array of shape (N, E, M) into an array of type gmv_data_dt
    N, E, M = gmfs.shape
    lst = [(sitecol.sids[s], ei, gmfs[s, ei])
           for s in numpy.arange(N, dtype=U32)
           for ei, event in enumerate(events)]
    gmfa = numpy.array(lst, dstore['oqparam'].gmf_data_dt())
    dstore['gmf_data/sid'] = gmfa['sid']
    dstore['gmf_data/eid'] = gmfa['eid']
    cols = ['sid', 'eid']
    for m in range(M):
        col = f'gmv_{m}'
        cols.append(col)
        dstore['gmf_data/' + col] = gmfa['gmv'][:, m]
    dstore.getitem('gmf_data').attrs['__pdcolumns__'] = ' '.join(cols)
    dic = general.group_array(gmfa, 'sid')
    lst = []
    all_sids = sitecol.complete.sids
    for sid in all_sids:
        rows = dic.get(sid, ())
        n = len(rows)
        lst.append((offset, offset + n))
        offset += n
    dstore['gmf_data/imts'] = ' '.join(imts)


def import_gmfs(dstore, fname, sids):
    """
    Import in the datastore a ground motion field CSV file.

    :param dstore: the datastore
    :param fname: the CSV file
    :param sids: the site IDs (complete)
    :returns: event_ids, num_rlzs
    """
    array = hdf5.read_csv(fname, {'sid': U32, 'eid': U32, None: F32},
                          renamedict=dict(site_id='sid', event_id='eid',
                                          rlz_id='rlzi')).array
    names = array.dtype.names
    if names[0] == 'rlzi':  # backward compatbility
        names = names[1:]  # discard the field rlzi
    imts = [name[4:] for name in names[2:]]
    oq = dstore['oqparam']
    missing = set(oq.imtls) - set(imts)
    if missing:
        raise ValueError('The calculation needs %s which is missing from %s' %
                         (', '.join(missing), fname))
    imt2idx = {imt: i for i, imt in enumerate(oq.imtls)}
    arr = numpy.zeros(len(array), oq.gmf_data_dt())
    for name in names:
        if name.startswith('gmv_'):
            try:
                m = imt2idx[name[4:]]
            except KeyError:  # the file contains more than enough IMTs
                pass
            else:
                arr['gmv'][:, m] = array[name]
        else:
            arr[name] = array[name]

    n = len(numpy.unique(array[['sid', 'eid']]))
    if n != len(array):
        raise ValueError('Duplicated site_id, event_id in %s' % fname)
    # store the events
    eids = numpy.unique(array['eid'])
    eids.sort()
    if eids[0] != 0:
        raise ValueError('The event_id must start from zero in %s' % fname)
    E = len(eids)
    events = numpy.zeros(E, rupture.events_dt)
    events['id'] = eids
    dstore['events'] = events
    # store the GMFs
    dic = general.group_array(arr, 'sid')
    offset = 0
    gmvlst = []
    for sid in sids:
        n = len(dic.get(sid, []))
        if n:
            offset += n
            gmvs = dic[sid]
            gmvlst.append(gmvs)
    data = numpy.concatenate(gmvlst)
    create_gmf_data(dstore, len(oq.imtls), data)
    dstore['weights'] = numpy.ones(1)
    return eids


def create_gmf_data(dstore, M, data=None):
    dstore.create_dset('gmf_data/sid', U32)
    dstore.create_dset('gmf_data/eid', U32)
    cols = ['sid', 'eid']
    if data is not None:
        dstore['gmf_data/sid'] = data['sid']
        dstore['gmf_data/eid'] = data['eid']
    for m in range(M):
        col = f'gmv_{m}'
        cols.append(col)
        dstore.create_dset('gmf_data/' + col, F32)
        if data is not None:
            dstore[f'gmf_data/' + col] = data['gmv'][:, m]
    dstore.getitem('gmf_data').attrs['__pdcolumns__'] = ' '.join(cols)


def save_exposed_values(dstore, assetcol, lossnames, tagnames):
    """
    Store 2^n arrays where n is the number of tagNames. For instance with
    the tags country, occupancy it stores 2^2 = 4 arrays:

    exposed_values/agg_country_occupancy  # shape (T1, T2, L)
    exposed_values/agg_country            # shape (T1, L)
    exposed_values/agg_occupancy          # shape (T2, L)
    exposed_values/agg                    # shape (L,)
    """
    aval = assetcol.arr_value(lossnames)  # shape (A, L)
    for n in range(len(tagnames) + 1, -1, -1):
        for names in itertools.combinations(tagnames, n):
            name = 'exposed_values/' + '_'.join(('agg',) + names)
            dstore[name] = assetcol.aggregate_by(list(names), aval)
            attrs = {tagname: getattr(assetcol.tagcol, tagname)[1:]
                     for tagname in names}
            dstore.set_shape_attrs(name, **attrs, loss_name=lossnames)<|MERGE_RESOLUTION|>--- conflicted
+++ resolved
@@ -1060,16 +1060,7 @@
                 # also, I could not get lazy reading to work with
                 # the SWMR mode for event_based_risk
                 ri.hazard_getter.init()
-<<<<<<< HEAD
-            smap.submit((block, self.crmodel, self.param))
-=======
             smap.submit((block, self.param))
-            for ri in block:  # save memory
-                try:
-                    ri.hazard_getter.data.clear()
-                except AttributeError:  # no data
-                    pass
->>>>>>> b7303a85
         return smap.reduce(self.combine)
 
     def combine(self, acc, res):
