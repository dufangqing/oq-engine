--- conflicted
+++ resolved
@@ -153,11 +153,6 @@
              'hazard_curve-smltp_b2-gsimltp_b1.csv'],
             case_7.__file__)
 
-        # check the weights of the sources, a simple fault and a complex fault
-        info = self.calc.datastore.read_df('source_info', 'source_id')
-        self.assertEqual(info.loc[b'1'].weight, 184)
-        self.assertEqual(info.loc[b'2'].weight, 118)
-
         # checking the individual hazard maps are nonzero
         iml = self.calc.datastore.sel(
             'hmaps-rlzs', imt="PGA", site_id=0).squeeze()
@@ -204,9 +199,9 @@
             case_12.__file__)
 
         # test disagg_by_grp
-        # df = self.calc.datastore.read_df('disagg_by_grp')
-        # fname = general.gettemp(text_table(df))
-        # self.assertEqualFiles('expected/disagg_by_grp.rst', fname)
+        df = self.calc.datastore.read_df('disagg_by_grp')
+        fname = general.gettemp(text_table(df))
+        self.assertEqualFiles('expected/disagg_by_grp.rst', fname)
 
     def test_case_13(self):
         self.assert_curves_ok(
@@ -1007,6 +1002,7 @@
         ae(list(cmakers[0].gsims.values()), [[1, 3, 5], [2], [0, 4]])
         ae(list(cmakers[1].gsims.values()), [[7, 9], [6, 8]])
         # there are two slices 0:3 and 3:5 with length 3 and 2 respectively
+        self.assertEqual(cmakers[1].start, 3)
 
     def test_case_72(self):
         # reduced USA model
@@ -1075,14 +1071,10 @@
         self.run_calc(case_80.__file__, 'job.ini')
         [f1] = export(('hcurves/mean', 'csv'), self.calc.datastore)
         self.assertEqualFiles(
-<<<<<<< HEAD
             'expected/hazard_curve-mean-PGA.csv', f1)
-=======
-            'expected/hazard_curve-mean-PGA.csv', f1)
 
     def test_case_81(self):
-        # collapse_level=2
+        # collapse_level=1
         self.run_calc(case_81.__file__, 'job.ini')
         [f1] = export(('hcurves/mean', 'csv'), self.calc.datastore)
-        self.assertEqualFiles('expected/hazard_curve-mean.csv', f1)
->>>>>>> 31e10f19
+        self.assertEqualFiles('expected/hazard_curve-mean.csv', f1)