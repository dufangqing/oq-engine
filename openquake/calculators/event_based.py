--- conflicted
+++ resolved
@@ -274,7 +274,6 @@
         maxdist = oq.maximum_distance(cmaker.trt)
         srcfilter = SourceFilter(sitecol.complete, maxdist)
         rupgeoms = dstore['rupgeoms']
-<<<<<<< HEAD
         computers = get_computers(cmaker, proxies, rupgeoms,
                                   srcfilter, fmon, *stations)
         if not computers:
@@ -294,34 +293,6 @@
             for c in computers:
                 alldata.append(c.compute_all(dstore, rmon, cmon, umon))
 
-=======
-        for proxy in proxies:
-            t0 = time.time()
-            with fmon:
-                if proxy['mag'] < cmaker.min_mag:
-                    continue
-                try:
-                    computer = get_computer(
-                        cmaker, proxy, rupgeoms, srcfilter, *stations)
-                except FarAwayRupture:
-                    # skip this rupture
-                    continue
-            if hasattr(computer, 'station_data'):  # conditioned GMFs
-                assert cmaker.scenario
-                df = computer.compute_all(dstore, rmon, cmon, umon)
-            else:  # regular GMFs
-                with mmon:
-                    mean_stds = cmaker.get_mean_stds(
-                        [computer.ctx], split_by_mag=False)
-                    # avoid numba type error
-                    computer.ctx.flags.writeable = True
-
-                df = computer.compute_all(mean_stds, max_iml, cmon, umon)
-            sig_eps.append(computer.build_sig_eps(se_dt))
-            dt = time.time() - t0
-            times.append((proxy['id'], computer.ctx.rrup.min(), dt))
-            alldata.append(df)
->>>>>>> 2166cbca
     if sum(len(df) for df in alldata):
         gmfdata = pandas.concat(alldata)
     else:
@@ -388,7 +359,6 @@
     if "station_data" in oq.inputs:
         rlzs_by_gsim = full_lt.get_rlzs_by_gsim(0)
         cmaker = ContextMaker(trt, rlzs_by_gsim, oq)
-        cmaker.min_mag = getdefault(oq.minimum_magnitude, trt)
         cmaker.scenario = True
         maxdist = oq.maximum_distance(cmaker.trt)
         srcfilter = SourceFilter(sitecol.complete, maxdist)
