--- conflicted
+++ resolved
@@ -340,11 +340,7 @@
             self.param['rlz_by_event'] = self.datastore['events']['rlz_id']
         iterargs = ((rgetter, srcfilter, self.param)
                     for rgetter in self.gen_rupture_getters())
-<<<<<<< HEAD
-        if not oq.hazard_calculation_id:
-=======
         if oq.hazard_calculation_id is None:
->>>>>>> bd044532
             self.datastore.swmr_on()
         # call compute_gmfs in parallel
         acc = parallel.Starmap(
