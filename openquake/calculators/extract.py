# -*- coding: utf-8 -*-
# vim: tabstop=4 shiftwidth=4 softtabstop=4
#
# Copyright (C) 2017-2020 GEM Foundation
#
# OpenQuake is free software: you can redistribute it and/or modify it
# under the terms of the GNU Affero General Public License as published
# by the Free Software Foundation, either version 3 of the License, or
# (at your option) any later version.
#
# OpenQuake is distributed in the hope that it will be useful,
# but WITHOUT ANY WARRANTY; without even the implied warranty of
# MERCHANTABILITY or FITNESS FOR A PARTICULAR PURPOSE.  See the
# GNU Affero General Public License for more details.
#
# You should have received a copy of the GNU Affero General Public License
# along with OpenQuake.  If not, see <http://www.gnu.org/licenses/>.
from urllib.parse import parse_qs
from functools import lru_cache, partial
import collections
import logging
import json
import gzip
import ast
import io

import requests
from h5py._hl.dataset import Dataset
from h5py._hl.group import Group
import numpy
from openquake.baselib import config, hdf5, general
from openquake.baselib.hdf5 import ArrayWrapper
from openquake.baselib.general import group_array, println
from openquake.baselib.python3compat import encode, decode
from openquake.hazardlib.gsim.base import ContextMaker
from openquake.hazardlib.calc import disagg, stochastic, filters
from openquake.hazardlib.source import rupture
from openquake.calculators import getters
from openquake.commonlib import calc, util, oqvalidation, writers

U16 = numpy.uint16
U32 = numpy.uint32
F32 = numpy.float32
F64 = numpy.float64
TWO32 = 2 ** 32
ALL = slice(None)
CHUNKSIZE = 4*1024**2  # 4 MB
SOURCE_ID = stochastic.rupture_dt['source_id']
memoized = lru_cache()


class NotFound(Exception):
    pass


def lit_eval(string):
    """
    `ast.literal_eval` the string if possible, otherwise returns it unchanged
    """
    try:
        return ast.literal_eval(string)
    except (ValueError, SyntaxError):
        return string


def get_info(dstore):
    """
    :returns: {'stats': dic, 'loss_types': dic, 'num_rlzs': R}
    """
    oq = dstore['oqparam']
    stats = {stat: s for s, stat in enumerate(oq.hazard_stats())}
    loss_types = {lt: l for l, lt in enumerate(oq.loss_dt().names)}
    imt = {imt: i for i, imt in enumerate(oq.imtls)}
    try:
        num_rlzs = dstore['full_lt'].get_num_rlzs()
    except KeyError:  # engine version < 3.9
        num_rlzs = len(dstore['weights'])
    return dict(stats=stats, num_rlzs=num_rlzs, loss_types=loss_types,
                imtls=oq.imtls, investigation_time=oq.investigation_time,
                poes=oq.poes, imt=imt, uhs_dt=oq.uhs_dt(),
                tagnames=oq.aggregate_by)


def _normalize(kinds, info):
    a = []
    b = []
    stats = info['stats']
    rlzs = False
    for kind in kinds:
        if kind.startswith('rlz-'):
            rlzs = True
            a.append(int(kind[4:]))
            b.append(kind)
        elif kind in stats:
            a.append(stats[kind])
            b.append(kind)
        elif kind == 'stats':
            a.extend(stats.values())
            b.extend(stats)
        elif kind == 'rlzs':
            rlzs = True
            a.extend(range(info['num_rlzs']))
            b.extend(['rlz-%03d' % r for r in range(info['num_rlzs'])])
    return a, b, rlzs


def parse(query_string, info={}):
    """
    :returns: a normalized query_dict as in the following examples:

    >>> parse('kind=stats', {'stats': {'mean': 0, 'max': 1}})
    {'kind': ['mean', 'max'], 'k': [0, 1], 'rlzs': False}
    >>> parse('kind=rlzs', {'stats': {}, 'num_rlzs': 3})
    {'kind': ['rlz-000', 'rlz-001', 'rlz-002'], 'k': [0, 1, 2], 'rlzs': True}
    >>> parse('kind=mean', {'stats': {'mean': 0, 'max': 1}})
    {'kind': ['mean'], 'k': [0], 'rlzs': False}
    >>> parse('kind=rlz-3&imt=PGA&site_id=0', {'stats': {}})
    {'kind': ['rlz-3'], 'imt': ['PGA'], 'site_id': [0], 'k': [3], 'rlzs': True}
    """
    qdic = parse_qs(query_string)
    loss_types = info.get('loss_types', [])
    for key, val in qdic.items():  # for instance, convert site_id to an int
        if key == 'loss_type':
            qdic[key] = [loss_types[k] for k in val]
        else:
            qdic[key] = [lit_eval(v) for v in val]
    if info:
        qdic['k'], qdic['kind'], qdic['rlzs'] = _normalize(qdic['kind'], info)
    return qdic


def sanitize(query_string):
    """
    Replace `/`, `?`, `&` characters with underscores and '=' with '-'
    """
    return query_string.replace(
        '/', '_').replace('?', '_').replace('&', '_').replace('=', '-')


def cast(loss_array, loss_dt):
    return loss_array.copy().view(loss_dt).squeeze()


def barray(iterlines):
    """
    Array of bytes
    """
    lst = [line.encode('utf-8') for line in iterlines]
    arr = numpy.array(lst)
    return arr


def extract_(dstore, dspath):
    """
    Extracts an HDF5 path object from the datastore, for instance
    extract(dstore, 'sitecol').
    """
    obj = dstore[dspath]
    if isinstance(obj, Dataset):
        return ArrayWrapper(obj[()], obj.attrs)
    elif isinstance(obj, Group):
        return ArrayWrapper(numpy.array(list(obj)), obj.attrs)
    else:
        return obj


class Extract(dict):
    """
    A callable dictionary of functions with a single instance called
    `extract`. Then `extract(dstore, fullkey)` dispatches to the function
    determined by the first part of `fullkey` (a slash-separated
    string) by passing as argument the second part of `fullkey`.

    For instance extract(dstore, 'sitecol').
    """
    def add(self, key, cache=False):
        def decorator(func):
            self[key] = memoized(func) if cache else func
            return func
        return decorator

    def __call__(self, dstore, key):
        if '/' in key:
            k, v = key.split('/', 1)
            data = self[k](dstore, v)
        elif '?' in key:
            k, v = key.split('?', 1)
            data = self[k](dstore, v)
        elif key in self:
            data = self[key](dstore, '')
        else:
            data = extract_(dstore, key)
        return ArrayWrapper.from_(data)


extract = Extract()


@extract.add('oqparam')
def extract_oqparam(dstore, dummy):
    """
    Extract job parameters as a JSON npz. Use it as /extract/oqparam
    """
    return ArrayWrapper((), {'json': json.dumps(vars(dstore['oqparam']))})


# used by the QGIS plugin in scenario
@extract.add('realizations')
def extract_realizations(dstore, dummy):
    """
    Extract an array of realizations. Use it as /extract/realizations
    """
    oq = dstore['oqparam']
    scenario = 'scenario' in oq.calculation_mode
    rlzs = dstore['full_lt'].rlzs
    # NB: branch_path cannot be of type hdf5.vstr otherwise the conversion
    # to .npz (needed by the plugin) would fail
    dt = [('rlz_id', U32), ('branch_path', '<S100'), ('weight', F32)]
    arr = numpy.zeros(len(rlzs), dt)
    arr['rlz_id'] = rlzs['ordinal']
    arr['weight'] = rlzs['weight']
    if scenario:
        gsims = dstore.getitem('full_lt/gsim_lt')['uncertainty']
        if 'shakemap' in oq.inputs:
            gsims = ["[FromShakeMap]"]
        arr['branch_path'] = ['"%s"' % repr(gsim)[1:-1].replace('"', '""')
                              for gsim in gsims]  # quotes Excel-friendly
    else:
        arr['branch_path'] = rlzs['branch_path']
    return arr


@extract.add('weights')
def extract_weights(dstore, what):
    """
    Extract the realization weights
    """
    rlzs = dstore['full_lt'].get_realizations()
    return numpy.array([rlz.weight['weight'] for rlz in rlzs])


@extract.add('gsims_by_trt')
def extract_gsims_by_trt(dstore, what):
    """
    Extract the dictionary gsims_by_trt
    """
    return ArrayWrapper((), dstore['full_lt'].gsim_lt.values)


@extract.add('exposure_metadata')
def extract_exposure_metadata(dstore, what):
    """
    Extract the loss categories and the tags of the exposure.
    Use it as /extract/exposure_metadata
    """
    dic = {}
    dic1, dic2 = dstore['assetcol/tagcol'].__toh5__()
    dic.update(dic1)
    dic.update(dic2)
    if 'asset_risk' in dstore:
        dic['multi_risk'] = sorted(
            set(dstore['asset_risk'].dtype.names) -
            set(dstore['assetcol/array'].dtype.names))
    names = [name for name in dstore['assetcol/array'].dtype.names
             if name.startswith(('value-', 'number', 'occupants_'))
             and not name.endswith('_None')]
    return ArrayWrapper(numpy.array(names), dic)


@extract.add('assets')
def extract_assets(dstore, what):
    """
    Extract an array of assets, optionally filtered by tag.
    Use it as /extract/assets?taxonomy=RC&taxonomy=MSBC&occupancy=RES
    """
    qdict = parse(what)
    dic = {}
    dic1, dic2 = dstore['assetcol/tagcol'].__toh5__()
    dic.update(dic1)
    dic.update(dic2)
    arr = dstore['assetcol/array'][()]
    for tag, vals in qdict.items():
        cond = numpy.zeros(len(arr), bool)
        for val in vals:
            tagidx, = numpy.where(dic[tag] == val)
            cond |= arr[tag] == tagidx
        arr = arr[cond]
    return ArrayWrapper(arr, dic)


@extract.add('asset_risk')
def extract_asset_risk(dstore, what):
    """
    Extract an array of assets + risk fields, optionally filtered by tag.
    Use it as /extract/asset_risk?taxonomy=RC&taxonomy=MSBC&occupancy=RES
    """
    qdict = parse(what)
    dic = {}
    dic1, dic2 = dstore['assetcol/tagcol'].__toh5__()
    dic.update(dic1)
    dic.update(dic2)
    arr = dstore['asset_risk'][()]
    names = list(arr.dtype.names)
    for i, name in enumerate(names):
        if name == 'id':
            names[i] = 'asset_id'  # for backward compatibility
    arr.dtype.names = names
    for tag, vals in qdict.items():
        cond = numpy.zeros(len(arr), bool)
        for val in vals:
            tagidx, = numpy.where(dic[tag] == val)
            cond |= arr[tag] == tagidx
        arr = arr[cond]
    return ArrayWrapper(arr, dic)


@extract.add('asset_tags')
def extract_asset_tags(dstore, tagname):
    """
    Extract an array of asset tags for the given tagname. Use it as
    /extract/asset_tags or /extract/asset_tags/taxonomy
    """
    tagcol = dstore['assetcol/tagcol']
    if tagname:
        yield tagname, barray(tagcol.gen_tags(tagname))
    for tagname in tagcol.tagnames:
        yield tagname, barray(tagcol.gen_tags(tagname))


def get_mesh(sitecol, complete=True):
    """
    :returns:
        a lon-lat or lon-lat-depth array depending if the site collection
        is at sea level or not
    """
    sc = sitecol.complete if complete else sitecol
    if sc.at_sea_level():
        mesh = numpy.zeros(len(sc), [('lon', F64), ('lat', F64)])
        mesh['lon'] = sc.lons
        mesh['lat'] = sc.lats
    else:
        mesh = numpy.zeros(len(sc), [('lon', F64), ('lat', F64),
                                     ('depth', F64)])
        mesh['lon'] = sc.lons
        mesh['lat'] = sc.lats
        mesh['depth'] = sc.depths
    return mesh


def hazard_items(dic, mesh, *extras, **kw):
    """
    :param dic: dictionary of arrays of the same shape
    :param mesh: a mesh array with lon, lat fields of the same length
    :param extras: optional triples (field, dtype, values)
    :param kw: dictionary of parameters (like investigation_time)
    :returns: a list of pairs (key, value) suitable for storage in .npz format
    """
    for item in kw.items():
        yield item
    try:
        field = next(iter(dic))
    except StopIteration:
        return
    arr = dic[field]
    dtlist = [(str(field), arr.dtype) for field in sorted(dic)]
    for field, dtype, values in extras:
        dtlist.append((str(field), dtype))
    array = numpy.zeros(arr.shape, dtlist)
    for field in dic:
        array[field] = dic[field]
    for field, dtype, values in extras:
        array[field] = values
    yield 'all', util.compose_arrays(mesh, array)


def _get_dict(dstore, name, imtls, stats):
    dic = {}
    dtlist = []
    for imt, imls in imtls.items():
        dt = numpy.dtype([(str(iml), F32) for iml in imls])
        dtlist.append((imt, dt))
    for s, stat in enumerate(stats):
        dic[stat] = dstore[name][:, s].flatten().view(dtlist)
    return dic


@extract.add('sitecol')
def extract_sitecol(dstore, what):
    """
    Extracts the site collection array (not the complete object, otherwise it
    would need to be pickled).
    Use it as /extract/sitecol?field=vs30
    """
    qdict = parse(what)
    if 'field' in qdict:
        [f] = qdict['field']
        return dstore['sitecol'][f]
    return dstore['sitecol'].array


def _items(dstore, name, what, info):
    params = parse(what, info)
    filt = {}
    if 'site_id' in params:
        filt['site_id'] = params['site_id'][0]
    if 'imt' in params:
        [imt] = params['imt']
        filt['imt'] = imt
    if params['rlzs']:
        for k in params['k']:
            filt['rlz_id'] = k
            yield 'rlz-%03d' % k, dstore.sel(name + '-rlzs', **filt)[:, 0]
    else:
        stats = list(info['stats'])
        for k in params['k']:
            filt['stat'] = stat = stats[k]
            yield stat, dstore.sel(name + '-stats', **filt)[:, 0]
    yield from params.items()


@extract.add('hcurves')
def extract_hcurves(dstore, what):
    """
    Extracts hazard curves. Use it as /extract/hcurves?kind=mean&imt=PGA or
    /extract/hcurves?kind=rlz-0&imt=SA(1.0)
    """
    info = get_info(dstore)
    if what == '':  # npz exports for QGIS
        sitecol = dstore['sitecol']
        mesh = get_mesh(sitecol, complete=False)
        dic = _get_dict(dstore, 'hcurves-stats', info['imtls'], info['stats'])
        yield from hazard_items(
            dic, mesh, investigation_time=info['investigation_time'])
        return
    yield from _items(dstore, 'hcurves', what, info)


@extract.add('hmaps')
def extract_hmaps(dstore, what):
    """
    Extracts hazard maps. Use it as /extract/hmaps?imt=PGA
    """
    info = get_info(dstore)
    if what == '':  # npz exports for QGIS
        sitecol = dstore['sitecol']
        mesh = get_mesh(sitecol, complete=False)
        dic = _get_dict(dstore, 'hmaps-stats',
                        {imt: info['poes'] for imt in info['imtls']},
                        info['stats'])
        yield from hazard_items(
            dic, mesh, investigation_time=info['investigation_time'])
        return
    yield from _items(dstore, 'hmaps', what, info)


@extract.add('uhs')
def extract_uhs(dstore, what):
    """
    Extracts uniform hazard spectra. Use it as /extract/uhs?kind=mean or
    /extract/uhs?kind=rlz-0, etc
    """
    info = get_info(dstore)
    if what == '':  # npz exports for QGIS
        sitecol = dstore['sitecol']
        mesh = get_mesh(sitecol, complete=False)
        dic = {}
        for stat, s in info['stats'].items():
            hmap = dstore['hmaps-stats'][:, s]  # shape (N, M, P)
            dic[stat] = calc.make_uhs(hmap, info)
        yield from hazard_items(
            dic, mesh, investigation_time=info['investigation_time'])
        return
    for k, v in _items(dstore, 'hmaps', what, info):  # shape (N, M, P)
        if hasattr(v, 'shape') and len(v.shape) == 3:
            yield k, calc.make_uhs(v, info)
        else:
            yield k, v


@extract.add('effect')
def extract_effect(dstore, what):
    """
    Extracts the effect of ruptures. Use it as /extract/effect
    """
    grp = dstore['effect_by_mag_dst_trt']
    dist_bins = dict(grp.attrs)
    ndists = len(dist_bins[next(iter(dist_bins))])
    arr = numpy.zeros((len(grp), ndists, len(dist_bins)))
    for i, mag in enumerate(grp):
        arr[i] = dstore['effect_by_mag_dst_trt/' + mag][()]
    return ArrayWrapper(arr, dict(dist_bins=dist_bins, ndists=ndists,
                                  mags=[float(mag) for mag in grp]))


@extract.add('rups_by_mag_dist')
def extract_rups_by_mag_dist(dstore, what):
    """
    Extracts the number of ruptures by mag, dist.
    Use it as /extract/rups_by_mag_dist
    """
    return extract_effect(dstore, 'rups_by_mag_dist')


@extract.add('sources')
def extract_sources(dstore, what):
    """
    Extract information about a source model.
    Use it as /extract/sources?limit=10
    or /extract/sources?source_id=1&source_id=2
    or /extract/sources?code=A&code=B
    """
    qdict = parse(what)
    limit = int(qdict.get('limit', ['100'])[0])
    source_ids = qdict.get('source_id', None)
    if source_ids is not None:
        source_ids = [str(source_id) for source_id in source_ids]
    codes = qdict.get('code', None)
    if codes is not None:
        codes = [code.encode('utf8') for code in codes]
    fields = 'source_id code multiplicity num_sites eff_ruptures'
    info = dstore['source_info'][()][fields.split()]
    wkt = dstore['source_wkt'][()]
    arrays = []
    if source_ids is not None:
        logging.info('Extracting sources with ids: %s', source_ids)
        info = info[numpy.isin(info['source_id'], source_ids)]
        if len(info) == 0:
            raise NotFound('There is no source with id %s' % source_ids)
    if codes is not None:
        logging.info('Extracting sources with codes: %s', codes)
        info = info[numpy.isin(info['code'], codes)]
        if len(info) == 0:
            raise NotFound('There is no source with code in %s' % codes)
    for code, rows in general.group_array(info, 'code').items():
        if limit < len(rows):
            logging.info('Code %s: extracting %d sources out of %s',
                         code, limit, len(rows))
        arrays.append(rows[:limit])
    if not arrays:
        raise ValueError('There  no sources')
    info = numpy.concatenate(arrays)
    wkt_gz = gzip.compress(';'.join(wkt).encode('utf8'))
    src_gz = gzip.compress(';'.join(info['source_id']).encode('utf8'))
    oknames = [name for name in info.dtype.names  # avoid pickle issues
               if name not in ('source_id', 'grp_ids')]
    arr = numpy.zeros(len(info), [(n, info.dtype[n]) for n in oknames])
    for n in oknames:
        arr[n] = info[n]
    return ArrayWrapper(arr, {'wkt_gz': wkt_gz, 'src_gz': src_gz})


@extract.add('task_info')
def extract_task_info(dstore, what):
    """
    Extracts the task distribution. Use it as /extract/task_info?kind=classical
    """
    dic = group_array(dstore['task_info'][()], 'taskname')
    if 'kind' in what:
        name = parse(what)['kind'][0]
        yield name, dic[encode(name)]
        return
    for name in dic:
        yield decode(name), dic[name]


def _agg(losses, idxs):
    shp = losses.shape[1:]
    if not idxs:
        # no intersection, return a 0-dim matrix
        return numpy.zeros((0,) + shp, losses.dtype)
    # numpy.array wants lists, not sets, hence the sorted below
    return losses[numpy.array(sorted(idxs))].sum(axis=0)


def _filter_agg(assetcol, losses, selected, stats=''):
    # losses is an array of shape (A, ..., R) with A=#assets, R=#realizations
    aids_by_tag = assetcol.get_aids_by_tag()
    idxs = set(range(len(assetcol)))
    tagnames = []
    for tag in selected:
        tagname, tagvalue = tag.split('=', 1)
        if tagvalue == '*':
            tagnames.append(tagname)
        else:
            idxs &= aids_by_tag[tag]
    if len(tagnames) > 1:
        raise ValueError('Too many * as tag values in %s' % tagnames)
    elif not tagnames:  # return an array of shape (..., R)
        return ArrayWrapper(
            _agg(losses, idxs), dict(selected=encode(selected), stats=stats))
    else:  # return an array of shape (T, ..., R)
        [tagname] = tagnames
        _tags = list(assetcol.tagcol.gen_tags(tagname))
        all_idxs = [idxs & aids_by_tag[t] for t in _tags]
        # NB: using a generator expression for all_idxs caused issues (?)
        data, tags = [], []
        for idxs, tag in zip(all_idxs, _tags):
            agglosses = _agg(losses, idxs)
            if len(agglosses):
                data.append(agglosses)
                tags.append(tag)
        return ArrayWrapper(
            numpy.array(data),
            dict(selected=encode(selected), tags=encode(tags), stats=stats))


def get_loss_type_tags(what):
    try:
        loss_type, query_string = what.rsplit('?', 1)
    except ValueError:  # no question mark
        loss_type, query_string = what, ''
    tags = query_string.split('&') if query_string else []
    return loss_type, tags


def _get_curves(curves, li):
    shp = curves.shape + curves.dtype.shape
    return curves[()].view(F32).reshape(shp)[:, :, :, li]


def extract_curves(dstore, what, tot):
    """
    Porfolio loss curves from the ebrisk calculator:

    /extract/tot_curves?
    kind=stats&absolute=1&loss_type=occupants

    Returns an array of shape (P, S) or (P, R)
    """
    info = get_info(dstore)
    qdic = parse(what, info)
    k = qdic['k']  # rlz or stat index
    [l] = qdic['loss_type']  # loss type index
    tup = (slice(None), k, l)
    if qdic['rlzs']:
        kinds = ['rlz-%d' % r for r in k]
        arr = dstore[tot + 'curves-rlzs'][tup]  # shape P, R
        units = dstore.get_attr(tot + 'curves-rlzs', 'units')
        rps = dstore.get_attr(tot + 'curves-rlzs', 'return_periods')
    else:
        kinds = list(info['stats'])
        arr = dstore[tot + 'curves-stats'][tup]  # shape P, S
        units = dstore.get_attr(tot + 'curves-stats', 'units')
        rps = dstore.get_attr(tot + 'curves-stats', 'return_periods')
    if qdic['absolute'] == [1]:
        pass
    elif qdic['absolute'] == [0]:
        evalue = dstore['exposed_values/agg'][l]
        arr /= evalue
    else:
        raise ValueError('"absolute" must be 0 or 1 in %s' % what)
    attrs = dict(shape_descr=['return_period', 'kind'])
    attrs['return_period'] = list(rps)
    attrs['kind'] = kinds
    attrs['units'] = units  # used by the QGIS plugin
    return ArrayWrapper(arr, attrs)


extract.add('tot_curves')(partial(extract_curves, tot='tot_'))
extract.add('app_curves')(partial(extract_curves, tot='app_'))


@extract.add('agg_curves')
def extract_agg_curves(dstore, what):
    """
    Aggregate loss curves from the ebrisk calculator:

    /extract/agg_curves?
    kind=stats&absolute=1&loss_type=occupants&occupancy=RES

    Returns an array of shape (P, S, 1...) or (P, R, 1...)
    """
    info = get_info(dstore)
    qdic = parse(what, info)
    tagdict = qdic.copy()
    for a in ('k', 'rlzs', 'kind', 'loss_type', 'absolute'):
        del tagdict[a]
    k = qdic['k']  # rlz or stat index
    [l] = qdic['loss_type']  # loss type index
    tagnames = sorted(tagdict)
    if set(tagnames) != set(info['tagnames']):
        raise ValueError('Expected tagnames=%s, got %s' %
                         (info['tagnames'], tagnames))
    tagvalues = [tagdict[t][0] for t in tagnames]
    tagidx = []
    if tagnames:
        tagcol = dstore['assetcol/tagcol']
        for tagname, tagvalue in zip(tagnames, tagvalues):
            values = list(getattr(tagcol, tagname)[1:])
            tagidx.append(values.index(tagvalue))
    tup = tuple([slice(None), k, l] + tagidx)
    if qdic['rlzs']:
        kinds = ['rlz-%d' % r for r in k]
        arr = dstore['agg_curves-rlzs'][tup]  # shape P, R
        units = dstore.get_attr('agg_curves-rlzs', 'units')
        rps = dstore.get_attr('agg_curves-rlzs', 'return_periods')
    else:
        kinds = list(info['stats'])
        arr = dstore['agg_curves-stats'][tup]  # shape P, S
        units = dstore.get_attr('agg_curves-stats', 'units')
        rps = dstore.get_attr('agg_curves-stats', 'return_periods')
    if qdic['absolute'] == [1]:
        pass
    elif qdic['absolute'] == [0]:
        aggname = '_'.join(['agg'] + tagnames)
        tl = tuple(tagidx) + (l,)
        evalue = dstore['exposed_values/' + aggname][tl]  # shape T...
        arr /= evalue
    else:
        raise ValueError('"absolute" must be 0 or 1 in %s' % what)
    attrs = dict(shape_descr=['return_period', 'kind'] + tagnames)
    attrs['return_period'] = list(rps)
    attrs['kind'] = kinds
    attrs['units'] = units  # used by the QGIS plugin
    for tagname, tagvalue in zip(tagnames, tagvalues):
        attrs[tagname] = [tagvalue]
    if tagnames:
        arr = arr.reshape(arr.shape + (1,) * len(tagnames))
    return ArrayWrapper(arr, attrs)


@extract.add('agg_losses')
def extract_agg_losses(dstore, what):
    """
    Aggregate losses of the given loss type and tags. Use it as
    /extract/agg_losses/structural?taxonomy=RC&custom_site_id=20126
    /extract/agg_losses/structural?taxonomy=RC&custom_site_id=*

    :returns:
        an array of shape (T, R) if one of the tag names has a `*` value
        an array of shape (R,), being R the number of realizations
        an array of length 0 if there is no data for the given tags
    """
    loss_type, tags = get_loss_type_tags(what)
    if not loss_type:
        raise ValueError('loss_type not passed in agg_losses/<loss_type>')
    L = dstore['oqparam'].lti[loss_type]
    if 'avg_losses-stats' in dstore:
        stats = decode(dstore['avg_losses-stats'].attrs['stat'])
        losses = dstore['avg_losses-stats'][:, :, L]
    elif 'avg_losses-rlzs' in dstore:
        stats = ['mean']
        losses = dstore['avg_losses-rlzs'][:, :, L]
    else:
        raise KeyError('No losses found in %s' % dstore)
    return _filter_agg(dstore['assetcol'], losses, tags, stats)


@extract.add('agg_damages')
def extract_agg_damages(dstore, what):
    """
    Aggregate damages of the given loss type and tags. Use it as
    /extract/agg_damages/structural?taxonomy=RC&custom_site_id=20126

    :returns:
        array of shape (R, D), being R the number of realizations and D the
        number of damage states, or an array of length 0 if there is no data
        for the given tags
    """
    loss_type, tags = get_loss_type_tags(what)
    if 'avg_damages-rlzs' in dstore:  # scenario_damage
        lti = dstore['oqparam'].lti[loss_type]
        losses = dstore['avg_damages-rlzs'][:, :, lti]
    else:
        raise KeyError('No damages found in %s' % dstore)
    return _filter_agg(dstore['assetcol'], losses, tags)


@extract.add('aggregate')
def extract_aggregate(dstore, what):
    """
    /extract/aggregate/avg_losses?
    kind=mean&loss_type=structural&tag=taxonomy&tag=occupancy
    """
    name, qstring = what.split('?', 1)
    info = get_info(dstore)
    qdic = parse(qstring, info)
    suffix = '-rlzs' if qdic['rlzs'] else '-stats'
    tagnames = qdic.get('tag', [])
    assetcol = dstore['assetcol']
    loss_types = info['loss_types']
    ltypes = qdic.get('loss_type', [])  # list of indices
    if ltypes:
        lti = ltypes[0]
        lt = [lt for lt, i in loss_types.items() if i == lti]
        array = dstore[name + suffix][:, qdic['k'][0], lti]
        aw = ArrayWrapper(assetcol.aggregate_by(tagnames, array), {}, (lt,))
    else:
        array = dstore[name + suffix][:, qdic['k'][0]]
        aw = ArrayWrapper(assetcol.aggregate_by(tagnames, array), {},
                          loss_types)
    for tagname in tagnames:
        setattr(aw, tagname, getattr(assetcol.tagcol, tagname)[1:])
    aw.shape_descr = tagnames
    return aw


@extract.add('losses_by_asset')
def extract_losses_by_asset(dstore, what):
    loss_dt = dstore['oqparam'].loss_dt()
    rlzs = dstore['full_lt'].get_realizations()
    assets = util.get_assets(dstore)
    if 'losses_by_asset' in dstore:
        losses_by_asset = dstore['losses_by_asset'][()]
        for rlz in rlzs:
            # I am exporting the 'mean' and ignoring the 'stddev'
            losses = cast(losses_by_asset[:, rlz.ordinal]['mean'], loss_dt)
            data = util.compose_arrays(assets, losses)
            yield 'rlz-%03d' % rlz.ordinal, data
    elif 'avg_losses-stats' in dstore:
        avg_losses = dstore['avg_losses-stats'][()]
        stats = decode(dstore['avg_losses-stats'].attrs['stat'])
        for s, stat in enumerate(stats):
            losses = cast(avg_losses[:, s], loss_dt)
            data = util.compose_arrays(assets, losses)
            yield stat, data
    elif 'avg_losses-rlzs' in dstore:  # there is only one realization
        avg_losses = dstore['avg_losses-rlzs'][()]
        losses = cast(avg_losses, loss_dt)
        data = util.compose_arrays(assets, losses)
        yield 'rlz-000', data


@extract.add('losses_by_event')
def extract_losses_by_event(dstore, what):
    dic = group_array(dstore['losses_by_event'][()], 'rlzi')
    for rlzi in dic:
        yield 'rlz-%03d' % rlzi, dic[rlzi]


def _gmf(df, num_sites, imts):
    # convert data into the composite array expected by QGIS
<<<<<<< HEAD
    ueids = sorted(numpy.unique(df.eid.to_numpy()))
    eid2idx = {eid: idx for idx, eid in enumerate(ueids)}
    E = len(eid2idx)
    for m, imt in enumerate(imts):
        gmf_dt = numpy.dtype([(imt, F32) for imt in imts])
        gmfa = numpy.zeros(num_sites, gmf_dt)
        arr[imt][eid2idx[eid]] = df[f'gmv_{m}'].to_numpy()
=======
    gmf_dt = numpy.dtype([(imt, F32) for imt in imts])
    gmfa = numpy.zeros(num_sites, gmf_dt)
    for rec in data:
        arr = gmfa[rec['sid']]
        for imt, gmv in zip(imts, rec['gmv']):
            arr[imt] = gmv
>>>>>>> 2633d36f
    return gmfa


# used by the QGIS plugin
@extract.add('gmf_data')
def extract_gmf_npz(dstore, what):
    oq = dstore['oqparam']
    qdict = parse(what)
    [eid] = qdict.get('event_id', [0])  # there must be a single event
    mesh = get_mesh(dstore['sitecol'])
    n = len(mesh)
<<<<<<< HEAD
    df = dstore.read_df('gmf_data', 'sid')
    eids = df.eid.to_numpy()
    if eid is None:  # get all events
        rlz = dstore['events']['rlz_id']
        for rlzi in sorted(set(rlz)):
            gmfa = _gmf(df[rlz[eids] == rlzi], n, oq.imtls)
            logging.info('Exporting array%s for rlz#%d', gmfa.shape, rlzi)
            yield 'rlz-%03d' % rlzi, util.compose_arrays(mesh, gmfa)
    else:  # get a single event
        rlzi = dstore['events'][eid]['rlz_id']
        idx = eids == eid
        if idx.any():
            gmfa = _gmf(df[idx], n, oq.imtls)
            yield 'rlz-%03d' % rlzi, util.compose_arrays(mesh, gmfa)
        else:  # zero GMF
            yield 'rlz-%03d' % rlzi, []
=======
    data = dstore['gmf_data/data']
    rlzi = dstore['events'][eid]['rlz_id']
    idx = data['eid'] == eid
    if idx.any():
        gmfa = _gmf(data[idx], n, oq.imtls)
        yield 'rlz-%03d' % rlzi, util.compose_arrays(mesh, gmfa)
    else:  # zero GMF
        yield 'rlz-%03d' % rlzi, []
>>>>>>> 2633d36f


@extract.add('num_events')
def extract_num_events(dstore, what):
    """
    :returns: the number of events (if any)
    """
    yield 'num_events', len(dstore['events'])


def build_damage_dt(dstore):
    """
    :param dstore: a datastore instance
    :returns:
       a composite dtype loss_type -> (ds1, ds2, ...)
    """
    oq = dstore['oqparam']
    damage_states = ['no_damage'] + list(
        dstore.get_attr('risk_model', 'limit_states'))
    dt_list = []
    for ds in damage_states:
        ds = str(ds)
        dt_list.append((ds, F32))
    damage_dt = numpy.dtype(dt_list)
    loss_types = oq.loss_dt().names
    return numpy.dtype([(lt, damage_dt) for lt in loss_types])


def build_damage_array(data, damage_dt):
    """
    :param data: an array of shape (A, L, D)
    :param damage_dt: a damage composite data type loss_type -> states
    :returns: a composite array of length N and dtype damage_dt
    """
    A, L, D = data.shape
    dmg = numpy.zeros(A, damage_dt)
    for a in range(A):
        for l, lt in enumerate(damage_dt.names):
            dmg[lt][a] = tuple(data[a, l])
    return dmg


@extract.add('avg_damages-rlzs')
def extract_avg_damages_npz(dstore, what):
    damage_dt = build_damage_dt(dstore)
    rlzs = dstore['full_lt'].get_realizations()
    data = dstore['avg_damages-rlzs']
    assets = util.get_assets(dstore)
    for rlz in rlzs:
        avg_damages = build_damage_array(data[:, rlz.ordinal], damage_dt)
        yield 'rlz-%03d' % rlz.ordinal, util.compose_arrays(
            assets, avg_damages)


@extract.add('event_based_mfd')
def extract_mfd(dstore, what):
    """
    Display num_ruptures by magnitude for event based calculations.
    Example: http://127.0.0.1:8800/v1/calc/30/extract/event_based_mfd?kind=mean
    """
    oq = dstore['oqparam']
    qdic = parse(what)
    kind_mean = 'mean' in qdic.get('kind', [])
    kind_by_group = 'by_group' in qdic.get('kind', [])
    full_lt = dstore['full_lt']
    weights = [sm.weight for sm in full_lt.sm_rlzs]
    n = len(weights)
    duration = oq.investigation_time * oq.ses_per_logic_tree_path
    dic = {'duration': duration}
    dd = collections.defaultdict(float)
    rups = dstore['ruptures']['grp_id', 'mag', 'n_occ']
    mags = sorted(numpy.unique(rups['mag']))
    magidx = {mag: idx for idx, mag in enumerate(mags)}
    num_groups = rups['grp_id'].max() + 1
    frequencies = numpy.zeros((len(mags), num_groups), float)
    for grp_id, mag, n_occ in rups:
        if kind_mean:
            dd[mag] += n_occ * weights[grp_id % n] / duration
        if kind_by_group:
            frequencies[magidx[mag], grp_id] += n_occ / duration
    dic['magnitudes'] = numpy.array(mags)
    if kind_mean:
        dic['mean_frequency'] = numpy.array([dd[mag] for mag in mags])
    if kind_by_group:
        for grp_id, freqs in enumerate(frequencies.T):
            dic['grp-%02d_frequency' % grp_id] = freqs
    return ArrayWrapper((), dic)

# NB: this is an alternative, slower approach giving exactly the same numbers;
# it is kept here for sake of comparison in case of dubious MFDs
# @extract.add('event_based_mfd')
# def extract_mfd(dstore, what):
#     oq = dstore['oqparam']
#     rlzs = dstore['full_lt'].get_realizations()
#     weights = [rlz.weight['default'] for rlz in rlzs]
#     duration = oq.investigation_time * oq.ses_per_logic_tree_path
#     mag = dict(dstore['ruptures']['rup_id', 'mag'])
#     mags = numpy.unique(dstore['ruptures']['mag'])
#     mags.sort()
#     magidx = {mag: idx for idx, mag in enumerate(mags)}
#     occurrences = numpy.zeros((len(mags), len(weights)), numpy.uint32)
#     events = dstore['events'][()]
#     dic = {'duration': duration, 'magnitudes': mags,
#            'mean_frequencies': numpy.zeros(len(mags))}
#     for rlz, weight in enumerate(weights):
#         eids = get_array(events, rlz=rlz)['id']
#         if len(eids) == 0:
#             continue
#         rupids, n_occs = numpy.unique(eids // 2 ** 32, return_counts=True)
#         for rupid, n_occ in zip(rupids, n_occs):
#             occurrences[magidx[mag[rupid]], rlz] += n_occ
#         dic['mean_frequencies'] += occurrences[:, rlz] * weight / duration
#     return ArrayWrapper(occurrences, dic)


@extract.add('mean_std_curves')
def extract_mean_std_curves(dstore, what):
    """
    Yield imls/IMT and poes/IMT containg mean and stddev for all sites
    """
    rlzs = dstore['full_lt'].get_realizations()
    w = [rlz.weight for rlz in rlzs]
    getter = getters.PmapGetter(dstore, w)
    arr = getter.get_mean().array
    for imt in getter.imtls:
        yield 'imls/' + imt, getter.imtls[imt]
        yield 'poes/' + imt, arr[:, getter.imtls(imt)]


@extract.add('composite_risk_model.attrs')
def crm_attrs(dstore, what):
    """
    :returns:
        the attributes of the risk model, i.e. limit_states, loss_types,
        min_iml and covs, needed by the risk exporters.
    """
    return ArrayWrapper((), dstore.get_attrs('risk_model'))


def _get(dstore, name):
    try:
        dset = dstore[name + '-stats']
        return dset, decode(dset.attrs['stat'])
    except KeyError:  # single realization
        return dstore[name + '-rlzs'], ['mean']


@extract.add('event_info')
def extract_event_info(dstore, eidx):
    """
    Extract information about the given event index.
    Example:
    http://127.0.0.1:8800/v1/calc/30/extract/event_info/0
    """
    event = dstore['events'][int(eidx)]
    ridx = event['rup_id']
    [getter] = getters.gen_rgetters(dstore, slice(ridx, ridx + 1))
    rupdict = getter.get_rupdict()
    rlzi = event['rlz_id']
    full_lt = dstore['full_lt']
    rlz = full_lt.get_realizations()[rlzi]
    gsim = full_lt.gsim_by_trt(rlz)[rupdict['trt']]
    for key, val in rupdict.items():
        yield key, val
    yield 'rlzi', rlzi
    yield 'gsim', repr(gsim)


@extract.add('ruptures_within')
def get_ruptures_within(dstore, bbox):
    """
    Extract the ruptures within the given bounding box, a string
    minlon,minlat,maxlon,maxlat.
    Example:
    http://127.0.0.1:8800/v1/calc/30/extract/ruptures_with/8,44,10,46
    """
    minlon, minlat, maxlon, maxlat = map(float, bbox.split(','))
    hypo = dstore['ruptures']['hypo'].T  # shape (3, N)
    mask = ((minlon <= hypo[0]) * (minlat <= hypo[1]) *
            (maxlon >= hypo[0]) * (maxlat >= hypo[1]))
    return dstore['ruptures'][mask]


@extract.add('disagg')
def extract_disagg(dstore, what):
    """
    Extract a disaggregation output
    Example:
    http://127.0.0.1:8800/v1/calc/30/extract/
    disagg?kind=Mag_Dist&imt=PGA&poe_id=0&site_id=1
    """
    qdict = parse(what)
    label = qdict['kind'][0]
    imt = qdict['imt'][0]
    poe_id = int(qdict['poe_id'][0])
    sid = int(qdict['site_id'][0])
    z = int(qdict['z'][0]) if 'z' in qdict else None

    def get(v, sid):
        if len(v.shape) == 2:
            return v[sid]
        return v[:]
    oq = dstore['oqparam']
    imt2m = {imt: m for m, imt in enumerate(oq.imtls)}
    bins = {k: get(v, sid) for k, v in dstore['disagg-bins'].items()}
    out = dstore['disagg/' + label][sid, imt2m[imt], poe_id]
    if z is None:  # compute stats
        best = dstore['best_rlzs'][sid]
        rlzs = [rlz for rlz in dstore['full_lt'].get_realizations()
                if rlz.ordinal in best]
        weights = numpy.array([rlz.weight[imt] for rlz in rlzs])
        weights /= weights.sum()  # normalize to 1
        matrix = out @ weights
        attrs = {k: bins[k] for k in label.split('_')}
        attrs.update(site_id=[sid], imt=[imt], poe_id=[poe_id],
                     kind=label)
        return ArrayWrapper(matrix, attrs)

    matrix = out[..., z]

    # adapted from the nrml_converters
    disag_tup = tuple(label.split('_'))
    if disag_tup == ('Mag', 'Lon', 'Lat'):
        matrix = numpy.swapaxes(matrix, 0, 1)
        matrix = numpy.swapaxes(matrix, 1, 2)
        disag_tup = ('Lon', 'Lat', 'Mag')

    axis = [bins[k] for k in disag_tup]
    # compute axis mid points
    axis = [(ax[: -1] + ax[1:]) / 2. if ax.dtype == float
            else ax for ax in axis]
    values = None
    if len(axis) == 1:
        values = numpy.array([axis[0], matrix.flatten()]).T
    else:
        grids = numpy.meshgrid(*axis, indexing='ij')
        values = [g.flatten() for g in grids]
        values.append(matrix.flatten())
        values = numpy.array(values).T
    return ArrayWrapper(values, qdict)


def _disagg_output_dt(shapedic, disagg_outputs, imts, poes_disagg):
    dt = [('site_id', U32), ('lon', F32), ('lat', F32),
          ('lon_bins', (F32, shapedic['lon'] + 1)),
          ('lat_bins', (F32, shapedic['lat'] + 1))]
    Z = shapedic['Z']
    for out in disagg_outputs:
        shp = tuple(shapedic[key] for key in out.lower().split('_'))
        for imt in imts:
            for poe in poes_disagg:
                dt.append(('%s-%s-%s' % (out, imt, poe), (F32, shp)))
    for imt in imts:
        for poe in poes_disagg:
            dt.append(('iml-%s-%s' % (imt, poe), (F32, (Z,))))
    return dt


def norm(qdict, params):
    dic = {}
    for par in params:
        dic[par] = int(qdict[par][0]) if par in qdict else 0
    return dic


@extract.add('disagg_by_src')
def extract_disagg_by_src(dstore, what):
    """
    Extract the disagg_by_src information Example:
    http://127.0.0.1:8800/v1/calc/30/extract/disagg_by_src?site_id=0&imt_id=0&rlz_id=0&lvl_id=-1
    """
    qdict = parse(what)
    src_id = dstore['disagg_by_src'].attrs['src_id']
    f = norm(qdict, 'site_id rlz_id lvl_id imt_id'.split())
    poe = dstore['disagg_by_src'][
        f['site_id'], f['rlz_id'], f['imt_id'], f['lvl_id']]
    arr = numpy.zeros(len(src_id), [('src_id', '<S16'), ('poe', '<f8')])
    arr['src_id'] = src_id
    arr['poe'] = poe
    arr.sort(order='poe')
    return ArrayWrapper(arr[::-1], dict(json=json.dumps(f)))


@extract.add('disagg_layer')
def extract_disagg_layer(dstore, what):
    """
    Extract a disaggregation layer containing all sites and outputs
    Example:
    http://127.0.0.1:8800/v1/calc/30/extract/disagg_layer?
    """
    qdict = parse(what)
    oq = dstore['oqparam']
    oq.maximum_distance = filters.MagDepDistance(oq.maximum_distance)
    if 'kind' in qdict:
        kinds = qdict['kind']
    else:
        kinds = oq.disagg_outputs
    sitecol = dstore['sitecol']
    poes_disagg = oq.poes_disagg or (None,)
    edges, shapedic = disagg.get_edges_shapedic(
        oq, sitecol, dstore['source_mags'])
    dt = _disagg_output_dt(shapedic, kinds, oq.imtls, poes_disagg)
    out = numpy.zeros(len(sitecol), dt)
    realizations = numpy.array(dstore['full_lt'].get_realizations())
    hmap4 = dstore['hmap4'][:]
    best_rlzs = dstore['best_rlzs'][:]
    arr = {kind: dstore['disagg/' + kind][:] for kind in kinds}
    for sid, lon, lat, rec in zip(
            sitecol.sids, sitecol.lons, sitecol.lats, out):
        rlzs = realizations[best_rlzs[sid]]
        rec['site_id'] = sid
        rec['lon'] = lon
        rec['lat'] = lat
        rec['lon_bins'] = edges[2][sid]
        rec['lat_bins'] = edges[3][sid]
        for m, imt in enumerate(oq.imtls):
            ws = numpy.array([rlz.weight[imt] for rlz in rlzs])
            ws /= ws.sum()  # normalize to 1
            for p, poe in enumerate(poes_disagg):
                for kind in kinds:
                    key = '%s-%s-%s' % (kind, imt, poe)
                    rec[key] = arr[kind][sid, m, p] @ ws
                rec['iml-%s-%s' % (imt, poe)] = hmap4[sid, m, p]
    return ArrayWrapper(out, dict(mag=edges[0], dist=edges[1], eps=edges[-2],
                                  trt=numpy.array(encode(edges[-1]))))

# ######################### extracting ruptures ##############################


class RuptureData(object):
    """
    Container for information about the ruptures of a given
    tectonic region type.
    """
    def __init__(self, trt, samples, gsims):
        self.trt = trt
        self.samples = samples
        self.cmaker = ContextMaker(trt, gsims)
        self.params = sorted(self.cmaker.REQUIRES_RUPTURE_PARAMETERS -
                             set('mag strike dip rake hypo_depth'.split()))
        self.dt = numpy.dtype([
            ('rup_id', U32), ('source_id', SOURCE_ID), ('multiplicity', U32),
            ('occurrence_rate', F64),
            ('mag', F32), ('lon', F32), ('lat', F32), ('depth', F32),
            ('strike', F32), ('dip', F32), ('rake', F32),
            ('boundaries', hdf5.vfloat32)] +
            [(param, F32) for param in self.params])

    def to_array(self, proxies):
        """
        Convert a list of rupture proxies into an array of dtype RuptureRata.dt
        """
        data = []
        for proxy in proxies:
            ebr = proxy.to_ebr(self.trt, self.samples)
            rup = ebr.rupture
            ctx = self.cmaker.make_rctx(rup)
            ruptparams = tuple(getattr(ctx, param) for param in self.params)
            point = rup.surface.get_middle_point()
            boundaries = rup.surface.get_surface_boundaries_3d()
            try:
                rate = ebr.rupture.occurrence_rate
            except AttributeError:  # for nonparametric sources
                rate = numpy.nan
            data.append(
                (ebr.id, ebr.source_id, ebr.n_occ, rate,
                 rup.mag, point.x, point.y, point.z, rup.surface.get_strike(),
                 rup.surface.get_dip(), rup.rake, boundaries) + ruptparams)
        return numpy.array(data, self.dt)


@extract.add('rupture_info')
def extract_rupture_info(dstore, what):
    """
    Extract some information about the ruptures, including the boundary.
    Example:
    http://127.0.0.1:8800/v1/calc/30/extract/rupture_info?min_mag=6
    """
    qdict = parse(what)
    if 'min_mag' in qdict:
        [min_mag] = qdict['min_mag']
    else:
        min_mag = 0
    oq = dstore['oqparam']
    dtlist = [('rup_id', U32), ('multiplicity', U32), ('mag', F32),
              ('centroid_lon', F32), ('centroid_lat', F32),
              ('centroid_depth', F32), ('trt', '<S50'),
              ('strike', F32), ('dip', F32), ('rake', F32)]
    rows = []
    boundaries = []
    for rgetter in getters.gen_rgetters(dstore):
        proxies = rgetter.get_proxies(min_mag)
        rup_data = RuptureData(
            rgetter.trt, rgetter.samples, rgetter.rlzs_by_gsim)
        for r in rup_data.to_array(proxies):
            coords = ['%.5f %.5f' % xyz[:2] for xyz in zip(*r['boundaries'])]
            coordset = sorted(set(coords))
            if len(coordset) < 4:   # degenerate to line
                boundaries.append('LINESTRING(%s)' % ', '.join(coordset))
            else:  # good polygon
                boundaries.append('POLYGON((%s))' % ', '.join(coords))
            rows.append(
                (r['rup_id'], r['multiplicity'], r['mag'],
                 r['lon'], r['lat'], r['depth'],
                 rgetter.trt, r['strike'], r['dip'], r['rake']))
    arr = numpy.array(rows, dtlist)
    geoms = gzip.compress('\n'.join(boundaries).encode('utf-8'))
    return ArrayWrapper(arr, dict(investigation_time=oq.investigation_time,
                                  boundaries=geoms))


@extract.add('ruptures')
def extract_ruptures(dstore, what):
    """
    Extract some information about the ruptures, including the boundary.
    Example:
    http://127.0.0.1:8800/v1/calc/30/extract/ruptures?min_mag=6
    """
    qdict = parse(what)
    if 'min_mag' in qdict:
        [min_mag] = qdict['min_mag']
    else:
        min_mag = 0
    bio = io.StringIO()
    first = True
    trts = list(dstore.getitem('full_lt').attrs['trts'])
    for rgetter in getters.gen_rgetters(dstore):
        rups = [rupture._get_rupture(proxy.rec, proxy.geom, rgetter.trt)
                for proxy in rgetter.get_proxies(min_mag)]
        arr = rupture.to_csv_array(rups)
        if first:
            header = None
            comment = dict(trts=trts)
            first = False
        else:
            header = 'no-header'
            comment = None
        writers.write_csv(bio, arr, header=header, comment=comment)
    return bio.getvalue()

# #####################  extraction from the WebAPI ###################### #


class WebAPIError(RuntimeError):
    """
    Wrapper for an error on a WebAPI server
    """


class Extractor(object):
    """
    A class to extract data from a calculation.

    :param calc_id: a calculation ID

    NB: instantiating the Extractor opens the datastore.
    """
    def __init__(self, calc_id):
        self.calc_id = calc_id
        self.dstore = util.read(calc_id)
        self.oqparam = self.dstore['oqparam']

    def get(self, what, asdict=False):
        """
        :param what: what to extract
        :returns: an ArrayWrapper instance or a dictionary if asdict is True
        """
        aw = extract(self.dstore, what)
        if asdict:
            return {k: v for k, v in vars(aw).items() if not k.startswith('_')}
        return aw

    def __enter__(self):
        return self

    def __exit__(self, *args):
        self.close()

    def close(self):
        """
        Close the datastore
        """
        self.dstore.close()


class WebExtractor(Extractor):
    """
    A class to extract data from the WebAPI.

    :param calc_id: a calculation ID
    :param server: hostname of the webapi server (can be '')
    :param username: login username (can be '')
    :param password: login password (can be '')

    NB: instantiating the WebExtractor opens a session.
    """
    def __init__(self, calc_id, server=None, username=None, password=None):
        self.calc_id = calc_id
        self.server = config.webapi.server if server is None else server
        if username is None:
            username = config.webapi.username
        if password is None:
            password = config.webapi.password
        self.sess = requests.Session()
        if username:
            login_url = '%s/accounts/ajax_login/' % self.server
            logging.info('POST %s', login_url)
            resp = self.sess.post(
                login_url, data=dict(username=username, password=password))
            if resp.status_code != 200:
                raise WebAPIError(resp.text)
        url = '%s/v1/calc/%d/extract/oqparam' % (self.server, calc_id)
        logging.info('GET %s', url)
        resp = self.sess.get(url)
        if resp.status_code == 404:
            raise WebAPIError('Not Found: %s' % url)
        elif resp.status_code != 200:
            raise WebAPIError(resp.text)
        self.oqparam = object.__new__(oqvalidation.OqParam)
        js = bytes(numpy.load(io.BytesIO(resp.content))['json'])
        vars(self.oqparam).update(json.loads(js))

    def get(self, what):
        """
        :param what: what to extract
        :returns: an ArrayWrapper instance
        """
        url = '%s/v1/calc/%d/extract/%s' % (self.server, self.calc_id, what)
        logging.info('GET %s', url)
        resp = self.sess.get(url)
        if resp.status_code != 200:
            raise WebAPIError(resp.text)
        logging.info('Read %s of data' % general.humansize(len(resp.content)))
        npz = numpy.load(io.BytesIO(resp.content))
        attrs = {k: npz[k] for k in npz if k != 'array'}
        try:
            arr = npz['array']
        except KeyError:
            arr = ()
        return ArrayWrapper(arr, attrs)

    def dump(self, fname):
        """
        Dump the remote datastore on a local path.
        """
        url = '%s/v1/calc/%d/datastore' % (self.server, self.calc_id)
        resp = self.sess.get(url, stream=True)
        down = 0
        with open(fname, 'wb') as f:
            logging.info('Saving %s', fname)
            for chunk in resp.iter_content(CHUNKSIZE):
                f.write(chunk)
                down += len(chunk)
                println('Downloaded {:,} bytes'.format(down))
        print()

    def close(self):
        """
        Close the session
        """
        self.sess.close()<|MERGE_RESOLUTION|>--- conflicted
+++ resolved
@@ -830,60 +830,29 @@
 
 def _gmf(df, num_sites, imts):
     # convert data into the composite array expected by QGIS
-<<<<<<< HEAD
-    ueids = sorted(numpy.unique(df.eid.to_numpy()))
-    eid2idx = {eid: idx for idx, eid in enumerate(ueids)}
-    E = len(eid2idx)
+    gmfa = numpy.zeros(num_sites, [(imt, F32) for imt in imts])
     for m, imt in enumerate(imts):
-        gmf_dt = numpy.dtype([(imt, F32) for imt in imts])
-        gmfa = numpy.zeros(num_sites, gmf_dt)
-        arr[imt][eid2idx[eid]] = df[f'gmv_{m}'].to_numpy()
-=======
-    gmf_dt = numpy.dtype([(imt, F32) for imt in imts])
-    gmfa = numpy.zeros(num_sites, gmf_dt)
-    for rec in data:
-        arr = gmfa[rec['sid']]
-        for imt, gmv in zip(imts, rec['gmv']):
-            arr[imt] = gmv
->>>>>>> 2633d36f
+        gmfa[imt][U32(df.sid)] = df[f'gmv_{m}']
     return gmfa
 
 
-# used by the QGIS plugin
+# used by the QGIS plugin for a single eid
 @extract.add('gmf_data')
 def extract_gmf_npz(dstore, what):
     oq = dstore['oqparam']
     qdict = parse(what)
     [eid] = qdict.get('event_id', [0])  # there must be a single event
+    rlzi = dstore['events'][eid]['rlz_id']
     mesh = get_mesh(dstore['sitecol'])
     n = len(mesh)
-<<<<<<< HEAD
-    df = dstore.read_df('gmf_data', 'sid')
-    eids = df.eid.to_numpy()
-    if eid is None:  # get all events
-        rlz = dstore['events']['rlz_id']
-        for rlzi in sorted(set(rlz)):
-            gmfa = _gmf(df[rlz[eids] == rlzi], n, oq.imtls)
-            logging.info('Exporting array%s for rlz#%d', gmfa.shape, rlzi)
-            yield 'rlz-%03d' % rlzi, util.compose_arrays(mesh, gmfa)
-    else:  # get a single event
-        rlzi = dstore['events'][eid]['rlz_id']
-        idx = eids == eid
-        if idx.any():
-            gmfa = _gmf(df[idx], n, oq.imtls)
-            yield 'rlz-%03d' % rlzi, util.compose_arrays(mesh, gmfa)
-        else:  # zero GMF
-            yield 'rlz-%03d' % rlzi, []
-=======
-    data = dstore['gmf_data/data']
-    rlzi = dstore['events'][eid]['rlz_id']
-    idx = data['eid'] == eid
-    if idx.any():
-        gmfa = _gmf(data[idx], n, oq.imtls)
+    try:
+        df = dstore.read_df('gmf_data', 'eid').loc[eid]
+    except KeyError:
+        # zero GMF
+        yield 'rlz-%03d' % rlzi, []
+    else:
+        gmfa = _gmf(df, n, oq.imtls)
         yield 'rlz-%03d' % rlzi, util.compose_arrays(mesh, gmfa)
-    else:  # zero GMF
-        yield 'rlz-%03d' % rlzi, []
->>>>>>> 2633d36f
 
 
 @extract.add('num_events')
