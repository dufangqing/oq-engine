--- conflicted
+++ resolved
@@ -529,10 +529,6 @@
     def num_ruptures(self):
         return len(self.rup_indices)
 
-<<<<<<< HEAD
-    @property
-    def num_rlzs(self):
-        return len(self.rlz2idx)
 
     def set_weight(self, srcfilter):
         """
@@ -543,9 +539,6 @@
             mag = rec['mag']
             sids = srcfilter.close_sids(rec, self.trt, mag)
             self.weight += len(sids) * 5 ** (mag - 5.)
-
-=======
->>>>>>> 232cfde7
     def get_eid_rlz(self):
         """
         :returns: a composite array with the associations eid->rlz
