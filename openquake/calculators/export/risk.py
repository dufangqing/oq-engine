# -*- coding: utf-8 -*-
# vim: tabstop=4 shiftwidth=4 softtabstop=4
#
# Copyright (C) 2014-2019 GEM Foundation
#
# OpenQuake is free software: you can redistribute it and/or modify it
# under the terms of the GNU Affero General Public License as published
# by the Free Software Foundation, either version 3 of the License, or
# (at your option) any later version.
#
# OpenQuake is distributed in the hope that it will be useful,
# but WITHOUT ANY WARRANTY; without even the implied warranty of
# MERCHANTABILITY or FITNESS FOR A PARTICULAR PURPOSE.  See the
# GNU Affero General Public License for more details.
#
# You should have received a copy of the GNU Affero General Public License
# along with OpenQuake. If not, see <http://www.gnu.org/licenses/>.
import itertools
import collections
import numpy

from openquake.baselib import hdf5
from openquake.baselib.general import group_array,  deprecated
from openquake.hazardlib import nrml
from openquake.hazardlib.stats import compute_stats2
from openquake.risklib import scientific
from openquake.calculators.extract import (
    extract, build_damage_dt, build_damage_array, sanitize)
from openquake.calculators.export import export, loss_curves
from openquake.calculators.export.hazard import savez, get_mesh
from openquake.calculators import getters
from openquake.commonlib import writers, hazard_writers
from openquake.commonlib.util import get_assets, compose_arrays

Output = collections.namedtuple('Output', 'ltype path array')
F32 = numpy.float32
F64 = numpy.float64
U16 = numpy.uint16
U32 = numpy.uint32
U64 = numpy.uint64
TWO32 = 2 ** 32
stat_dt = numpy.dtype([('mean', F32), ('stddev', F32)])


def get_rup_data(ebruptures):
    dic = {}
    for ebr in ebruptures:
        point = ebr.rupture.surface.get_middle_point()
        dic[ebr.serial] = (ebr.rupture.mag, point.x, point.y, point.z)
    return dic

# ############################### exporters ############################## #


# this is used by event_based_risk and ebrisk
@export.add(('agg_curves-rlzs', 'csv'), ('agg_curves-stats', 'csv'))
def export_agg_curve_rlzs(ekey, dstore):
    oq = dstore['oqparam']
    R = len(dstore['weights'])
    agg_curve = dstore[ekey[0]]
    tags = (['rlz-%03d' % r for r in range(R)] if ekey[0].endswith('-rlzs')
            else oq.hazard_stats())
    periods = agg_curve.attrs['return_periods']
    loss_types = tuple(agg_curve.attrs['loss_types'].split())
    L = len(loss_types)
    tagnames = tuple(dstore['oqparam'].aggregate_by)
    assetcol = dstore['assetcol']
    writer = writers.CsvWriter(fmt=writers.FIVEDIGITS)
    header = ('annual_frequency_of_exceedence', 'return_period',
              'loss_type') + tagnames + ('loss_value', 'loss_ratio')
    expvalue = assetcol.agg_value(loss_types, *oq.aggregate_by)
    # shape (T1, T2, ..., L)
    md = dstore.metadata
    for r, tag in enumerate(tags):
        rows = []
<<<<<<< HEAD
        import pdb; pdb.set_trace()
        print(list(numpy.ndenumerate(agg_curve[:, 7])))
        for multi_idx, loss in numpy.ndenumerate(agg_curve[:, r]):
=======
        for multi_idx, loss in numpy.ndenumerate(agg_curve[:, r]):  # (P, L)
>>>>>>> 998213b0
            p, l, *tagidxs = multi_idx
            evalue = expvalue[tuple(tagidxs) + (l % L,)]
            row = assetcol.tagcol.get_tagvalues(tagnames, tagidxs) + (
                loss, loss / evalue)
            rows.append((1 / periods[p], periods[p], loss_types[l]) + row)
            print('-----', p, l)
            if p == 7:
                import pdb; pdb.set_trace()
        dest = dstore.build_fname('agg_loss_curve', tag, 'csv')
        md.update(dict(
            kind=tag, risk_investigation_time=oq.risk_investigation_time))
        writer.save(rows, dest, header, comment=md)
    return writer.getsaved()


def _get_data(dstore, dskey, stats):
    name, kind = dskey.split('-')  # i.e. ('avg_losses', 'stats')
    if kind == 'stats':
        weights = dstore['weights'][()]
        tags, stats = zip(*stats)
        if dskey in set(dstore):  # precomputed
            value = dstore[dskey][()]  # shape (A, S, LI)
        else:  # computed on the fly
            value = compute_stats2(
                dstore[name + '-rlzs'][()], stats, weights)
    else:  # rlzs
        value = dstore[dskey][()]  # shape (A, R, LI)
        R = value.shape[1]
        tags = ['rlz-%03d' % r for r in range(R)]
    return name, value, tags


# used by ebrisk
@export.add(('agg_maps-rlzs', 'csv'), ('agg_maps-stats', 'csv'))
def export_agg_maps_csv(ekey, dstore):
    name, kind = ekey[0].split('-')
    oq = dstore['oqparam']
    tagcol = dstore['assetcol/tagcol']
    agg_maps = dstore[ekey[0]][()]  # shape (C, R, L, T...)
    R = agg_maps.shape[1]
    kinds = (['rlz-%03d' % r for r in range(R)] if ekey[0].endswith('-rlzs')
             else list(oq.hazard_stats()))
    clp = [str(p) for p in oq.conditional_loss_poes]
    dic = dict(tagnames=['clp', 'kind', 'loss_type'] + oq.aggregate_by,
               clp=['?'] + clp, kind=['?'] + kinds,
               loss_type=('?',) + oq.loss_dt().names)
    for tagname in oq.aggregate_by:
        dic[tagname] = getattr(tagcol, tagname)
    aw = hdf5.ArrayWrapper(agg_maps, dic)
    writer = writers.CsvWriter(fmt=writers.FIVEDIGITS)
    fname = dstore.export_path('%s.%s' % ekey)
    writer.save(aw.to_table(), fname)
    return [fname]


# this is used by event_based_risk and classical_risk
@export.add(('avg_losses-rlzs', 'csv'), ('avg_losses-stats', 'csv'))
def export_avg_losses(ekey, dstore):
    """
    :param ekey: export key, i.e. a pair (datastore key, fmt)
    :param dstore: datastore object
    """
    dskey = ekey[0]
    oq = dstore['oqparam']
    dt = oq.loss_dt()
    name, value, tags = _get_data(dstore, dskey, oq.hazard_stats().items())
    writer = writers.CsvWriter(fmt=writers.FIVEDIGITS)
    assets = get_assets(dstore)
    for tag, values in zip(tags, value.transpose(1, 0, 2)):
        dest = dstore.build_fname(name, tag, 'csv')
        array = numpy.zeros(len(values), dt)
        for l, lt in enumerate(dt.names):
            array[lt] = values[:, l]
        writer.save(compose_arrays(assets, array), dest)
    return writer.getsaved()


# this is used by ebrisk
@export.add(('agg_losses-rlzs', 'csv'), ('agg_losses-stats', 'csv'))
def export_agg_losses(ekey, dstore):
    """
    :param ekey: export key, i.e. a pair (datastore key, fmt)
    :param dstore: datastore object
    """
    dskey = ekey[0]
    oq = dstore['oqparam']
    dt = oq.loss_dt()
    name, value, tags = _get_data(dstore, dskey, oq.hazard_stats().items())
    writer = writers.CsvWriter(fmt=writers.FIVEDIGITS)
    assetcol = dstore['assetcol']
    expvalue = assetcol.agg_value(dt.names, *oq.aggregate_by)
    # shape (T1, T2, ..., L)
    tagnames = tuple(dstore['oqparam'].aggregate_by)
    header = ('loss_type',) + tagnames + (
        'loss_value', 'exposed_value', 'loss_ratio')
    for r, tag in enumerate(tags):
        rows = []
        for multi_idx, loss in numpy.ndenumerate(value[:, r]):
            l, *tagidxs = multi_idx
            evalue = expvalue[tuple(tagidxs) + (l,)]
            row = assetcol.tagcol.get_tagvalues(tagnames, tagidxs) + (
                loss, evalue, loss / evalue)
            rows.append((dt.names[l],) + row)
        dest = dstore.build_fname(name, tag, 'csv')
        writer.save(rows, dest, header)
    return writer.getsaved()


# this is used by ebrisk
@export.add(('avg_losses', 'csv'))
def export_avg_losses_ebrisk(ekey, dstore):
    """
    :param ekey: export key, i.e. a pair (datastore key, fmt)
    :param dstore: datastore object
    """
    name = ekey[0]
    oq = dstore['oqparam']
    dt = oq.loss_dt()
    value = dstore[name][()]  # shape (A, L)
    writer = writers.CsvWriter(fmt=writers.FIVEDIGITS)
    assets = get_assets(dstore)
    dest = dstore.build_fname(name, 'mean', 'csv')
    array = numpy.zeros(len(value), dt)
    for l, lt in enumerate(dt.names):
        array[lt] = value[:, l]
    writer.save(compose_arrays(assets, array), dest)
    return writer.getsaved()


# this is used by scenario_risk
@export.add(('losses_by_asset', 'csv'))
def export_losses_by_asset(ekey, dstore):
    """
    :param ekey: export key, i.e. a pair (datastore key, fmt)
    :param dstore: datastore object
    """
    loss_dt = dstore['oqparam'].loss_dt(stat_dt)
    losses_by_asset = dstore[ekey[0]][()]
    rlzs = dstore['csm_info'].get_rlzs_assoc().realizations
    assets = get_assets(dstore)
    writer = writers.CsvWriter(fmt=writers.FIVEDIGITS)
    for rlz in rlzs:
        losses = losses_by_asset[:, rlz.ordinal]
        dest = dstore.build_fname('losses_by_asset', rlz, 'csv')
        data = compose_arrays(assets, losses.copy().view(loss_dt)[:, 0])
        writer.save(data, dest)
    return writer.getsaved()


def get_rlz_ids(events, eids):
    d = {e: i for i, e in enumerate(events['id'])}
    return events['rlz'][[d[e] for e in eids]]


# this is used by scenario_risk, event_based_risk and ebrisk
@export.add(('losses_by_event', 'csv'))
def export_losses_by_event(ekey, dstore):
    """
    :param ekey: export key, i.e. a pair (datastore key, fmt)
    :param dstore: datastore object
    """
    oq = dstore['oqparam']
    writer = writers.CsvWriter(fmt=writers.FIVEDIGITS)
    dest = dstore.build_fname('losses_by_event', '', 'csv')
    if oq.calculation_mode.startswith('scenario'):
        arr = dstore['losses_by_event'][('eid', 'loss')]
        dtlist = [('eid', U64)] + oq.loss_dt_list()
        num_loss_types = len(dtlist) - 1
        loss = arr['loss']
        z = numpy.zeros(len(arr), dtlist)
        z['eid'] = arr['eid']
        for i, (name, _) in enumerate(dtlist[1:]):
            z[name] = loss[:, i] if num_loss_types > 1 else loss
        writer.save(z, dest)
    elif oq.calculation_mode == 'ebrisk':
        tagcol = dstore['assetcol/tagcol']
        lbe = dstore['losses_by_event'][()]
        lbe.sort(order='eid')
        dic = dict(tagnames=['event_id', 'loss_type'] + oq.aggregate_by)
        for tagname in oq.aggregate_by:
            dic[tagname] = getattr(tagcol, tagname)
        dic['event_id'] = ['?'] + list(lbe['eid'])
        dic['loss_type'] = ('?',) + oq.loss_dt().names
        aw = hdf5.ArrayWrapper(lbe['loss'], dic)  # shape (E, L, T...)
        writer.save(aw.to_table(), dest)
    else:
        dtlist = [('event_id', U64), ('rlz_id', U16), ('rup_id', U32),
                  ('year', U32)] + oq.loss_dt_list()
        eids = dstore['losses_by_event']['eid']
        events = dstore['events']
        year_of = year_dict(events['id'], oq.investigation_time, oq.ses_seed)
        arr = numpy.zeros(len(dstore['losses_by_event']), dtlist)
        arr['event_id'] = eids
        arr['rup_id'] = arr['event_id'] / TWO32
        arr['rlz_id'] = get_rlz_ids(events, eids)
        arr['year'] = [year_of[eid] for eid in eids]
        loss = dstore['losses_by_event']['loss'].T  # shape (L, E)
        for losses, loss_type in zip(loss, oq.loss_dt().names):
            arr[loss_type] = losses
        writer.save(arr, dest)
    return writer.getsaved()


@export.add(('losses_by_asset', 'npz'))
def export_losses_by_asset_npz(ekey, dstore):
    """
    :param ekey: export key, i.e. a pair (datastore key, fmt)
    :param dstore: datastore object
    """
    fname = dstore.export_path('%s.%s' % ekey)
    savez(fname, **dict(extract(dstore, 'losses_by_asset')))
    return [fname]


def _compact(array):
    # convert an array of shape (a, e) into an array of shape (a,)
    dt = array.dtype
    a, e = array.shape
    lst = []
    for name in dt.names:
        lst.append((name, (dt[name], e)))
    return array.view(numpy.dtype(lst)).reshape(a)


@export.add(('rup_loss_table', 'xml'))
def export_maxloss_ruptures(ekey, dstore):
    """
    :param ekey: export key, i.e. a pair (datastore key, fmt)
    :param dstore: datastore object
    """
    oq = dstore['oqparam']
    mesh = get_mesh(dstore['sitecol'])
    rlzs_by_gsim = dstore['csm_info'].get_rlzs_by_gsim_grp()
    num_ses = oq.ses_per_logic_tree_path
    fnames = []
    for loss_type in oq.loss_dt().names:
        ebr = getters.get_maxloss_rupture(dstore, loss_type)
        root = hazard_writers.rupture_to_element(
            ebr.export(mesh, rlzs_by_gsim[ebr.grp_id], num_ses))
        dest = dstore.export_path('rupture-%s.xml' % loss_type)
        with open(dest, 'wb') as fh:
            nrml.write(list(root), fh)
        fnames.append(dest)
    return fnames


def year_dict(eids, investigation_time, ses_seed):
    numpy.random.seed(ses_seed)
    years = numpy.random.choice(int(investigation_time), len(eids)) + 1
    return dict(zip(numpy.sort(eids), years))  # eid -> year


# this is used by classical_risk and event_based_risk
@export.add(('loss_curves-rlzs', 'csv'), ('loss_curves-stats', 'csv'),
            ('loss_curves', 'csv'))
def export_loss_curves(ekey, dstore):
    if '/' in ekey[0]:
        kind = ekey[0].split('/', 1)[1]
    else:
        kind = ekey[0].split('-', 1)[1]  # rlzs or stats
    return loss_curves.LossCurveExporter(dstore).export('csv', kind)


# used by classical_risk and event_based_risk
@export.add(('loss_maps-rlzs', 'csv'), ('loss_maps-stats', 'csv'))
def export_loss_maps_csv(ekey, dstore):
    kind = ekey[0].split('-')[1]  # rlzs or stats
    assets = get_assets(dstore)
    value = get_loss_maps(dstore, kind)
    oq = dstore['oqparam']
    if kind == 'rlzs':
        tags = dstore['csm_info'].get_rlzs_assoc().realizations
    else:
        tags = oq.hazard_stats()
    writer = writers.CsvWriter(fmt=writers.FIVEDIGITS)
    md = dstore.metadata
    for i, tag in enumerate(tags):
        uid = getattr(tag, 'uid', tag)
        fname = dstore.build_fname('loss_maps', tag, ekey[1])
        md.update(
            dict(kind=uid, risk_investigation_time=oq.risk_investigation_time))
        writer.save(compose_arrays(assets, value[:, i]), fname, comment=md)
    return writer.getsaved()


# used by classical_risk and event_based_risk
@export.add(('loss_maps-rlzs', 'npz'), ('loss_maps-stats', 'npz'))
def export_loss_maps_npz(ekey, dstore):
    kind = ekey[0].split('-')[1]  # rlzs or stats
    assets = get_assets(dstore)
    value = get_loss_maps(dstore, kind)
    R = dstore['csm_info'].get_num_rlzs()
    if kind == 'rlzs':
        tags = ['rlz-%03d' % r for r in range(R)]
    else:
        oq = dstore['oqparam']
        tags = oq.hazard_stats()
    fname = dstore.export_path('%s.%s' % ekey)
    dic = {}
    for i, tag in enumerate(tags):
        dic[tag] = compose_arrays(assets, value[:, i])
    savez(fname, **dic)
    return [fname]


@export.add(('damages-rlzs', 'csv'), ('damages-stats', 'csv'))
def export_damages_csv(ekey, dstore):
    rlzs = dstore['csm_info'].get_rlzs_assoc().realizations
    oq = dstore['oqparam']
    loss_types = oq.loss_dt().names
    assets = get_assets(dstore)
    value = dstore[ekey[0]][()]  # matrix N x R x LI or T x R x LI
    writer = writers.CsvWriter(fmt=writers.FIVEDIGITS)
    if ekey[0].endswith('stats'):
        tags = oq.hazard_stats()
    else:
        tags = ['rlz-%03d' % r for r in range(len(rlzs))]
    for lti, lt in enumerate(loss_types):
        for tag, values in zip(tags, value[:, :, lti].T):
            fname = dstore.build_fname('damages-%s' % lt, tag, ekey[1])
            writer.save(compose_arrays(assets, values), fname)
    return writer.getsaved()


def modal_damage_array(data, damage_dt):
    # determine the damage state with the highest probability
    A, L, MS, D = data.shape
    dmgstate = damage_dt['structural'].names
    arr = numpy.zeros(A, [('modal-ds-' + lt, hdf5.vstr)
                          for lt in damage_dt.names])
    for l, loss_type in enumerate(damage_dt.names):
        arr['modal-ds-' + loss_type] = [dmgstate[data[a, l, 0].argmax()]
                                        for a in range(A)]
    return arr


@export.add(('dmg_by_asset', 'csv'))
def export_dmg_by_asset_csv(ekey, dstore):
    E = len(dstore['events'])
    oq = dstore['oqparam']
    damage_dt = build_damage_dt(dstore, mean_std=E > 1)
    rlzs = dstore['csm_info'].get_rlzs_assoc().realizations
    data = dstore[ekey[0]]
    writer = writers.CsvWriter(fmt='%.6E')
    assets = get_assets(dstore)
    for rlz in rlzs:
        if oq.modal_damage_state:
            dmg_by_asset = modal_damage_array(data[:, rlz.ordinal], damage_dt)
        else:
            dmg_by_asset = build_damage_array(data[:, rlz.ordinal], damage_dt)
        fname = dstore.build_fname(ekey[0], rlz, ekey[1])
        writer.save(compose_arrays(assets, dmg_by_asset), fname)
    return writer.getsaved()


@export.add(('dmg_by_asset', 'npz'))
def export_dmg_by_asset_npz(ekey, dstore):
    fname = dstore.export_path('%s.%s' % ekey)
    savez(fname, **dict(extract(dstore, 'dmg_by_asset')))
    return [fname]


@export.add(('dmg_by_event', 'csv'))
def export_dmg_by_event(ekey, dstore):
    """
    :param ekey: export key, i.e. a pair (datastore key, fmt)
    :param dstore: datastore object
    """
    damage_dt = build_damage_dt(dstore, mean_std=False)
    dt_list = [('event_id', numpy.uint64), ('rlzi', numpy.uint16)] + [
        (f, damage_dt.fields[f][0]) for f in damage_dt.names]
    all_losses = dstore[ekey[0]][()]  # shape (E, R, LI)
    events_by_rlz = group_array(dstore['events'], 'rlz')
    rlzs = dstore['csm_info'].get_rlzs_assoc().realizations
    writer = writers.CsvWriter(fmt=writers.FIVEDIGITS)
    fname = dstore.build_fname('dmg_by_event', '', 'csv')
    writer.save(numpy.zeros(0, dt_list), fname)
    with open(fname, 'ab') as dest:
        for rlz in rlzs:
            data = all_losses[:, rlz.ordinal].copy().view(damage_dt)  # shape E
            arr = numpy.zeros(len(data), dt_list)
            arr['event_id'] = events_by_rlz[rlz.ordinal]['id']
            arr['rlzi'] = rlz.ordinal
            for field in damage_dt.names:
                arr[field] = data[field].squeeze()
            writer.save_block(arr, dest)
    return [fname]


# emulate a Django point
class Location(object):
    def __init__(self, x, y):
        self.x, self.y = x, y
        self.wkt = 'POINT(%s %s)' % (x, y)


def indices(*sizes):
    return itertools.product(*map(range, sizes))


def _to_loss_maps(array, loss_maps_dt):
    # convert a 4D array into a 2D array of dtype loss_maps_dt
    A, R, C, LI = array.shape
    lm = numpy.zeros((A, R), loss_maps_dt)
    for li, name in enumerate(loss_maps_dt.names):
        for p, poe in enumerate(loss_maps_dt[name].names):
            lm[name][poe] = array[:, :, p, li]
    return lm


def get_loss_maps(dstore, kind):
    """
    :param dstore: a DataStore instance
    :param kind: 'rlzs' or 'stats'
    """
    oq = dstore['oqparam']
    name = 'loss_maps-%s' % kind
    if name in dstore:  # event_based risk
        return _to_loss_maps(dstore[name][()], oq.loss_maps_dt())
    name = 'loss_curves-%s' % kind
    if name in dstore:  # classical_risk
        # the loss maps are built on the fly from the loss curves
        loss_curves = dstore[name]
        loss_maps = scientific.broadcast(
            scientific.loss_maps, loss_curves, oq.conditional_loss_poes)
        return loss_maps
    raise KeyError('loss_maps/loss_curves missing in %s' % dstore)


agg_dt = numpy.dtype([('unit', (bytes, 6)), ('mean', F32), ('stddev', F32)])


# this is used by scenario_risk
@export.add(('agglosses', 'csv'))
def export_agglosses(ekey, dstore):
    oq = dstore['oqparam']
    loss_dt = oq.loss_dt()
    cc = dstore['cost_calculator']
    unit_by_lt = cc.units
    unit_by_lt['occupants'] = 'people'
    agglosses = dstore[ekey[0]]
    losses = []
    header = ['loss_type', 'unit', 'mean', 'stddev']
    for l, lt in enumerate(loss_dt.names):
        unit = unit_by_lt[lt.replace('_ins', '')]
        mean = agglosses[l]['mean']
        stddev = agglosses[l]['stddev']
        losses.append((lt, unit, mean, stddev))
    dest = dstore.build_fname('agglosses', '', 'csv')
    writers.write_csv(dest, losses, header=header, comment=dstore.metadata)
    return [dest]


AggCurve = collections.namedtuple(
    'AggCurve', ['losses', 'poes', 'average_loss', 'stddev_loss'])


def get_paths(rlz):
    """
    :param rlz:
        a logic tree realization (composite or simple)
    :returns:
        a dict {'source_model_tree_path': string, 'gsim_tree_path': string}
    """
    dic = {}
    if hasattr(rlz, 'sm_lt_path'):  # composite realization
        dic['source_model_tree_path'] = '_'.join(rlz.sm_lt_path)
        dic['gsim_tree_path'] = '_'.join(rlz.gsim_lt_path)
    else:  # simple GSIM realization
        dic['source_model_tree_path'] = ''
        dic['gsim_tree_path'] = '_'.join(rlz.lt_path)
    return dic


@export.add(('bcr-rlzs', 'csv'), ('bcr-stats', 'csv'))
def export_bcr_map(ekey, dstore):
    oq = dstore['oqparam']
    assets = get_assets(dstore)
    bcr_data = dstore[ekey[0]]
    N, R = bcr_data.shape
    if ekey[0].endswith('stats'):
        tags = oq.hazard_stats()
    else:
        tags = ['rlz-%03d' % r for r in range(R)]
    fnames = []
    writer = writers.CsvWriter(fmt=writers.FIVEDIGITS)
    for t, tag in enumerate(tags):
        path = dstore.build_fname('bcr', tag, 'csv')
        writer.save(compose_arrays(assets, bcr_data[:, t]), path)
        fnames.append(path)
    return writer.getsaved()


@export.add(('losses_by_tag', 'csv'))
@deprecated(msg='This exporter will be removed soon')
def export_by_tag_csv(ekey, dstore):
    """
    :param ekey: export key, i.e. a pair (datastore key, fmt)
    :param dstore: datastore object
    """
    token, tag = ekey[0].split('/')
    data = extract(dstore, token + '/' + tag)
    fnames = []
    writer = writers.CsvWriter(fmt=writers.FIVEDIGITS)
    for stat, arr in data:
        tup = (ekey[0].replace('/', '-'), stat, ekey[1])
        path = '%s-%s.%s' % tup
        fname = dstore.export_path(path)
        writer.save(arr, fname)
        fnames.append(fname)
    return fnames


@export.add(('aggregate_by', 'csv'))
def export_aggregate_by_csv(ekey, dstore):
    """
    :param ekey: export key, i.e. a pair (datastore key, fmt)
    :param dstore: datastore object
    """
    token, what = ekey[0].split('/', 1)
    aw = extract(dstore, 'aggregate/' + what)
    fnames = []
    writer = writers.CsvWriter(fmt=writers.FIVEDIGITS)
    path = '%s.%s' % (sanitize(ekey[0]), ekey[1])
    fname = dstore.export_path(path)
    writer.save(aw.to_table(), fname)
    fnames.append(fname)
    return fnames


@export.add(('asset_risk', 'csv'))
def export_asset_risk_csv(ekey, dstore):
    """
    :param ekey: export key, i.e. a pair (datastore key, fmt)
    :param dstore: datastore object
    """
    writer = writers.CsvWriter(fmt=writers.FIVEDIGITS)
    path = '%s.%s' % (sanitize(ekey[0]), ekey[1])
    fname = dstore.export_path(path)
    md = extract(dstore, 'exposure_metadata')
    tostr = {'taxonomy': md.taxonomy}
    for tagname in md.tagnames:
        tostr[tagname] = getattr(md, tagname)
    tagnames = sorted(set(md.tagnames) - {'id'})
    arr = extract(dstore, 'asset_risk').array
    rows = []
    lossnames = sorted(name for name in arr.dtype.names if 'loss' in name)
    expnames = [name for name in arr.dtype.names if name not in md.tagnames
                and 'loss' not in name and name not in 'lon lat']
    colnames = ['id'] + tagnames + ['lon', 'lat'] + expnames + lossnames
    # sanity check
    assert len(colnames) == len(arr.dtype.names)
    for rec in arr:
        row = []
        for name in colnames:
            value = rec[name]
            try:
                row.append('"%s"' % tostr[name][value])
            except KeyError:
                row.append(value)
        rows.append(row)
    writer.save(rows, fname, colnames)
    return [fname]


@export.add(('agg_risk', 'csv'))
def export_agg_risk_csv(ekey, dstore):
    """
    :param ekey: export key, i.e. a pair (datastore key, fmt)
    :param dstore: datastore object
    """
    writer = writers.CsvWriter(fmt=writers.FIVEDIGITS)
    path = '%s.%s' % (sanitize(ekey[0]), ekey[1])
    fname = dstore.export_path(path)
    dset = dstore['agg_risk']
    writer.save(dset[()], fname, dset.dtype.names)
    return [fname]<|MERGE_RESOLUTION|>--- conflicted
+++ resolved
@@ -73,13 +73,7 @@
     md = dstore.metadata
     for r, tag in enumerate(tags):
         rows = []
-<<<<<<< HEAD
-        import pdb; pdb.set_trace()
-        print(list(numpy.ndenumerate(agg_curve[:, 7])))
-        for multi_idx, loss in numpy.ndenumerate(agg_curve[:, r]):
-=======
         for multi_idx, loss in numpy.ndenumerate(agg_curve[:, r]):  # (P, L)
->>>>>>> 998213b0
             p, l, *tagidxs = multi_idx
             evalue = expvalue[tuple(tagidxs) + (l % L,)]
             row = assetcol.tagcol.get_tagvalues(tagnames, tagidxs) + (
