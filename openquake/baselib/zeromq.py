# -*- coding: utf-8 -*-
# vim: tabstop=4 shiftwidth=4 softtabstop=4
#
# Copyright (C) 2017-2023 GEM Foundation
#
# OpenQuake is free software: you can redistribute it and/or modify it
# under the terms of the GNU Affero General Public License as published
# by the Free Software Foundation, either version 3 of the License, or
# (at your option) any later version.
#
# OpenQuake is distributed in the hope that it will be useful,
# but WITHOUT ANY WARRANTY; without even the implied warranty of
# MERCHANTABILITY or FITNESS FOR A PARTICULAR PURPOSE.  See the
# GNU Affero General Public License for more details.
#
# You should have received a copy of the GNU Affero General Public License
# along with OpenQuake.  If not, see <http://www.gnu.org/licenses/>.
"""
Here is the simplest client-server you can build with zeromq:

# client
with Socket('tcp://0.0.0.0:8000', zmq.REQ, 'connect') as sock:
    for char in 'abc':
        sock.send(char)

# server
with Socket('tcp://0.0.0.0:8000', zmq.REP, 'bind') as sock:
    for msg in sock:
        print(msg)
        sock.send('ok')  # mandatory!
"""
import re
import zmq
import time
import logging

context = zmq.Context()

# from integer socket_type to string
SOCKTYPE = {zmq.REQ: 'REQ', zmq.REP: 'REP',
            zmq.PUSH: 'PUSH', zmq.PULL: 'PULL',
            zmq.ROUTER: 'ROUTER', zmq.DEALER: 'DEALER'}


class TimeoutError(RuntimeError):
    pass


def bind(end_point, socket_type):
    """
    Bind to a zmq URL; raise a proper error if the URL is invalid; return
    a zmq socket.
    """
    sock = context.socket(socket_type)
    try:
        sock.bind(end_point)
    except zmq.error.ZMQError as exc:
        sock.close()
        raise exc.__class__('%s: %s' % (exc, end_point))
    return sock


def connect(end_point, socket_type):
    """
    Connect to a zmq URL; raise a proper error if the URL is invalid; return
    a zmq socket.
    """
    sock = context.socket(socket_type)
    try:
        sock.connect(end_point)
    except zmq.error.ZMQError as exc:
        sock.close()
        raise exc.__class__('%s: %s' % (exc, end_point))
    return sock


class Socket(object):
    """
    A Socket class to be used with code like the following::

     # server
     with Socket('tcp://127.0.0.1:9000', zmq.REP, 'bind') as sock:
         for tup in sock:
             sock.send(tup)

     # client
     with Socket('tcp://127.0.0.1:9000', zmq.REQ, 'connect') as sock:
        sock.send(tup)

    It also support zmq.PULL/zmq.PUSH sockets, which are asynchronous.

    :param end_point: zmq end point string
    :param socket_type: zmq socket type (integer)
    :param mode: default 'bind', accepts also 'connect'
    :param timeout: default 30000 ms, used when polling the underlying socket
    """
    def __init__(self, end_point, socket_type, mode, timeout=30):
        assert socket_type in (zmq.REP, zmq.REQ, zmq.PULL, zmq.PUSH)
        assert mode in ('bind', 'connect'), mode
        if mode == 'bind':
            assert 'localhost' not in end_point, 'Use 127.0.0.1 instead'
        self.end_point = end_point
        self.socket_type = socket_type
        self.mode = mode
        self.timeout = timeout * 1000  # milliseconds
        self.running = False

    def __enter__(self):
        """Instantiate the underlying zmq socket"""
        # first check if the end_point ends in :<min_port>-<max_port>
        port_range = re.search(r':(\d+)-(\d+)$', self.end_point)
        if port_range:
            assert self.mode == 'bind', self.mode
            p1, p2 = map(int, port_range.groups())
            end_point = self.end_point.rsplit(':', 1)[0]  # strip port range
            self.zsocket = context.socket(self.socket_type)
            while True:
                try:
                    # NB: will raise a ZMQBindError if no port is available
                    port = self.zsocket.bind_to_random_port(end_point, p1, p2)
                except zmq.error.ZMQBindError:
                    logging.info('Waiting for a zmq port')
                    time.sleep(30)
                else:
                    break
            self.port = port
        elif self.mode == 'bind':
            self.zsocket = bind(self.end_point, self.socket_type)
        else:  # connect
            self.zsocket = connect(self.end_point, self.socket_type)
        port = re.search(r':(\d+)$', self.end_point)
        if port:
            self.port = int(port.group(1))
        self.zsocket.__enter__()
        self.num_sent = 0
        return self

    def __exit__(self, *args):
        self.zsocket.__exit__(*args)
        del self.zsocket

    def __iter__(self):
        """
        Iterate on the socket and yield the received arguments. Exits if

        1. the flag .running is set to False
        2. SIGTERM is sent
        """
        # works with zmq.REP and zmq.PULL sockets
        self.running = True
        while self.running:
            try:
                if self.zsocket.poll(self.timeout):
                    yield self.zsocket.recv_pyobj()
                elif self.socket_type == zmq.PULL:
                    logging.debug('Waiting on %s:%d', self, self.port)
            except zmq.ZMQError:
                # sending SIGTERM raises ZMQError
                break

    def send(self, obj):
        """
        Send an object to the remote server; block and return the reply
        if the socket type is REQ.

        :param obj:
            the Python object to send
        """
        try:
            self.zsocket.send_pyobj(obj)
        except Exception as exc:
            # usual for objects bigger than 4 GB
            raise exc.__class__('%s: %r' % (exc, obj))
        self.num_sent += 1
        if self.socket_type == zmq.REQ:
            ok = self.zsocket.poll(self.timeout)
            if not ok:
<<<<<<< HEAD
                raise TimeoutError('While sending %r' % obj)
=======
                raise TimeoutError('While sending %r to %s' %
                                   (obj, self.end_point))
>>>>>>> 5924c2e1
            return self.zsocket.recv_pyobj()

    def __repr__(self):
        return '<%s %s %s>' % (self.__class__.__name__,
                               SOCKTYPE[self.socket_type], self.mode)<|MERGE_RESOLUTION|>--- conflicted
+++ resolved
@@ -175,12 +175,8 @@
         if self.socket_type == zmq.REQ:
             ok = self.zsocket.poll(self.timeout)
             if not ok:
-<<<<<<< HEAD
-                raise TimeoutError('While sending %r' % obj)
-=======
                 raise TimeoutError('While sending %r to %s' %
                                    (obj, self.end_point))
->>>>>>> 5924c2e1
             return self.zsocket.recv_pyobj()
 
     def __repr__(self):
