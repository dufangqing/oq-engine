# -*- coding: utf-8 -*-
# vim: tabstop=4 shiftwidth=4 softtabstop=4
#
# Copyright (C) 2013-2019 GEM Foundation
#
# OpenQuake is free software: you can redistribute it and/or modify it
# under the terms of the GNU Affero General Public License as published
# by the Free Software Foundation, either version 3 of the License, or
# (at your option) any later version.
#
# OpenQuake is distributed in the hope that it will be useful,
# but WITHOUT ANY WARRANTY; without even the implied warranty of
# MERCHANTABILITY or FITNESS FOR A PARTICULAR PURPOSE.  See the
# GNU Affero General Public License for more details.
#
# You should have received a copy of the GNU Affero General Public License
# along with OpenQuake. If not, see <http://www.gnu.org/licenses/>.
import re
import inspect
import functools
import numpy

from openquake.baselib.node import Node
from openquake.baselib.general import CallableDict, AccumDict
from openquake.hazardlib import valid, nrml, InvalidFile
from openquake.hazardlib.sourcewriter import obj_to_node
from openquake.risklib import scientific

U32 = numpy.uint32
F32 = numpy.float32
F64 = numpy.float64
registry = CallableDict()

COST_TYPE_REGEX = '|'.join(valid.cost_type.choices)
RISK_TYPE_REGEX = re.compile(
    r'(%s|occupants|fragility)_([\w_]+)' % COST_TYPE_REGEX)


def get_risk_files(inputs):
    """
    :param inputs: a dictionary key -> path name
    :returns: a pair (file_type, {risk_type: path})
    """
    rfs = {}
    names = set()
    job_ini = inputs['job_ini']
    for key in inputs:
        if key == 'fragility':
            # backward compatibily for .ini files with key fragility_file
            # instead of structural_fragility_file
            rfs['fragility/structural'] = inputs[
                'structural_fragility'] = inputs[key]
            names.add('fragility')
            del inputs['fragility']
        elif key.endswith(('_fragility', '_vulnerability', '_consequence')):
            match = RISK_TYPE_REGEX.match(key)
            if match and 'retrofitted' not in key and 'consequence' not in key:
                rfs['%s/%s' % (match.group(2), match.group(1))] = inputs[key]
                names.add(match.group(2))
            elif match is None:
                raise ValueError('Invalid key in %s: %s_file' % (job_ini, key))
    if not names:
        return None, {}
    elif len(names) > 1:
        raise ValueError('Found inconsistent keys %s in the .ini file'
                         % ', '.join(names))
    return names.pop(), rfs


# ########################### vulnerability ############################## #

def filter_vset(elem):
    return elem.tag.endswith('discreteVulnerabilitySet')


@obj_to_node.add('VulnerabilityFunction')
def build_vf_node(vf):
    """
    Convert a VulnerabilityFunction object into a Node suitable
    for XML conversion.
    """
    nodes = [Node('imls', {'imt': vf.imt}, vf.imls),
             Node('meanLRs', {}, vf.mean_loss_ratios),
             Node('covLRs', {}, vf.covs)]
    return Node(
        'vulnerabilityFunction',
        {'id': vf.id, 'dist': vf.distribution_name}, nodes=nodes)


def get_risk_models(oqparam, kind):
    """
    :param oqparam:
        an OqParam instance
    :param kind:
        vulnerability|vulnerability_retrofitted|fragility|consequence
    :returns:
        a dictionary taxonomy -> loss_type -> function
    """
    rmodels = AccumDict()
    rmodels.limit_states = []
    for key in sorted(oqparam.inputs):
        mo = re.match('(occupants|%s)_%s$' % (COST_TYPE_REGEX, kind), key)
        if mo:
            key_type = mo.group(1)  # the cost_type in the key
            # can be occupants, structural, nonstructural, ...
            rmodel = nrml.to_python(oqparam.inputs[key])
            if len(rmodel) == 0:
                raise InvalidFile('%s is empty!' % oqparam.inputs[key])
            rmodels[key_type] = rmodel
            if rmodel.lossCategory is None:  # NRML 0.4
                continue
            cost_type = str(rmodel.lossCategory)
            rmodel_kind = rmodel.__class__.__name__
            kind_ = kind.replace('_retrofitted', '')  # strip retrofitted
            if not rmodel_kind.lower().startswith(kind_):
                raise ValueError(
                    'Error in the file "%s_file=%s": is '
                    'of kind %s, expected %s' % (
                        key, oqparam.inputs[key], rmodel_kind,
                        kind.capitalize() + 'Model'))
            if cost_type != key_type:
                raise ValueError(
                    'Error in the file "%s_file=%s": lossCategory is of type '
                    '"%s", expected "%s"' % (key, oqparam.inputs[key],
                                             rmodel.lossCategory, key_type))
    rdict = AccumDict(accum={})
    rdict.limit_states = []
    if kind == 'fragility':
        limit_states = []
        for loss_type, fm in sorted(rmodels.items()):
            # build a copy of the FragilityModel with different IM levels
            newfm = fm.build(oqparam.continuous_fragility_discretization,
                             oqparam.steps_per_interval)
            for (imt, taxo), ffl in newfm.items():
                if not limit_states:
                    limit_states.extend(fm.limitStates)
                # we are rejecting the case of loss types with different
                # limit states; this may change in the future
                assert limit_states == fm.limitStates, (
                    limit_states, fm.limitStates)
                rdict[taxo][loss_type] = ffl
                # TODO: see if it is possible to remove the attribute
                # below, used in classical_damage
                ffl.steps_per_interval = oqparam.steps_per_interval
        rdict.limit_states = [str(ls) for ls in limit_states]
    elif kind == 'consequence':
        for loss_type, cm in rmodels.items():
            for taxo, cf in cm.items():
                rdict[taxo][loss_type] = cf
    else:  # vulnerability
        cl_risk = oqparam.calculation_mode in ('classical', 'classical_risk')
        # only for classical_risk reduce the loss_ratios
        # to make sure they are strictly increasing
        for loss_type, rm in rmodels.items():
            for (imt, taxo), rf in rm.items():
                rdict[taxo][loss_type] = (
                    rf.strictly_increasing() if cl_risk else rf)
    return rdict


def get_values(loss_type, assets, time_event=None):
    """
    :returns:
        a numpy array with the values for the given assets, depending on the
        loss_type.
    """
    if loss_type == 'occupants':
        return assets['occupants_%s' % time_event]
    else:
        return assets['value-' + loss_type]


class RiskModel(object):
    """
    Base class. Can be used in the tests as a mock.
    """
    time_event = None  # used in scenario_risk
    compositemodel = None  # set by get_risk_model
    kind = None  # must be set in subclasses

    def __init__(self, taxonomy, fragility_functions, vulnerability_functions):
        self.taxonomy = taxonomy
        self.fragility_functions = fragility_functions
        self.vulnerability_functions = vulnerability_functions

    @property
    def risk_functions(self):
        """
        :returns: fragility or vulnerability functions depending on the kind
        """
        return getattr(self, self.kind + '_functions')

    @property
    def loss_types(self):
        """
        The list of loss types in the underlying vulnerability functions,
        in lexicographic order
        """
        return sorted(self.risk_functions)

    def get_loss_types(self, imt):
        """
        :param imt: Intensity Measure Type string
        :returns: loss types with risk functions of the given imt
        """
        return [lt for lt in self.loss_types
                if self.risk_functions[lt].imt == imt]

    def __toh5__(self):
        dic = self.risk_functions.copy()
        if hasattr(self, 'retro_functions'):
            for lt, func in self.retro_functions.items():
                dic[lt + '_retrofitted'] = func
        return dic, {'taxonomy': self.taxonomy}

    def __fromh5__(self, dic, attrs):
        vars(self).update(attrs)
        setattr(self, self.kind + '_functions', dic)

    def __repr__(self):
        return '<%s %s>' % (self.__class__.__name__, self.taxonomy)


loss_poe_dt = numpy.dtype([('loss', F64), ('poe', F64)])


def rescale(curves, values):
    """
    Multiply the losses in each curve of kind (losses, poes) by the
    corresponding value.

    :param curves: an array of shape (A, 2, C)
    :param values: an array of shape (A,)
    """
    A, _, C = curves.shape
    assert A == len(values), (A, len(values))
    array = numpy.zeros((A, C), loss_poe_dt)
    array['loss'] = [c * v for c, v in zip(curves[:, 0], values)]
    array['poe'] = curves[:, 1]
    return array


@registry.add('classical_risk', 'classical', 'disaggregation')
class Classical(RiskModel):
    """
    Classical PSHA-Based RiskModel. Computes loss curves and insured curves.
    """
    kind = 'vulnerability'

    def __init__(self, taxonomy, fragility_functions, vulnerability_functions,
                 hazard_imtls, lrem_steps_per_interval,
                 conditional_loss_poes, poes_disagg):
        """
        :param imt:
            Intensity Measure Type for this riskmodel
        :param taxonomy:
            Taxonomy for this riskmodel
        :param fragility_functions:
            Dictionary of fragility functions by loss type
        :param vulnerability_functions:
            Dictionary of vulnerability functions by loss type
        :param hazard_imtls:
            The intensity measure types and levels of the hazard computation
        :param lrem_steps_per_interval:
            Configuration parameter
        :param poes_disagg:
            Probability of Exceedance levels used for disaggregate losses by
            taxonomy.

        See :func:`openquake.risklib.scientific.classical` for a description
        of the other parameters.
        """
        self.taxonomy = taxonomy
        self.fragility_functions = fragility_functions
        self.vulnerability_functions = vulnerability_functions
        self.hazard_imtls = hazard_imtls
        self.lrem_steps_per_interval = lrem_steps_per_interval
        self.conditional_loss_poes = conditional_loss_poes
        self.poes_disagg = poes_disagg
        self.loss_ratios = {
            lt: tuple(vf.mean_loss_ratios_with_steps(lrem_steps_per_interval))
            for lt, vf in vulnerability_functions.items()}

    def __call__(self, loss_type, assets, hazard_curve, eids=None, eps=None):
        """
        :param str loss_type:
            the loss type considered
        :param assets:
            assets is an iterator over A
            :class:`openquake.risklib.scientific.Asset` instances
        :param hazard_curve:
            an array of poes
        :param eids:
            ignored, here only for API compatibility with other calculators
        :param eps:
            ignored, here only for API compatibility with other calculators
        :returns:
            a composite array (loss, poe) of shape (C, A)
        """
        n = len(assets)
        vf = self.vulnerability_functions[loss_type]
        lratios = self.loss_ratios[loss_type]
        imls = self.hazard_imtls[vf.imt]
        values = get_values(loss_type, assets)
        lrcurves = numpy.array(
<<<<<<< HEAD
            [scientific.classical(
                vf, imls, hazard_curve, self.lrem_steps_per_interval)] * n)
        return rescale(lrcurves, values)  # shape (C, A)
=======
            [scientific.classical(vf, imls, hazard_curve, lratios)] * n)
        return rescale(lrcurves, values).T  # shape (C, A)
>>>>>>> e3fa4936
        # this is required to avoid an error with case_master


@registry.add('event_based_risk', 'event_based', 'event_based_rupture',
              'ebrisk', 'ucerf_rupture', 'ucerf_hazard', 'ucerf_risk')
class ProbabilisticEventBased(RiskModel):
    """
    Implements the Probabilistic Event Based riskmodel.
    Computes loss ratios and event IDs.
    """
    kind = 'vulnerability'

    def __init__(self, taxonomy, fragility_functions, vulnerability_functions,
                 conditional_loss_poes):
        self.taxonomy = taxonomy
        self.fragility_functions = fragility_functions
        self.vulnerability_functions = vulnerability_functions
        self.conditional_loss_poes = conditional_loss_poes

    def __call__(self, loss_type, assets, gmvs, eids, epsgetter):
        """
        :param str loss_type:
            the loss type considered
        :param assets:
           a list of assets on the same site and with the same taxonomy
        :param gmvs_eids:
           a pair (gmvs, eids) with E values each
        :param epsgetter:
           a callable returning the correct epsilons for the given gmvs
        :returns:
            a :class:
            `openquake.risklib.scientific.ProbabilisticEventBased.Output`
            instance.
        """
        E = len(gmvs)
        A = len(assets)
        loss_ratios = numpy.zeros((A, E), F32)
        vf = self.vulnerability_functions[loss_type]
        means, covs, idxs = vf.interpolate(gmvs)
        for i, asset in enumerate(assets):
            epsilons = epsgetter(asset['ordinal'], eids)
            loss_ratios[i, idxs] = vf.sample(means, covs, idxs, epsilons)
        return loss_ratios

    def get_loss_ratios(self, gmvs):  # used in ebrisk
        """
        :param gmvs: an array of shape (E, M)
        :returns: loss_ratios of shape (L, E)
        """
        out = []
        E = len(gmvs)
        for lt, vf in self.vulnerability_functions.items():
            loss_ratios = numpy.zeros(E, F32)
            means, covs, idxs = vf.interpolate(gmvs[:, self.imti[lt]])
            loss_ratios[idxs] = vf.sample(means, covs, idxs, None)
            out.append(loss_ratios)
        return numpy.array(out)


@registry.add('classical_bcr')
class ClassicalBCR(RiskModel):

    kind = 'vulnerability'

    def __init__(self, taxonomy,
                 vulnerability_functions_orig,
                 vulnerability_functions_retro,
                 hazard_imtls,
                 lrem_steps_per_interval,
                 interest_rate, asset_life_expectancy):
        self.taxonomy = taxonomy
        self.vulnerability_functions = vulnerability_functions_orig
        self.retro_functions = vulnerability_functions_retro
        self.assets = []  # set a __call__ time
        self.interest_rate = interest_rate
        self.asset_life_expectancy = asset_life_expectancy
        self.hazard_imtls = hazard_imtls
        self.lrem_steps_per_interval = lrem_steps_per_interval
        self.loss_ratios_orig = {
            lt: tuple(vf.mean_loss_ratios_with_steps(lrem_steps_per_interval))
            for lt, vf in vulnerability_functions_orig.items()}
        self.loss_ratios_retro = {
            lt: tuple(vf.mean_loss_ratios_with_steps(lrem_steps_per_interval))
            for lt, vf in vulnerability_functions_retro.items()}

    def __call__(self, loss_type, assets, hazard, eids=None, eps=None):
        """
        :param loss_type: the loss type
        :param assets: a list of N assets of the same taxonomy
        :param hazard: an hazard curve
        :param _eps: dummy parameter, unused
        :param _eids: dummy parameter, unused
        :returns: a list of triples (eal_orig, eal_retro, bcr_result)
        """
        if loss_type != 'structural':
            raise NotImplemented('retrofitted is not defined for ' + loss_type)
        n = len(assets)
        self.assets = assets
        vf = self.vulnerability_functions[loss_type]
        imls = self.hazard_imtls[vf.imt]
        vf_retro = self.retro_functions[loss_type]
        curves_orig = functools.partial(
            scientific.classical, vf, imls,
            loss_ratios=self.loss_ratios_orig[loss_type])
        curves_retro = functools.partial(
            scientific.classical, vf_retro, imls,
            loss_ratios=self.loss_ratios_retro[loss_type])
        original_loss_curves = numpy.array([curves_orig(hazard)] * n)
        retrofitted_loss_curves = numpy.array([curves_retro(hazard)] * n)

        eal_original = numpy.array([scientific.average_loss(lc)
                                    for lc in original_loss_curves])

        eal_retrofitted = numpy.array([scientific.average_loss(lc)
                                       for lc in retrofitted_loss_curves])

        bcr_results = [
            scientific.bcr(
                eal_original[i], eal_retrofitted[i],
                self.interest_rate, self.asset_life_expectancy,
                asset['value-' + loss_type], asset['retrofitted'])
            for i, asset in enumerate(assets)]
        return list(zip(eal_original, eal_retrofitted, bcr_results))


@registry.add('scenario_risk', 'scenario')
class Scenario(RiskModel):
    """
    Implements the Scenario riskmodel. Computes the loss matrix.
    """
    kind = 'vulnerability'

    def __init__(self, taxonomy, fragility_functions, vulnerability_functions,
                 time_event=None):
        self.taxonomy = taxonomy
        self.fragility_functions = fragility_functions
        self.vulnerability_functions = vulnerability_functions
        self.time_event = time_event

    def __call__(self, loss_type, assets, gmvs, eids, epsgetter):
        """
        :returns: an array of shape (A, E)
        """
        epsilons = [epsgetter(asset['ordinal'], eids) for asset in assets]
        values = get_values(loss_type, assets, self.time_event)
        ok = ~numpy.isnan(values)
        if not ok.any():
            # there are no assets with a value
            return numpy.zeros(0)
        # there may be assets without a value
        missing_value = not ok.all()
        if missing_value:
            assets = assets[ok]
            epsilons = epsilons[ok]

        E = len(epsilons[0])

        # a matrix of A x E elements
        loss_matrix = numpy.empty((len(assets), E))
        loss_matrix.fill(numpy.nan)

        vf = self.vulnerability_functions[loss_type]
        means, covs, idxs = vf.interpolate(gmvs)
        loss_ratio_matrix = numpy.zeros((len(assets), E))
        for i, eps in enumerate(epsilons):
            loss_ratio_matrix[i, idxs] = vf.sample(means, covs, idxs, eps)
        loss_matrix[:, :] = (loss_ratio_matrix.T * values).T
        return loss_matrix


@registry.add('scenario_damage', 'multi_risk')
class Damage(RiskModel):
    """
    Implements the ScenarioDamage riskmodel. Computes the damages.
    """
    kind = 'fragility'

    def __init__(self, taxonomy, fragility_functions,
                 vulnerability_functions, consequence_functions):
        self.taxonomy = taxonomy
        self.fragility_functions = fragility_functions
        self.vulnerability_functions = vulnerability_functions
        self.consequence_functions = consequence_functions

    def __call__(self, loss_type, assets, gmvs, eids=None, eps=None):
        """
        :param loss_type: the loss type
        :param assets: a list of A assets of the same taxonomy
        :param gmvs_eids: pairs (gmvs, eids), each one with E elements
        :param _eps: dummy parameter, unused
        :returns: an array of shape (A, E, D + 1) elements

        where N is the number of points, E the number of events
        and D the number of damage states.
        """
        ffs = self.fragility_functions[loss_type]
        damages = scientific.scenario_damage(ffs, gmvs).T
        E, D = damages.shape
        dmg_csq = numpy.zeros((E, D + 1))
        dmg_csq[:, :D] = damages
        c_model = self.consequence_functions.get(loss_type)
        if c_model:  # compute consequences
            means = [0] + [par[0] for par in c_model.params]
            # NB: we add a 0 in front for nodamage state
            dmg_csq[:, D] = damages @ means  # consequence ratio
        return numpy.array([dmg_csq] * len(assets))


@registry.add('classical_damage')
class ClassicalDamage(Damage):
    """
    Implements the ClassicalDamage riskmodel. Computes the damages.
    """
    kind = 'fragility'

    def __init__(self, taxonomy, fragility_functions, vulnerability_functions,
                 consequence_functions, hazard_imtls, investigation_time,
                 risk_investigation_time):
        self.taxonomy = taxonomy
        self.fragility_functions = fragility_functions
        self.vulnerability_functions = vulnerability_functions
        self.consequence_functions = consequence_functions
        self.hazard_imtls = hazard_imtls
        self.investigation_time = investigation_time
        self.risk_investigation_time = risk_investigation_time
        assert risk_investigation_time, risk_investigation_time

    def __call__(self, loss_type, assets, hazard_curve, eids=None, eps=None):
        """
        :param loss_type: the loss type
        :param assets: a list of N assets of the same taxonomy
        :param hazard_curve: an hazard curve array
        :returns: an array of N assets and an array of N x D elements

        where N is the number of points and D the number of damage states.
        """
        ffl = self.fragility_functions[loss_type]
        hazard_imls = self.hazard_imtls[ffl.imt]
        damage = scientific.classical_damage(
            ffl, hazard_imls, hazard_curve,
            investigation_time=self.investigation_time,
            risk_investigation_time=self.risk_investigation_time)
        return [a['number'] * damage for a in assets]


# NB: the approach used here relies on the convention of having the
# names of the arguments of the riskmodel class to be equal to the
# names of the parameter in the oqparam object. This is view as a
# feature, since it forces people to be consistent with the names,
# in the spirit of the 'convention over configuration' philosophy
def get_riskmodel(taxonomy, oqparam, **extra):
    """
    Return an instance of the correct riskmodel class, depending on the
    attribute `calculation_mode` of the object `oqparam`.

    :param taxonomy:
        a taxonomy string
    :param oqparam:
        an object containing the parameters needed by the riskmodel class
    :param extra:
        extra parameters to pass to the riskmodel class
    """
    riskmodel_class = registry[oqparam.calculation_mode]
    # arguments needed to instantiate the riskmodel class
    argnames = inspect.getfullargspec(riskmodel_class.__init__).args[3:]

    # arguments extracted from oqparam
    known_args = set(name for name, value in
                     inspect.getmembers(oqparam.__class__)
                     if isinstance(value, valid.Param))
    all_args = {}
    for argname in argnames:
        if argname in known_args:
            all_args[argname] = getattr(oqparam, argname)

    if 'hazard_imtls' in argnames:  # special case
        all_args['hazard_imtls'] = oqparam.imtls
    all_args.update(extra)
    missing = set(argnames) - set(all_args)
    if missing:
        raise TypeError('Missing parameter: %s' % ', '.join(missing))

    return riskmodel_class(taxonomy, **all_args)<|MERGE_RESOLUTION|>--- conflicted
+++ resolved
@@ -303,14 +303,8 @@
         imls = self.hazard_imtls[vf.imt]
         values = get_values(loss_type, assets)
         lrcurves = numpy.array(
-<<<<<<< HEAD
-            [scientific.classical(
-                vf, imls, hazard_curve, self.lrem_steps_per_interval)] * n)
+            [scientific.classical(vf, imls, hazard_curve, lratios)] * n)
         return rescale(lrcurves, values)  # shape (C, A)
-=======
-            [scientific.classical(vf, imls, hazard_curve, lratios)] * n)
-        return rescale(lrcurves, values).T  # shape (C, A)
->>>>>>> e3fa4936
         # this is required to avoid an error with case_master
 
 
