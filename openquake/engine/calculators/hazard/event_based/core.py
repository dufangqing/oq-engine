# Copyright (c) 2010-2013, GEM Foundation.
#
# OpenQuake is free software: you can redistribute it and/or modify it
# under the terms of the GNU Affero General Public License as published
# by the Free Software Foundation, either version 3 of the License, or
# (at your option) any later version.
#
# OpenQuake is distributed in the hope that it will be useful,
# but WITHOUT ANY WARRANTY; without even the implied warranty of
# MERCHANTABILITY or FITNESS FOR A PARTICULAR PURPOSE.  See the
# GNU General Public License for more details.
#
# You should have received a copy of the GNU Affero General Public License
# along with OpenQuake.  If not, see <http://www.gnu.org/licenses/>.

"""
Core calculator functionality for computing stochastic event sets and ground
motion fields using the 'event-based' method.

Stochastic events sets (which can be thought of as collections of ruptures) are
computed iven a set of seismic sources and investigation time span (in years).

For more information on computing stochastic event sets, see
:mod:`openquake.hazardlib.calc.stochastic`.

One can optionally compute a ground motion field (GMF) given a rupture, a site
collection (which is a collection of geographical points with associated soil
parameters), and a ground shaking intensity model (GSIM).

For more information on computing ground motion fields, see
:mod:`openquake.hazardlib.calc.gmf`.
"""

import random

import openquake.hazardlib.imt
import numpy.random

from django.db import transaction
from openquake.hazardlib.calc import filters
from openquake.hazardlib.calc import gmf
from openquake.hazardlib.calc import stochastic
from openquake.hazardlib.geo import ComplexFaultSurface
from openquake.hazardlib.geo import MultiSurface
from openquake.hazardlib.geo import SimpleFaultSurface
from openquake.hazardlib.source import CharacteristicFaultSource
from openquake.hazardlib.source import ComplexFaultSource
from openquake.hazardlib.source import SimpleFaultSource

from openquake.engine import writer, logs
from openquake.engine.utils.general import block_splitter
from openquake.engine.calculators.hazard import general as haz_general
from openquake.engine.calculators.hazard.classical import (
    post_processing as cls_post_proc)
from openquake.engine.calculators.hazard.event_based import post_processing
from openquake.engine.db import models
from openquake.engine.input import logictree
from openquake.engine.utils import tasks
from openquake.engine.performance import EnginePerformanceMonitor


#: Always 1 for the computation of ground motion fields in the event-based
#: hazard calculator.
DEFAULT_GMF_REALIZATIONS = 1


# Disabling pylint for 'Too many local variables'
# pylint: disable=R0914
@tasks.oqtask
def ses_and_gmfs(job_id, src_ids, ses, task_seed, result_grp_ordinal):
    """
    Celery task for the stochastic event set calculator.

    Samples logic trees and calls the stochastic event set calculator.

    Once stochastic event sets are calculated, results will be saved to the
    database. See :class:`openquake.engine.db.models.SESCollection`.

    Optionally (specified in the job configuration using the
    `ground_motion_fields` parameter), GMFs can be computed from each rupture
    in each stochastic event set. GMFs are also saved to the database.

    :param int job_id:
        ID of the currently running job.
    :param src_ids:
        List of ids of parsed source models from which we will generate
        stochastic event sets/ruptures.
    :param lt_rlz_id:
        Id of logic tree realization model to calculate for.
    :param int task_seed:
        Value for seeding numpy/scipy in the computation of stochastic event
        sets and ground motion fields.
    :param int result_grp_ordinal:
        The result group in which the calculation results will be placed.
        This ID basically corresponds to the sequence number of the task,
        in the context of the entire calculation.
    """
    numpy.random.seed(task_seed)

    hc = models.HazardCalculation.objects.get(oqjob=job_id)

    # complete_logic_tree_ses flag
    cmplt_lt_ses = None
    if hc.complete_logic_tree_ses:
        cmplt_lt_ses = models.SES.objects.get(
            ses_collection__output__oq_job=job_id,
            ordinal=None)

    # preparing sources

    ltp = logictree.LogicTreeProcessor(hc.id)
    lt_rlz = ses.ses_collection.lt_realization

    apply_uncertainties = ltp.parse_source_model_logictree_path(
        lt_rlz.sm_lt_path)

    gsims = ltp.parse_gmpe_logictree_path(lt_rlz.gsim_lt_path)

    source_iter = haz_general.gen_sources(
        src_ids, apply_uncertainties, hc.rupture_mesh_spacing,
        hc.width_of_mfd_bin, hc.area_source_discretization)

    src_filter = filters.source_site_distance_filter(hc.maximum_distance)
    rup_filter = filters.rupture_site_distance_filter(hc.maximum_distance)

    # Compute and save stochastic event sets
    # For each rupture generated, we can optionally calculate a GMF
    with EnginePerformanceMonitor('computing ses', job_id, ses_and_gmfs):
        ruptures = list(stochastic.stochastic_event_set_poissonian(
                        source_iter, hc.investigation_time, hc.site_collection,
                        src_filter, rup_filter))
        if not ruptures:
            return

    with EnginePerformanceMonitor('saving ses', job_id, ses_and_gmfs):
        rupture_ids = [
            _save_ses_rupture(
                ses, rupture, cmplt_lt_ses, result_grp_ordinal, i)
            for i, rupture in enumerate(ruptures, 1)]

    if hc.ground_motion_fields:
        with EnginePerformanceMonitor(
                'computing gmfs', job_id, ses_and_gmfs):
            gmf_cache = compute_gmf_cache(
                hc, gsims, ruptures, rupture_ids, result_grp_ordinal)

        with EnginePerformanceMonitor('saving gmfs', job_id, ses_and_gmfs):
            # This will be the "container" for all computed GMFs
            # for this stochastic event set.
            gmf_set = models.GmfSet.objects.get(
                gmf_collection__lt_realization__id=lt_rlz.id,
                ses_ordinal=ses.ordinal)
            _save_gmfs(gmf_set, gmf_cache, hc.points_to_compute(),
                       result_grp_ordinal)

ses_and_gmfs.ignore_result = False  # essential


def compute_gmf_cache(hc, gsims, ruptures, rupture_ids,
                      result_grp_ordinal):
    """
    Compute a ground motion field value for each rupture, for all the
    points affected by that rupture, for all IMTs.
    """
    imts = [haz_general.imt_to_hazardlib(x)
            for x in hc.intensity_measure_types]
    correl_model = None
    if hc.ground_motion_correlation_model is not None:
        correl_model = haz_general.get_correl_model(hc)

    n_points = len(hc.points_to_compute())

    # initialize gmf_cache, a dict imt -> {gmvs, rupture_ids}
    gmf_cache = dict((imt, dict(gmvs=numpy.empty((n_points, 0)),
                                rupture_ids=[]))
                     for imt in imts)

    for rupture, rupture_id in zip(ruptures, rupture_ids):

        # Compute and save ground motion fields
        gmf_calc_kwargs = {
            'rupture': rupture,
            'sites': hc.site_collection,
            'imts': imts,
            'gsim': gsims[rupture.tectonic_region_type],
            'truncation_level': hc.truncation_level,
            'realizations': DEFAULT_GMF_REALIZATIONS,
            'correlation_model': correl_model,
            'rupture_site_filter': filters.rupture_site_distance_filter(
                hc.maximum_distance),
        }
        gmf_dict = gmf.ground_motion_fields(**gmf_calc_kwargs)

        # update the gmf cache:
        for imt_key, v in gmf_dict.iteritems():
            gmf_cache[imt_key]['gmvs'] = numpy.append(
                gmf_cache[imt_key]['gmvs'], v, axis=1)
            gmf_cache[imt_key]['rupture_ids'].append(rupture_id)

    return gmf_cache


@transaction.commit_on_success(using='reslt_writer')
def _save_ses_rupture(ses, rupture, complete_logic_tree_ses,
                      result_grp_ordinal, rupture_ordinal):
    """
    Helper function for saving stochastic event set ruptures to the database.

    :param ses:
        A :class:`openquake.engine.db.models.SES` instance. This will be DB
        'container' for the new rupture record.
    :param rupture:
        A :class:`openquake.hazardlib.source.rupture.Rupture` instance.
    :param complete_logic_tree_ses:
        :class:`openquake.engine.db.models.SES` representing the `complete
        logic tree` stochastic event set.
        If not None, save a copy of the input `rupture` to this SES.
    :param int result_grp_ordinal:
        The result group in which the calculation results will be placed.
        This ID basically corresponds to the sequence number of the task,
        in the context of the entire calculation.
    :param int rupture_ordinal:
        The ordinal of a rupture with a given result group (indicated by
        ``result_grp_ordinal``).
    """
    is_from_fault_source = (
        rupture.source_typology in (ComplexFaultSource, SimpleFaultSource)
        or
        (rupture.source_typology is CharacteristicFaultSource
         and isinstance(rupture.surface, (ComplexFaultSurface,
                                          SimpleFaultSurface)))
    )
    is_multi_surface = False
    if (rupture.source_typology is CharacteristicFaultSource
            and isinstance(rupture.surface, MultiSurface)):
        is_multi_surface = True

    if is_from_fault_source:
        # for simple and complex fault sources,
        # rupture surface geometry is represented by a mesh
        surf_mesh = rupture.surface.get_mesh()
        lons = surf_mesh.lons
        lats = surf_mesh.lats
        depths = surf_mesh.depths
    else:
        if is_multi_surface:
            # `list` of openquake.hazardlib.geo.surface.planar.PlanarSurface
            # objects:
            surfaces = rupture.surface.surfaces

            # lons, lats, and depths are arrays with len == 4*N, where N is the
            # number of surfaces in the multisurface
            # for each `corner_*`, the ordering is:
            #   - top left
            #   - top right
            #   - bottom left
            #   - bottom right
            lons = numpy.concatenate([x.corner_lons for x in surfaces])
            lats = numpy.concatenate([x.corner_lats for x in surfaces])
            depths = numpy.concatenate([x.corner_depths for x in surfaces])
        else:
            # For area or point source,
            # rupture geometry is represented by a planar surface,
            # defined by 3D corner points
            surface = rupture.surface
            lons = numpy.zeros((4))
            lats = numpy.zeros((4))
            depths = numpy.zeros((4))

            # NOTE: It is important to maintain the order of these corner
            # points.
            # TODO: check the ordering
            for i, corner in enumerate((surface.top_left,
                                        surface.top_right,
                                        surface.bottom_left,
                                        surface.bottom_right)):
                lons[i] = corner.longitude
                lats[i] = corner.latitude
                depths[i] = corner.depth

    # TODO: Possible future optimiztion:
    # Refactor this to do bulk insertion of ruptures
    rupture_id = models.SESRupture.objects.create(
        ses=ses,
        magnitude=rupture.mag,
        strike=rupture.surface.get_strike(),
        dip=rupture.surface.get_dip(),
        rake=rupture.rake,
        surface=rupture.surface,
        tectonic_region_type=rupture.tectonic_region_type,
        is_from_fault_source=is_from_fault_source,
        is_multi_surface=is_multi_surface,
        lons=lons,
        lats=lats,
        depths=depths,
        result_grp_ordinal=result_grp_ordinal,
        rupture_ordinal=rupture_ordinal,
    ).id

    # FIXME(lp): do not save a copy. use the same approach used for
    # gmf and gmfset
    if complete_logic_tree_ses is not None:
        models.SESRupture.objects.create(
            ses=complete_logic_tree_ses,
            magnitude=rupture.mag,
            strike=rupture.surface.get_strike(),
            dip=rupture.surface.get_dip(),
            rake=rupture.rake,
            tectonic_region_type=rupture.tectonic_region_type,
            is_from_fault_source=is_from_fault_source,
            is_multi_surface=is_multi_surface,
            lons=lons,
            lats=lats,
            depths=depths,
            result_grp_ordinal=result_grp_ordinal,
            rupture_ordinal=rupture_ordinal,
        )

    return rupture_id


@transaction.commit_on_success(using='reslt_writer')
def _save_gmfs(gmf_set, gmf_dict, points_to_compute, result_grp_ordinal):
    """
    Helper method to save computed GMF data to the database.

    :param gmf_set:
        A :class:`openquake.engine.db.models.GmfSet` instance, which will be
        the "container" for these GMFs.
    :param dict gmf_dict:
        The dict used to cache/buffer up GMF results during the calculation.
    :param points_to_compute:
        An :class:`openquake.hazardlib.geo.mesh.Mesh` object, representing all
        of the points of interest for a calculation.
    :param int result_grp_ordinal:
        The sequence number (1 to N) of the task which computed these results.

        A calculation consists of N tasks, so this tells us which task computed
        the data.
    """

    inserter = writer.BulkInserter(models.Gmf)

    for imt, gmf_data in gmf_dict.iteritems():

        gmfs = gmf_data['gmvs']
        # ``gmfs`` and ``rupture_ids`` come in as a numpy.matrix and
        # a list. we want them as an array; it handles subscripting in
        # the way that we want
        gmfs = numpy.array(gmfs)
        rupture_ids = numpy.array(gmf_data['rupture_ids'])

        sa_period = None
        sa_damping = None
        if isinstance(imt, openquake.hazardlib.imt.SA):
            sa_period = imt.period
            sa_damping = imt.damping
        imt_name = imt.__class__.__name__

        for all_gmvs, location in zip(gmfs, points_to_compute):
            # take only the nonzero ground motion values and the
            # corresponding rupture ids
            nonzero_gmvs_idxs = numpy.where(all_gmvs != 0)
            gmvs = all_gmvs[nonzero_gmvs_idxs].tolist()
            relevant_rupture_ids = rupture_ids[nonzero_gmvs_idxs].tolist()

            if gmvs:
                inserter.add_entry(
                    gmf_set_id=gmf_set.id,
                    imt=imt_name,
                    sa_period=sa_period,
                    sa_damping=sa_damping,
                    location=location.wkt2d,
                    gmvs=gmvs,
                    rupture_ids=relevant_rupture_ids,
                    result_grp_ordinal=result_grp_ordinal,
                )

    inserter.flush()


class EventBasedHazardCalculator(haz_general.BaseHazardCalculator):
    """
    Probabilistic Event-Based hazard calculator. Computes stochastic event sets
    and (optionally) ground motion fields.
    """
    core_calc_task = ses_and_gmfs

    def task_arg_gen(self):
        """
        Loop through realizations and sources to generate a sequence of
        task arg tuples. Each tuple of args applies to a single task.

        Yielded results are tuples of the form

        (job_id, src_ids, ses, task_seed, result_grp_ordinal)

        (random_seed will be used to seed numpy for temporal occurence
        sampling).
        """
        hc = self.hc
        rnd = random.Random()
        rnd.seed(hc.random_seed)
        realizations = self._get_realizations()

        result_grp_ordinal = 1
        for lt_rlz in realizations:
            sources = models.SourceProgress.objects\
                .filter(is_complete=False, lt_realization=lt_rlz)\
                .order_by('id')\
                .values_list('parsed_source_id', flat=True)

            all_ses = list(models.SES.objects.filter(
<<<<<<< HEAD
                ses_collection__lt_realization=lt_rlz).order_by('ordinal'))
            # NB: performs the query on the SES only once per realization

            for src_ids in block_splitter(sources, self.preferred_block_size):
=======
                           ses_collection__lt_realization=lt_rlz,
                           ordinal__isnull=False).order_by('ordinal'))
            # performs the query on the SES only once per realization
            for src_ids in blocks:
>>>>>>> 95ed1934
                for ses in all_ses:
                    task_seed = rnd.randint(0, models.MAX_SINT_32)
                    task_args = (self.job.id, src_ids, ses, task_seed,
                                 result_grp_ordinal)
                    yield task_args
                    result_grp_ordinal += 1

    def execute(self):
        """
        Run ses_and_gmfs in parallel.
        """
        self.parallelize(self.core_calc_task, self.task_arg_gen())

    def initialize_ses_db_records(self, lt_rlz):
        """
        Create :class:`~openquake.engine.db.models.Output`,
        :class:`~openquake.engine.db.models.SESCollection` and
        :class:`~openquake.engine.db.models.SES` "container" records for
        a single realization.

        Stochastic event set ruptures computed for this realization will be
        associated to these containers.

        NOTE: Many tasks can contribute ruptures to the same SES.
        """
        output = models.Output.objects.create(
            owner=self.job.owner,
            oq_job=self.job,
            display_name='ses-coll-rlz-%s' % lt_rlz.id,
            output_type='ses')

        ses_coll = models.SESCollection.objects.create(
            output=output, lt_realization=lt_rlz)

        all_ses = []
        for i in xrange(1, self.hc.ses_per_logic_tree_path + 1):
            all_ses.append(
                models.SES.objects.create(
                    ses_collection=ses_coll,
                    investigation_time=self.hc.investigation_time,
                    ordinal=i))
        return all_ses

    def initialize_complete_lt_ses_db_records(self):
        """
        Optional; if the user has requested to collect a `complete logic tree`
        stochastic event set (containing all ruptures from all realizations),
        initialize DB records for those results here.

        Throughout the course of the calculation, computed ruptures will be
        copied into this collection. See :func:`_save_ses_rupture` for more
        info.
        """
        # `complete logic tree` SES
        clt_ses_output = models.Output.objects.create(
            owner=self.job.owner,
            oq_job=self.job,
            display_name='complete logic tree SES',
            output_type='complete_lt_ses')

        clt_ses_coll = models.SESCollection.objects.create(
            output=clt_ses_output)

        investigation_time = self._compute_investigation_time(self.hc)

        models.SES.objects.create(
            ses_collection=clt_ses_coll,
            investigation_time=investigation_time)

    def initialize_complete_lt_gmf_db_records(self):
        """
        Optional; if the user has requested to collect a `complete logic tree`
        GMF set (containing all ground motion fields from all realizations),
        initialize DB records for those results here.

        Throughout the course of the calculation, computed GMFs will be copied
        into this collection. See :func:`_save_gmf_nodes` for more info.
        """
        # `complete logic tree` GMF
        clt_gmf_output = models.Output.objects.create(
            owner=self.job.owner,
            oq_job=self.job,
            display_name='complete logic tree GMF',
            output_type='complete_lt_gmf')

        gmf_coll = models.GmfCollection.objects.create(
            output=clt_gmf_output)

        investigation_time = self._compute_investigation_time(self.hc)

        models.GmfSet.objects.create(
            gmf_collection=gmf_coll,
            investigation_time=investigation_time)

    @staticmethod
    def _compute_investigation_time(haz_calc):
        """
        Helper method for :meth:`initialize_complete_lt_ses_db_records` and
        :meth:`initialize_complete_lt_gmf_db_records` to compute the
        investigation time for a given set of results.

        :param haz_calc:
            :class:`openquake.engine.db.models.HazardCalculation` object for
            the current job.
        """
        if haz_calc.number_of_logic_tree_samples > 0:
            # The calculation is set to do Monte-Carlo sampling of logic trees
            # The number of logic tree realizations is specified explicitly in
            # job configuration.
            n_lt_realizations = haz_calc.number_of_logic_tree_samples
        else:
            # The calculation is set do end-branch enumeration of all logic
            # tree paths
            # We can get the number of logic tree realizations by counting
            # initialized lt_realization records.
            n_lt_realizations = models.LtRealization.objects.filter(
                hazard_calculation=haz_calc.id).count()

        investigation_time = (haz_calc.investigation_time
                              * haz_calc.ses_per_logic_tree_path
                              * n_lt_realizations)

        return investigation_time

    def initialize_gmf_db_records(self, lt_rlz):
        """
        Create :class:`~openquake.engine.db.models.Output`,
        :class:`~openquake.engine.db.models.GmfCollection` and
        :class:`~openquake.engine.db.models.GmfSet` "container" records for
        a single realization.

        GMFs for this realization will be associated to these containers.
        """
        output = models.Output.objects.create(
            owner=self.job.owner,
            oq_job=self.job,
            display_name='gmf-rlz-%s' % lt_rlz.id,
            output_type='gmf')

        gmf_coll = models.GmfCollection.objects.create(
            output=output, lt_realization=lt_rlz)

        for i in xrange(1, self.hc.ses_per_logic_tree_path + 1):
            models.GmfSet.objects.create(
                gmf_collection=gmf_coll,
                investigation_time=self.hc.investigation_time,
                ses_ordinal=i)

    def pre_execute(self):
        """
        Do pre-execution work. At the moment, this work entails:
        parsing and initializing sources, parsing and initializing the
        site model (if there is one), parsing vulnerability and
        exposure files, and generating logic tree realizations. (The
        latter piece basically defines the work to be done in the
        `execute` phase.)
        """

        # Parse risk models.
        self.parse_risk_models()

        # Parse logic trees and create source Inputs.
        self.initialize_sources()

        # Deal with the site model and compute site data for the calculation
        # If no site model file was specified, reference parameters are used
        # for all sites.
        self.initialize_site_model()

        # Once the site model is init'd, create and cache the site collection;
        self.hc.init_site_collection()

        # Now bootstrap the logic tree realizations and related data.
        # This defines for us the "work" that needs to be done when we reach
        # the `execute` phase.
        rlz_callbacks = [self.initialize_ses_db_records]
        if self.job.hazard_calculation.ground_motion_fields:
            rlz_callbacks.append(self.initialize_gmf_db_records)

        self.initialize_realizations(rlz_callbacks=rlz_callbacks)

        if self.job.hazard_calculation.complete_logic_tree_ses:
            self.initialize_complete_lt_ses_db_records()

        if self.job.hazard_calculation.complete_logic_tree_gmf:
            self.initialize_complete_lt_gmf_db_records()

        self.record_init_stats()

        num_sources = models.SourceProgress.objects.filter(
            is_complete=False,
            lt_realization__hazard_calculation=self.hc).count()
        self.progress['total'] = num_sources

        self.initialize_pr_data()

    def post_process(self):
        """
        If requested, perform additional processing of GMFs to produce hazard
        curves.
        """
        with EnginePerformanceMonitor(
                'populating gmf_agg', self.job.id, tracing=True):
            self.parallelize(
                post_processing.insert_into_gmf_agg,
                post_processing.insert_into_gmf_agg_arg_gen(self.job))

        if self.hc.hazard_curves_from_gmfs:
            with EnginePerformanceMonitor('generating hazard curves',
                                          self.job.id):
                self.parallelize(
                    post_processing.gmf_to_hazard_curve_task,
                    post_processing.gmf_to_hazard_curve_arg_gen(self.job))

            # If `mean_hazard_curves` is True and/or `quantile_hazard_curves`
            # has some value (not an empty list), do this additional
            # post-processing.
            if self.hc.mean_hazard_curves or self.hc.quantile_hazard_curves:
                with EnginePerformanceMonitor(
                        'generating mean/quantile curves', self.job.id):
                    self.do_aggregate_post_proc()

            if self.hc.hazard_maps:
                with EnginePerformanceMonitor(
                        'generating hazard maps', self.job.id):
                    self.parallelize(
                        cls_post_proc.hazard_curves_to_hazard_map_task,
                        cls_post_proc.hazard_curves_to_hazard_map_task_arg_gen(
                            self.job))<|MERGE_RESOLUTION|>--- conflicted
+++ resolved
@@ -411,17 +411,10 @@
                 .values_list('parsed_source_id', flat=True)
 
             all_ses = list(models.SES.objects.filter(
-<<<<<<< HEAD
-                ses_collection__lt_realization=lt_rlz).order_by('ordinal'))
-            # NB: performs the query on the SES only once per realization
-
-            for src_ids in block_splitter(sources, self.preferred_block_size):
-=======
                            ses_collection__lt_realization=lt_rlz,
                            ordinal__isnull=False).order_by('ordinal'))
-            # performs the query on the SES only once per realization
-            for src_ids in blocks:
->>>>>>> 95ed1934
+
+            for src_ids in block_splitter(sources, self.preferred_block_size):
                 for ses in all_ses:
                     task_seed = rnd.randint(0, models.MAX_SINT_32)
                     task_args = (self.job.id, src_ids, ses, task_seed,
