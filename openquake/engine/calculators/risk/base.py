# -*- coding: utf-8 -*-

# Copyright (c) 2010-2013, GEM Foundation.
#
# OpenQuake is free software: you can redistribute it and/or modify it
# under the terms of the GNU Affero General Public License as published
# by the Free Software Foundation, either version 3 of the License, or
# (at your option) any later version.
#
# OpenQuake is distributed in the hope that it will be useful,
# but WITHOUT ANY WARRANTY; without even the implied warranty of
# MERCHANTABILITY or FITNESS FOR A PARTICULAR PURPOSE.  See the
# GNU General Public License for more details.
#
# You should have received a copy of the GNU Affero General Public License
# along with OpenQuake.  If not, see <http://www.gnu.org/licenses/>.

"""Base RiskCalculator class."""

from functools import wraps
import collections
import StringIO

from django.core.exceptions import ObjectDoesNotExist

from openquake.risklib import scientific
from openquake.nrmllib.risk import parsers

from openquake.engine import logs, export
from openquake.engine.utils import config, stats, tasks
from openquake.engine.db import models
from openquake.engine.calculators import base
from openquake.engine.calculators.risk import writers
from openquake.engine.input.exposure import ExposureDBWriter


class RiskCalculator(base.Calculator):
    """
    Abstract base class for risk calculators. Contains a bunch of common
    functionality, including initialization procedures and the core
    distribution/execution logic.

    :attribute dict taxonomies:
        A dictionary mapping each taxonomy with the number of assets the
        calculator will work on. Assets are extracted from the exposure input
        and filtered according to the `RiskCalculation.region_constraint`.

    :attribute dict risk_models:
        A nested dict taxonomy -> loss type -> instances of `RiskModel`.
    """

    def __init__(self, job):
        super(RiskCalculator, self).__init__(job)

        # FIXME(lp). taxonomy_asset_count would be a better name
        self.taxonomies = None
        self.risk_models = None

    def pre_execute(self):
        """
        In this phase, the general workflow is:
            1. Parse and validate the exposure to get the taxonomies
            2. Parse and validate the available risk models
            3. Validate the given hazard
            4. Initialize progress counters
            5. Update the job stats
        """

        # reload the risk calculation to avoid getting raw string
        # values instead of arrays
        self.job.risk_calculation = models.RiskCalculation.objects.get(
            pk=self.rc.pk)

        self.taxonomies = self.get_taxonomies()

        self.validate_hazard()

        with logs.tracing('parse risk models'):
            self.risk_models = self.get_risk_models()
            self.check_taxonomies(self.risk_models)
            self.check_imts(required_imts(self.risk_models))

        assets_num = sum(self.taxonomies.values())
        self._initialize_progress(assets_num)

    def validate_hazard(self):
        """
        Calculators must override this to provide additional
        validation.

        :raises:
           `ValueError` if an Hazard Calculation has been passed
           but it does not exist
        """
        # If an Hazard Calculation ID has been given in input, check
        # that it exists
        try:
            self.rc.hazard_calculation
        except ObjectDoesNotExist:
            raise RuntimeError(
                "The provided hazard calculation ID does not exist")

    def get_taxonomies(self):
        """
          Parse the exposure input and store the exposure data (if not
          already present). Then, check if the exposure filtered with
          region_constraint is not empty.

          :returns:
              a dictionary mapping taxonomy string to the number of
              assets in that taxonomy
        """
        # if we are not going to use a preloaded exposure, we need to
        # parse and store the exposure from the given xml file
        if self.rc.exposure_input is None:
            queryset = self.rc.inputs.filter(input_type='exposure')
            if queryset.exists():
                with logs.tracing('store exposure'):
                    exposure = self._store_exposure(queryset.all()[0])
            else:
                raise ValueError("No exposure model given in input")
        else:  # exposure has been preloaded. Get it from the rc
            exposure = self.rc.exposure_model

        taxonomies = exposure.taxonomies_in(self.rc.region_constraint)

        if not sum(taxonomies.values()):
            raise ValueError(
                ['Region of interest is not covered by the exposure input.'
                 ' This configuration is invalid. '
                 ' Change the region constraint input or use a proper '
                 ' exposure file'])
        return taxonomies

    def block_size(self):
        """
        Number of assets handled per task.
        """
        return int(config.get('risk', 'block_size'))

    def expected_tasks(self, block_size):
        """
        Number of tasks generated by the task_arg_gen
        """
        num_tasks = 0
        for num_assets in self.taxonomies.values():
            n, r = divmod(num_assets, block_size)
            if r:
                n += 1
            num_tasks += n
        return num_tasks

    def concurrent_tasks(self):
        """
        Number of tasks to be in queue at any given time.
        """
        return int(config.get('risk', 'concurrent_tasks'))

    def task_arg_gen(self, block_size):
        """
        Generator function for creating the arguments for each task.

        It is responsible for the distribution strategy. It divides
        the considered exposure into chunks of homogeneous assets
        (i.e. having the same taxonomy). The chunk size is given by
        the `block_size` openquake config parameter

        :param int block_size:
            The number of work items per task (sources, sites, etc.).

        :returns:
            An iterator over a list of arguments. Each contains:

            1. the job id
            2. a getter object needed to get the hazard data
            3. the needed risklib calculators
            4. the output containers to be populated
            5. the specific calculator parameter set
        """
        output_containers = self.create_statistical_outputs()

        for hazard in self.rc.hazard_outputs():
            output_containers.update(self.create_outputs(hazard))

        num_tasks = 0
        for taxonomy, assets_nr in self.taxonomies.items():
            asset_offsets = range(0, assets_nr, block_size)

            for offset in asset_offsets:
                with logs.tracing("getting assets"):
                    assets = models.ExposureData.objects.get_asset_chunk(
                        self.rc, taxonomy, offset, block_size)

                calculation_units = [
                    self.calculation_unit(loss_type, assets)
                    for loss_type in loss_types(self.risk_models)]

                num_tasks += 1
                yield [self.job.id,
                       calculation_units,
                       output_containers,
                       self.calculator_parameters]

        # sanity check to protect against future changes of the distribution
        # logic
        expected_tasks = self.expected_tasks(block_size)
        if num_tasks != expected_tasks:
            raise RuntimeError('Expected %d tasks, generated %d!' % (
                               expected_tasks, num_tasks))

<<<<<<< HEAD
    def export(self, *args, **kwargs):
=======
    def get_calculation_units(self, assets):
        """
        :returns: the calculation units to be considered. Default
        behavior is to returns a dict keyed by loss types. Calculators
        that do not support multiple loss types must override this
        method.
        """
        return dict([(loss_type, self.calculation_units(loss_type, assets))
                     for loss_type in loss_types(self.risk_models)])

    def _get_outputs_for_export(self):
>>>>>>> bf1f0ec2
        """
        Util function for getting :class:`openquake.engine.db.models.Output`
        objects to be exported.
        """
        return export.core.get_outputs(self.job.id)

    def _do_export(self, output_id, export_dir, export_type):
        """
        Risk-specific implementation of
        :meth:`openquake.engine.calculators.base.Calculator._do_export`.

        Calls the risk exporter.
        """
        return export.risk.export(output_id, export_dir, export_type)

    @property
    def rc(self):
        """
        A shorter and more convenient way of accessing the
        :class:`~openquake.engine.db.models.RiskCalculation`.
        """
        return self.job.risk_calculation

    @property
    def hc(self):
        """
        A shorter and more convenient way of accessing the
        :class:`~openquake.engine.db.models.HazardCalculation`.
        """
        return self.rc.get_hazard_calculation()

    @property
    def calculator_parameters(self):
        """
        The specific calculation parameters passed as args to the
        celery task function. A calculator must override this to
        provide custom arguments to its celery task
        """
        return []

    def _store_exposure(self, exposure_model_input):
        """
        Load exposure assets and write them to database.

        :param exposure_model_input: a
        :class:`openquake.engine.db.models.Input` object with input
        type `exposure`
        """

        # If this was an existing model, it was already parsed and should be in
        # the DB.
        if models.ExposureModel.objects.filter(
                input=exposure_model_input).exists():
            logs.LOG.debug("skipping storing exposure as an input model "
                           "was already present")
            return exposure_model_input.exposuremodel

        content = StringIO.StringIO(
            exposure_model_input.model_content.raw_content_ascii)
        ExposureDBWriter(exposure_model_input).serialize(
            parsers.ExposureModelParser(content))
        return exposure_model_input.exposuremodel

    def _initialize_progress(self, total):
        """Record the total/completed number of work items.

        This is needed for the purpose of providing an indication of progress
        to the end user."""
        logs.LOG.debug("Computing risk over %d assets" % total)
        self.progress.update(total=total)
        stats.pk_set(self.job.id, "lvr", 0)
        stats.pk_set(self.job.id, "nrisk_total", total)
        stats.pk_set(self.job.id, "nrisk_done", 0)

        job_stats = models.JobStats.objects.get(oq_job=self.job)
        job_stats.num_sites = total
        job_stats.num_tasks = self.expected_tasks(self.block_size())
        job_stats.save()

    def get_risk_models(self, retrofitted=False):
        """
        Parse vulnerability models for each loss type in
        `openquake.engine.db.models.LOSS_TYPES`,
        then set the `risk_models` attribute.

        :param bool retrofitted:
            True if retrofitted models should be set
        :returns:
            all the intensity measure types required by the risk models
        :raises:
            * `ValueError` if no models can be found
            * `ValueError` if the exposure does not provide the costs needed
            by the available loss types in the risk models
        """
        risk_models = collections.defaultdict(dict)

        for loss_type in models.LOSS_TYPES:
            if loss_type == "fatalities":
                cost_type = "occupants"
            else:
                cost_type = loss_type

            vfs = self.get_vulnerability_model(cost_type, retrofitted)
            for taxonomy, model in vfs.items():
                risk_models[taxonomy][loss_type] = model

            if vfs:
                if loss_type != "fatalities":
                    if not self.rc.exposure_model.exposuredata_set.filter(
                            cost__cost_type__name=cost_type).exists():
                        raise ValueError(
                            "Invalid exposure "
                            "for computing loss type %s. " % loss_type)
                else:
                    if self.rc.exposure_model.missing_occupants():
                        raise ValueError("Invalid exposure "
                                         "for computing occupancy losses.")

        if not risk_models:
            raise ValueError(
                'At least one risk model of type %s must be defined' % (
                    models.LOSS_TYPES))
        return risk_models

    def check_imts(self, model_imts):
        """
        Raise a ValueError if no hazard exists in any of the given
        intensity measure types

        :param model_imts:
           an iterable of intensity measure types in long form string.
        """
        imts = self.hc.get_imts()
        imts = sorted(imts)

        # check that the hazard data have all the imts needed by the
        # risk calculation
        missing = set(model_imts) - set(imts)
        missing = sorted(list(missing))

        if missing:
            raise ValueError(
                "There is no hazard output for: %s. "
                "The available IMTs are: %s." % (", ".join(missing),
                                                 ", ".join(imts)))

    def check_taxonomies(self, taxonomies):
        """
        If the model has less taxonomies than the exposure raises an
        error unless the parameter ``taxonomies_from_model`` is set.

        :param taxonomies:
            Taxonomies coming from the fragility/vulnerability model
        """
        orphans = set(self.taxonomies) - set(taxonomies)
        if orphans:
            msg = ('The following taxonomies are in the exposure model '
                   'but not in the risk model: %s' % sorted(orphans))
            if self.rc.taxonomies_from_model:
                # only consider the taxonomies in the fragility model
                self.taxonomies = dict((t, self.taxonomies[t])
                                       for t in self.taxonomies
                                       if t in taxonomies)
                logs.LOG.warn(msg)
            else:
                # all taxonomies in the exposure must be covered
                raise RuntimeError(msg)

    def get_vulnerability_model(self, cost_type, retrofitted=False):
        """
        Load and parse the vulnerability model input associated with this
        calculation.

        :param str cost_type:
            any value that has a corresponding CostType instance in the
            current calculation
        :param bool retrofitted:
            `True` if the retrofitted model is going to be parsed

        :returns:
            a dictionary mapping each taxonomy to a :class:`RiskModel` instance
        """

        if retrofitted:
            input_type = "vulnerability_retrofitted"
        else:
            input_type = "vulnerability"

        input_type = "%s_%s" % (cost_type, input_type)

        queryset = self.rc.inputs.filter(input_type=input_type)
        if not queryset.exists():
            return {}
        else:
            model = queryset[0]

        content = StringIO.StringIO(model.model_content.raw_content_ascii)

        return self.parse_vulnerability_model(content)

    def parse_vulnerability_model(self, vuln_content):
        """
        :param vuln_content:
            File-like object containg the vulnerability model XML.
        :returns:
            a `dict` of `RiskModel` keyed by taxonomy
        :raises:
            * `ValueError` if validation of any vulnerability function fails
        """
        vfs = dict()

        for record in parsers.VulnerabilityModelParser(vuln_content):
            taxonomy = record['ID']
            imt = record['IMT']
            loss_ratios = record['lossRatio']
            covs = record['coefficientsVariation']
            distribution = record['probabilisticDistribution']

            if taxonomy in vfs:
                raise ValueError("Error creating vulnerability function for "
                                 "taxonomy %s. A taxonomy can not "
                                 "be associated with "
                                 "different vulnerability functions" % (
                                 taxonomy))

            try:
                vfs[taxonomy] = RiskModel(
                    imt,
                    scientific.VulnerabilityFunction(
                        record['IML'],
                        loss_ratios,
                        covs,
                        distribution),
                    None)
            except ValueError, err:
                msg = (
                    "Invalid vulnerability function with ID '%s': %s"
                    % (taxonomy, err.message)
                )
                raise ValueError(msg)

        return vfs

    def create_outputs(self, hazard_output):
        """
        Create outputs container objects (e.g. LossCurve, Output).

        Derived classes should override this to create containers for
        storing objects other than LossCurves, LossMaps

        The default behavior is to create a loss curve and loss maps
        output.

        :returns:
            An instance of
            :class:`openquake.engine.calculators.risk.writers.OutputDict`
        """

        ret = writers.OutputDict()

        job = self.job

        for loss_type in loss_types(self.risk_models):
            # add loss curve containers
            ret.set(models.LossCurve.objects.create(
                hazard_output_id=hazard_output.id,
                loss_type=loss_type,
                output=models.Output.objects.create_output(
                    job,
                    "loss curves. type=%s, hazard=%s" % (
                        loss_type, hazard_output.id),
                    "loss_curve")))

            # then loss maps containers
            for poe in self.rc.conditional_loss_poes or []:
                ret.set(models.LossMap.objects.create(
                        hazard_output_id=hazard_output.id,
                        loss_type=loss_type,
                        output=models.Output.objects.create_output(
                            self.job,
                            "loss maps. type=%s poe=%s, hazard=%s" % (
                                loss_type, poe, hazard_output.id),
                            "loss_map"),
                        poe=poe))
        return ret

    def create_statistical_outputs(self):
        """
        Create mean/quantile `models.LossCurve`/`LossMap` containers.

        :returns:
           an instance of
           :class:`openquake.engine.calculators.risk.writers.OutputDict`
        """

        ret = writers.OutputDict()

        if len(self.rc.hazard_outputs()) < 2:
            return ret

        for loss_type in loss_types(self.risk_models):
            ret.set(models.LossCurve.objects.create(
                output=models.Output.objects.create_output(
                    job=self.job,
                    display_name='mean loss curves. type=%s' % loss_type,
                    output_type='loss_curve'),
                statistics='mean',
                loss_type=loss_type))

            for quantile in self.rc.quantile_loss_curves or []:
                name = 'quantile(%s) loss curves. type=%s' % (
                    quantile, loss_type)
                ret.set(models.LossCurve.objects.create(
                    output=models.Output.objects.create_output(
                        job=self.job,
                        display_name=name,
                        output_type='loss_curve'),
                    statistics='quantile',
                    quantile=quantile,
                    loss_type=loss_type))

            for poe in self.rc.conditional_loss_poes or []:
                ret.set(models.LossMap.objects.create(
                    output=models.Output.objects.create_output(
                        job=self.job,
                        display_name="mean loss map type=%s poe=%.4f" % (
                            loss_type, poe),
                        output_type="loss_map"),
                    statistics="mean",
                    loss_type=loss_type,
                    poe=poe))

            for quantile in self.rc.quantile_loss_curves or []:
                for poe in self.rc.conditional_loss_poes or []:
                    name = "quantile(%.4f) loss map type=%s poe=%.4f" % (
                        quantile, loss_type, poe)
                    ret.set(models.LossMap.objects.create(
                        output=models.Output.objects.create_output(
                            job=self.job,
                            display_name=name,
                            output_type="loss_map"),
                        statistics="quantile",
                        quantile=quantile,
                        loss_type=loss_type,
                        poe=poe))

        return ret


class count_progress_risk(stats.count_progress):   # pylint: disable=C0103
    """
    Extend :class:`openquake.engine.utils.stats.count_progress` to work with
    celery task where the number of items (i.e. assets) are embedded in
    calculation units.
    """
    def get_task_data(self, job_id, units, *_args):
        num_items = get_num_items(units)

        return job_id, num_items


def get_num_items(units):
    """
    :param units:
        a not empty lists of
        :class:`openquake.engine.calculators.risk.base.CalculationUnit`
        instances
    """
    # Get the getter (an instance of `..hazard_getters.HazardGetter`)
    # from the first unit. A getter keeps a reference to the list of
    # assets we want to consider
    return len(units[0].getter.assets)


def risk_task(task):
    @wraps(task)
    def fn(job_id, units, *args):
        task(job_id, units, *args)
        num_items = get_num_items(units)
        base.signal_task_complete(job_id=job_id, num_items=num_items)
    fn.ignore_result = False

    return tasks.oqtask(count_progress_risk('r')(fn))


#: Hold both a Vulnerability function or a fragility function set and
#: the IMT associated to it
RiskModel = collections.namedtuple(
    'RiskModel',
    'imt vulnerability_function fragility_functions')


#: Calculator parameters are used to compute derived outputs like loss
#: maps, disaggregation plots, quantile/mean curves. See
#: :class:`openquake.engine.db.models.RiskCalculation` for a description

CalcParams = collections.namedtuple(
    'CalcParams', [
        'conditional_loss_poes',
        'poes_disagg',
        'sites_disagg',
        'insured_losses',
        'quantiles',
        'asset_life_expectancy',
        'interest_rate',
        'mag_bin_width',
        'distance_bin_width',
        'coordinate_bin_width',
        'damage_state_ids'
    ])


def make_calc_params(conditional_loss_poes=None,
                     poes_disagg=None,
                     sites_disagg=None,
                     insured_losses=None,
                     quantiles=None,
                     asset_life_expectancy=None,
                     interest_rate=None,
                     mag_bin_width=None,
                     distance_bin_width=None,
                     coordinate_bin_width=None,
                     damage_state_ids=None):
    """
    Constructor of CalculatorParameters
    """
    return CalcParams(conditional_loss_poes,
                      poes_disagg,
                      sites_disagg,
                      insured_losses,
                      quantiles,
                      asset_life_expectancy,
                      interest_rate,
                      mag_bin_width,
                      distance_bin_width,
                      coordinate_bin_width,
                      damage_state_ids)


def required_imts(risk_models):
    """
    Get all the intensity measure types required by `risk_models`

    A nested dict taxonomy -> loss_type -> `RiskModel` instance

    :returns: a set with all the required imts
    """
    risk_models = sum([d.values() for d in risk_models.values()], [])
    return set([m.imt for m in risk_models])


def loss_types(risk_models):
    return set(sum([d.keys() for d in risk_models.values()], []))
<|MERGE_RESOLUTION|>--- conflicted
+++ resolved
@@ -208,21 +208,7 @@
             raise RuntimeError('Expected %d tasks, generated %d!' % (
                                expected_tasks, num_tasks))
 
-<<<<<<< HEAD
-    def export(self, *args, **kwargs):
-=======
-    def get_calculation_units(self, assets):
-        """
-        :returns: the calculation units to be considered. Default
-        behavior is to returns a dict keyed by loss types. Calculators
-        that do not support multiple loss types must override this
-        method.
-        """
-        return dict([(loss_type, self.calculation_units(loss_type, assets))
-                     for loss_type in loss_types(self.risk_models)])
-
     def _get_outputs_for_export(self):
->>>>>>> bf1f0ec2
         """
         Util function for getting :class:`openquake.engine.db.models.Output`
         objects to be exported.
