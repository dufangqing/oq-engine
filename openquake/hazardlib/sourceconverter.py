--- conflicted
+++ resolved
@@ -759,26 +759,12 @@
         :param node: a node of kind poissonTOM or similar
         :returns: a :class:`openquake.hazardlib.tom.BaseTOM` instance
         """
-<<<<<<< HEAD
-
-        if node.tag.endswith('pointSource'):        # Check if there a tom specified at the point level
-            nodes = [i for i in node]
-            if numpy.any([i.tag.endswith('tom') for i in nodes]):
-                with context(self.fname, node.tom):
-                    tom_cls = tom.registry[node.tom['name']]
-                    params = ~node.tom.parameters
-                    parameters = [float(i) for i in params.split()]
-                    return tom_cls(time_span=self.investigation_time,
-                                   parameters=parameters)
-
-=======
         occurrence_rate = node.get('occurrence_rate')
         # the occurrence_rate is not None only for clusters of sources,
         # the ones implemented in calc.hazard_curve, see test case_35
         if occurrence_rate:
             tom_cls = tom.registry['ClusterPoissonTOM']
             return tom_cls(self.investigation_time, occurrence_rate)
->>>>>>> beffe853
         if 'tom' in node.attrib:
             tom_cls = tom.registry[node['tom']]
         else:
