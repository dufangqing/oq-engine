# -*- coding: utf-8 -*-
# vim: tabstop=4 shiftwidth=4 softtabstop=4
#
# Copyright (C) 2012-2022 GEM Foundation
#
# OpenQuake is free software: you can redistribute it and/or modify it
# under the terms of the GNU Affero General Public License as published
# by the Free Software Foundation, either version 3 of the License, or
# (at your option) any later version.
#
# OpenQuake is distributed in the hope that it will be useful,
# but WITHOUT ANY WARRANTY; without even the implied warranty of
# MERCHANTABILITY or FITNESS FOR A PARTICULAR PURPOSE.  See the
# GNU Affero General Public License for more details.
#
# You should have received a copy of the GNU Affero General Public License
# along with OpenQuake. If not, see <http://www.gnu.org/licenses/>.

"""
Module :mod:`openquake.hazardlib.geo.geodetic` contains functions for geodetic
transformations, optimized for massive calculations.
"""
<<<<<<< HEAD
import numpy as np
=======
import math
import numpy
>>>>>>> 39c91d02
from scipy.spatial.distance import cdist
from openquake.baselib.python3compat import round
from openquake.baselib.performance import compile

#: Earth radius in km.
EARTH_RADIUS = 6371.0

#: Maximum elevation on Earth in km.
EARTH_ELEVATION = -8.848


@compile("f8[:](f8, f8, f8[:], f8[:])")
def distances(lon, lat, lons, lats):
    """
    Calculate the geodetic distances between one point and a collection of
    points by using numba. Assume the parameters are in radians.
    """
    dists = np.arcsin(np.sqrt(
        np.sin((lat - lats) / 2.0) ** 2 +
        np.cos(lat) * np.cos(lats) * np.sin((lon - lons) / 2.0) ** 2
    ))
    return dists * 2. * EARTH_RADIUS


#@compile("f8[:](f8, f8, f8, f8[:], f8[:])")
def distances_to_arc(lon, lat, azi, lons, lats):
    """
    Calculate the distances between one arc and a collection of
    points by using numba. Assume the parameters are in degrees.
    """
    lon, lat, azi = np.radians([lon, lat, azi])
    lons, lats = np.radians(lons), np.radians(lats)
    coss = np.cos(lats)
    azi_to_target = - np.arctan2(
        np.sin(lon - lons) * coss,
        np.cos(lat) * np.sin(lats) - np.sin(lat) * coss * np.cos(lon - lons))
    distance_to_target = distances(lon, lat, lons, lats)
    sin = np.sin(azi_to_target - azi)
    angle = np.arccos(sin * np.sin(distance_to_target / EARTH_RADIUS))
    return (np.pi / 2. - angle) * EARTH_RADIUS


def geodetic_distance(lons1, lats1, lons2, lats2, diameter=2*EARTH_RADIUS):
    """
    Calculate the geodetic distance between two points or two collections
    of points.

    Parameters are coordinates in decimal degrees. They could be scalar
    float numbers or np arrays, in which case they should "broadcast
    together".

    Implements http://williams.best.vwh.net/avform.htm#Dist

    :returns:
        Distance in km, floating point scalar or np array of such.
    """
    lons1, lats1, lons2, lats2 = _prepare_coords(lons1, lats1, lons2, lats2)
    distance = np.arcsin(np.sqrt(
        np.sin((lats1 - lats2) / 2.0) ** 2.0
        + np.cos(lats1) * np.cos(lats2)
        * np.sin((lons1 - lons2) / 2.0) ** 2.0
    ))
    return diameter * distance


def azimuth(lons1, lats1, lons2, lats2):
    """
    Calculate the azimuth between two points or two collections of points.

    Parameters are the same as for :func:`geodetic_distance`.

    Implements an "alternative formula" from
    http://williams.best.vwh.net/avform.htm#Crs

    :returns:
        Azimuth as an angle between direction to north from first point and
        direction to the second point measured clockwise in decimal degrees.
    """
    lons1, lats1, lons2, lats2 = _prepare_coords(lons1, lats1, lons2, lats2)
    cos_lat2 = np.cos(lats2)
    true_course = np.degrees(np.arctan2(
        np.sin(lons1 - lons2) * cos_lat2,
        np.cos(lats1) * np.sin(lats2)
        - np.sin(lats1) * cos_lat2 * np.cos(lons1 - lons2)
    ))
    return (360 - true_course) % 360


def distance(lons1, lats1, depths1, lons2, lats2, depths2):
    """
    Calculate a distance between two points (or collections of points)
    considering points' depth.

    Calls :func:`geodetic_distance`, finds the "vertical" distance between
    points by subtracting one depth from another and combine both using
    Pythagoras theorem.

    :returns:
        Distance in km, a square root of sum of squares of :func:`geodetic
        <geodetic_distance>` distance and vertical distance, which is just
        a difference between depths.
    """
    hdist = geodetic_distance(lons1, lats1, lons2, lats2)
    vdist = depths1 - depths2
    return np.sqrt(hdist ** 2 + vdist ** 2)


def min_distance_to_segment(seglons, seglats, lons, lats):
    """
    This function computes the shortest distance to a segment in a 2D reference
    system.

    :parameter seglons:
        A list or an array of floats specifying the longitude values of the two
        vertexes delimiting the segment.
    :parameter seglats:
        A list or an array of floats specifying the latitude values of the two
        vertexes delimiting the segment.
    :parameter lons:
        A list or a 1D array of floats specifying the longitude values of the
        points for which the calculation of the shortest distance is requested.
    :parameter lats:
        A list or a 1D array of floats specifying the latitude values of the
        points for which the calculation of the shortest distance is requested.
    :returns:
        An array of the same shape as lons which contains for each point
        defined by (lons, lats) the shortest distance to the segment.
        Distances are negative for those points that stay on the 'left side'
        of the segment direction and whose projection lies within the segment
        edges. For all other points, distance is positive.
    """

    # Check the size of the seglons, seglats arrays
    assert len(seglons) == len(seglats) == 2

    # Compute the azimuth of the segment
    seg_azim = azimuth(seglons[0], seglats[0], seglons[1], seglats[1])

    # Compute the azimuth of the direction obtained
    # connecting the first point defining the segment and each site
    azimuth1 = azimuth(seglons[0], seglats[0], lons, lats)

    # Compute the azimuth of the direction obtained
    # connecting the second point defining the segment and each site
    azimuth2 = azimuth(seglons[1], seglats[1], lons, lats)

    # Find the points inside the band defined by the two lines perpendicular
    # to the segment direction passing through the two vertexes of the segment.
    # For these points the closest distance is the distance from the great arc.
    idx_in = np.nonzero(
        (np.cos(np.radians(seg_azim-azimuth1)) >= 0.0) &
        (np.cos(np.radians(seg_azim-azimuth2)) <= 0.0))

    # Find the points outside the band defined by the two line perpendicular
    # to the segment direction passing through the two vertexes of the segment.
    # For these points the closest distance is the minimum of the distance from
    # the two point vertexes.
    idx_out = np.nonzero(
        (np.cos(np.radians(seg_azim-azimuth1)) < 0.0) |
        (np.cos(np.radians(seg_azim-azimuth2)) > 0.0))

    # Find the indexes of points 'on the left of the segment'
    idx_neg = np.nonzero(np.sin(np.radians(
        (azimuth1-seg_azim))) < 0.0)

    # Now let's compute the distances for the two cases.
    dists = np.zeros_like(lons)
    if len(idx_in[0]):
        dists[idx_in] = distance_to_arc(
            seglons[0], seglats[0], seg_azim, lons[idx_in], lats[idx_in])
    if len(idx_out[0]):
        dists[idx_out] = min_geodetic_distance(
            (seglons, seglats), (lons[idx_out], lats[idx_out]))

    # Finally we correct the sign of the distances in order to make sure that
    # the points on the right semispace defined using as a reference the
    # direction defined by the segment (i.e. the direction defined by going
    # from the first point to the second one) have a positive distance and
    # the others a negative one.
    dists = abs(dists)
    dists[idx_neg] = - dists[idx_neg]

    return dists


def _reshape(array, orig_shape):
    if orig_shape:
        return array.reshape(orig_shape)
    return array[0]  # scalar array


def spherical_to_cartesian(lons, lats, depths=None):
    """
    Return the position vectors (in Cartesian coordinates) of list of spherical
    coordinates.

    For equations see: http://mathworld.wolfram.com/SphericalCoordinates.html.

    Parameters are components of spherical coordinates in a form of scalars,
    lists or np arrays. ``depths`` can be ``None`` in which case it's
    considered zero for all points.

    :returns:
        ``np.array`` of 3d vectors representing points' coordinates in
        Cartesian space in km. The array has shape `lons.shape + (3,)`.
        In particular, if ``lons`` and ``lats`` are scalars the result is a
        3D vector and if they are vectors the result is a matrix of shape
        (N, 3).

    See also :func:`cartesian_to_spherical`.
    """
    phi = np.radians(lons)
    theta = np.radians(lats)
    if depths is None:
        rr = EARTH_RADIUS
    else:
        rr = EARTH_RADIUS - np.array(depths)
    cos_theta_r = rr * np.cos(theta)
    try:
        shape = lons.shape
    except AttributeError:  # a list/tuple was passed
        try:
            shape = (len(lons),)
        except TypeError:  # a scalar was passed
            shape = ()
    arr = np.zeros(shape + (3,))
    arr[..., 0] = cos_theta_r * np.cos(phi)
    arr[..., 1] = cos_theta_r * np.sin(phi)
    arr[..., 2] = rr * np.sin(theta)
    return arr


def min_geodetic_distance(a, b):
    """
    Compute the minimum distance between first mesh and each point
    of the second mesh when both are defined on the earth surface.

    :param a: a pair of (lons, lats) or an array of cartesian coordinates
    :param b: a pair of (lons, lats) or an array of cartesian coordinates
    """
    if isinstance(a, tuple):
        a = spherical_to_cartesian(a[0].flatten(), a[1].flatten())
    if isinstance(b, tuple):
        b = spherical_to_cartesian(b[0].flatten(), b[1].flatten())
    return cdist(a, b).min(axis=0)


def distance_matrix(lons, lats, diameter=2*EARTH_RADIUS):
    """
    :param lons: array of m longitudes
    :param lats: array of m latitudes
    :returns: matrix of (m, m) distances
    """
    m = len(lons)
    assert m == len(lats), (m, len(lats))
    lons = np.radians(lons)
    lats = np.radians(lats)
    cos_lats = np.cos(lats)
    result = np.zeros((m, m))
    for i in range(len(lons)):
        a = np.sin((lats[i] - lats) / 2.0)
        b = np.sin((lons[i] - lons) / 2.0)
        result[i, :] = np.arcsin(
            np.sqrt(a * a + cos_lats[i] * cos_lats * b * b)) * diameter
    return result


def intervals_between(lon1, lat1, depth1, lon2, lat2, depth2, length):
    """
    Find a list of points between two given ones that lie on the same
    great circle arc and are equally spaced by ``length`` km.

    :param float lon1, lat1, depth1:
        Coordinates of a point to start placing intervals from. The first
        point in the resulting list has these coordinates.
    :param float lon2, lat2, depth2:
        Coordinates of the other end of the great circle arc segment
        to put intervals on. The last resulting point might be closer
        to the first reference point than the second one or further,
        since the number of segments is taken as rounded division of
        length between two reference points and ``length``.
    :param length:
        Required distance between two subsequent resulting points, in km.
    :returns:
        Tuple of three 1d np arrays: longitudes, latitudes and depths
        of resulting points respectively.

    Rounds the distance between two reference points with respect
    to ``length`` and calls :func:`npoints_towards`.
    """
    assert length > 0
    hdist = geodetic_distance(lon1, lat1, lon2, lat2)
    vdist = depth2 - depth1
    # if this method is called multiple times with coordinates that are
    # separated by the same distance, because of floating point imprecisions
    # the total distance may have slightly different values (for instance if
    # the distance between two set of points is 65 km, total distance can be
    # 64.9999999999989910 and 65.0000000000020322). These two values bring to
    # two different values of num_intervals (32 in the first case and 33 in
    # the second), and this is a problem because for the same distance we
    # should have the same number of intervals. To reduce potential differences
    # due to floating point errors, we therefore round total_distance to a
    # fixed precision (7)
    total_distance = round(np.sqrt(hdist ** 2 + vdist ** 2), 7)
    num_intervals = int(round(total_distance / length))
    if num_intervals == 0:
        return np.array([lon1]), np.array([lat1]), np.array([depth1])
    dist_factor = (length * num_intervals) / total_distance
    return npoints_towards(
        lon1, lat1, depth1, azimuth(lon1, lat1, lon2, lat2),
        hdist * dist_factor, vdist * dist_factor, num_intervals + 1)


def npoints_between(lon1, lat1, depth1, lon2, lat2, depth2, npoints):
    """
    Find a list of specified number of points between two given ones that are
    equally spaced along the great circle arc connecting given points.

    :param float lon1, lat1, depth1:
        Coordinates of a point to start from. The first point in a resulting
        list has these coordinates.
    :param float lon2, lat2, depth2:
        Coordinates of a point to finish at. The last point in a resulting
        list has these coordinates.
    :param npoints:
        Integer number of points to return. First and last points count,
        so if there have to be two intervals, ``npoints`` should be 3.
    :returns:
        Tuple of three 1d np arrays: longitudes, latitudes and depths
        of resulting points respectively.

    Finds distance between two reference points and calls
    :func:`npoints_towards`.
    """
    hdist = geodetic_distance(lon1, lat1, lon2, lat2)
    vdist = depth2 - depth1
    rlons, rlats, rdepths = npoints_towards(
        lon1, lat1, depth1, azimuth(lon1, lat1, lon2, lat2),
        hdist, vdist, npoints
    )
    # the last point should be left intact
    rlons[-1] = lon2
    rlats[-1] = lat2
    rdepths[-1] = depth2
    return rlons, rlats, rdepths


def npoints_towards(lon, lat, depth, azimuth, hdist, vdist, npoints):
    """
    Find a list of specified number of points starting from a given one
    along a great circle arc with a given azimuth measured in a given point.

    :param float lon, lat, depth:
        Coordinates of a point to start from. The first point in a resulting
        list has these coordinates.
    :param azimuth:
        A direction representing a great circle arc together with a reference
        point.
    :param hdist:
        Horizontal (geodetic) distance from reference point to the last point
        of the resulting list, in km.
    :param vdist:
        Vertical (depth) distance between reference and the last point, in km.
    :param npoints:
        Integer number of points to return. First and last points count,
        so if there have to be two intervals, ``npoints`` should be 3.
    :returns:
        Tuple of three 1d np arrays: longitudes, latitudes and depths
        of resulting points respectively.

    Implements "completely general but more complicated algorithm" from
    http://williams.best.vwh.net/avform.htm#LL
    """
    assert npoints > 1
    rlon, rlat = np.radians(lon), np.radians(lat)
    tc = np.radians(360 - azimuth)
    hdists = np.arange(npoints, dtype=float)
    hdists *= (hdist / EARTH_RADIUS) / (npoints - 1)
    vdists = np.arange(npoints, dtype=float)
    vdists *= vdist / (npoints - 1)

    sin_dists = np.sin(hdists)
    cos_dists = np.cos(hdists)
    sin_lat = np.sin(rlat)
    cos_lat = np.cos(rlat)

    sin_lats = sin_lat * cos_dists + cos_lat * sin_dists * np.cos(tc)
    lats = np.degrees(np.arcsin(sin_lats))

    dlon = np.arctan2(np.sin(tc) * sin_dists * cos_lat,
                         cos_dists - sin_lat * sin_lats)
    lons = np.mod(rlon - dlon + np.pi, 2 * np.pi) - np.pi
    lons = np.degrees(lons)

    depths = vdists + depth

    # the first point should be left intact
    lons[0] = lon
    lats[0] = lat
    depths[0] = depth

    return lons, lats, depths


@compile('f8[:](f8, f8, f8, f8)')
def fast_point_at(lon, lat, azimuth, distance):
    """
    Perform a forward geodetic transformation: find points lying at a given
    distances from a given point on a great circle arc defined by azimuth.

    :param lon, lat:
        Coordinates of the reference point, in radians
    :param azimuth:
        An azimuth of a great circle arc of interest measured in a reference
        point in decimal degrees.
    :param distance:
        Distance to target point in km.
    :returns:
        Array of shape (2, N) with longitudes and latitudes

    Implements the same approach as :func:`npoints_towards`.
    """
    out = numpy.zeros(2)
    lon, lat = math.radians(lon), math.radians(lat)
    tc = - math.radians(azimuth)
    sin_dists = math.sin(distance / EARTH_RADIUS)
    cos_dists = math.cos(distance / EARTH_RADIUS)
    sin_lat = math.sin(lat)
    cos_lat = math.cos(lat)

    sin_lats = sin_lat * cos_dists + cos_lat * sin_dists * math.cos(tc)

    dlon = math.atan2(math.sin(tc) * sin_dists * cos_lat,
                      cos_dists - sin_lat * sin_lats)
    lons = (lon - dlon + math.pi) % (2 * math.pi) - math.pi
    out[0] = math.degrees(lons)
    out[1] = math.degrees(math.asin(sin_lats))

    return out


def point_at(lon, lat, azimuth, distance):
    """
    Perform a forward geodetic transformation: find a point lying at a given
    distance from a given one on a great circle arc defined by azimuth.

    :param float lon, lat:
        Coordinates of a reference point, in decimal degrees.
    :param azimuth:
        An azimuth of a great circle arc of interest measured in a reference
        point in decimal degrees.
    :param distance:
        Distance to target point in km.
    :returns:
        Tuple of two float numbers: longitude and latitude of a target point
        in decimal degrees respectively.

    Implements the same approach as :func:`npoints_towards`.
    """
    # this is a simplified version of npoints_towards().
    # code duplication is justified by performance reasons.
    lon, lat = np.radians(lon), np.radians(lat)
    tc = np.radians(360 - azimuth)
    sin_dists = np.sin(distance / EARTH_RADIUS)
    cos_dists = np.cos(distance / EARTH_RADIUS)
    sin_lat = np.sin(lat)
    cos_lat = np.cos(lat)

    sin_lats = sin_lat * cos_dists + cos_lat * sin_dists * np.cos(tc)
    lats = np.degrees(np.arcsin(sin_lats))

    dlon = np.arctan2(np.sin(tc) * sin_dists * cos_lat,
                         cos_dists - sin_lat * sin_lats)
    lons = np.mod(lon - dlon + np.pi, 2 * np.pi) - np.pi
    lons = np.degrees(lons)

    return lons, lats


def distance_to_semi_arc(alon, alat, aazimuth, plons, plats):
    """
    In this method we use a reference system centerd on (alon, alat) and with
    the y-axis corresponding to aazimuth direction to calculate the minimum
    distance from a semiarc with generates in (alon, alat).

    Parameters are the same as for :func:`distance_to_arc`.
    """

    if type(plons) is float:
        plons = np.array([plons])
        plats = np.array([plats])

    azimuth_to_target = azimuth(alon, alat, plons, plats)

    # Find the indexes of the points in the positive y halfspace
    idx = np.nonzero(np.cos(
        np.radians((aazimuth-azimuth_to_target))) > 0.0)

    # Find the indexes of the points in the negative y halfspace
    idx_not = np.nonzero(np.cos(
        np.radians((aazimuth-azimuth_to_target))) <= 0.0)

    idx_ll_quadr = np.nonzero(
        (np.cos(np.radians((aazimuth-azimuth_to_target))) <= 0.0) &
        (np.sin(np.radians((aazimuth-azimuth_to_target))) > 0.0))

    # Initialise the array containing the final distances
    distance = np.zeros_like(plons)

    # Compute the distance between the semi-arc with 'aazimuth' direction
    # and the set of sites in the positive half-space. The shortest distance to
    # the semi-arc in this case can be computed using the function
    # :func:`openquake.hazardlib.geo.geodetic.distance_to_arc`.
    if len(idx):
        distance_to_target = geodetic_distance(alon, alat,
                                               plons[idx], plats[idx])
        t_angle = (azimuth_to_target[idx] - aazimuth + 360) % 360
        angle = np.arccos((np.sin(np.radians(t_angle)) *
                              np.sin(distance_to_target /
                                        EARTH_RADIUS)))
        distance[idx] = (np.pi / 2 - angle) * EARTH_RADIUS

    # Compute the distance between the reference point and the set of sites
    # in the negative half-space. The shortest distance for the semi-arc for
    # all the points in the negative semi-space simply corresponds to the
    # shortest distance to its origin.
    if len(idx_not):
        distance[idx_not] = geodetic_distance(alon, alat,
                                              plons[idx_not], plats[idx_not])
        distance[idx_ll_quadr] = -1 * distance[idx_ll_quadr]

    return distance


def distance_to_arc(alon, alat, aazimuth, plons, plats):
    """
    Calculate a closest distance between a great circle arc and a point
    (or a collection of points).

    :param float alon, alat:
        Arc reference point longitude and latitude, in decimal degrees.
    :param azimuth:
        Arc azimuth (an angle between direction to a north and arc in clockwise
        direction), measured in a reference point, in decimal degrees.
    :param float plons, plats:
        Longitudes and latitudes of points to measure distance. Either scalar
        values or np arrays of decimal degrees.
    :returns:
        Distance in km, a scalar value or np array depending on ``plons``
        and ``plats``. A distance is negative if the target point lies on the
        right hand side of the arc.

    Solves a spherical triangle formed by reference point, target point and
    a projection of target point to a reference great circle arc.
    """
    azimuth_to_target = azimuth(alon, alat, plons, plats)
    distance_to_target = geodetic_distance(alon, alat, plons, plats)

    # find an angle between an arc and a great circle arc connecting
    # arc's reference point and a target point
    t_angle = (azimuth_to_target - aazimuth + 360) % 360

    # in a spherical right triangle cosine of the angle of a cathetus
    # augmented to pi/2 is equal to sine of an opposite angle times
    # sine of hypotenuse, see
    # http://en.wikipedia.org/wiki/Spherical_trigonometry#Napier.27s_Pentagon
    angle = np.arccos(
        (np.sin(np.radians(t_angle))
         * np.sin(distance_to_target / EARTH_RADIUS)))
    return (np.pi / 2 - angle) * EARTH_RADIUS


def _prepare_coords(lons1, lats1, lons2, lats2):
    """
    Convert two pairs of spherical coordinates in decimal degrees
    to np arrays of radians. Makes sure that respective coordinates
    in pairs have the same shape.
    """
    lons1 = np.radians(lons1)
    lats1 = np.radians(lats1)
    assert lons1.shape == lats1.shape
    lons2 = np.radians(lons2)
    lats2 = np.radians(lats2)
    assert lons2.shape == lats2.shape
    return lons1, lats1, lons2, lats2<|MERGE_RESOLUTION|>--- conflicted
+++ resolved
@@ -20,12 +20,8 @@
 Module :mod:`openquake.hazardlib.geo.geodetic` contains functions for geodetic
 transformations, optimized for massive calculations.
 """
-<<<<<<< HEAD
+import math
 import numpy as np
-=======
-import math
-import numpy
->>>>>>> 39c91d02
 from scipy.spatial.distance import cdist
 from openquake.baselib.python3compat import round
 from openquake.baselib.performance import compile
@@ -310,7 +306,7 @@
     :param length:
         Required distance between two subsequent resulting points, in km.
     :returns:
-        Tuple of three 1d np arrays: longitudes, latitudes and depths
+        Tuple of three 1d numpy arrays: longitudes, latitudes and depths
         of resulting points respectively.
 
     Rounds the distance between two reference points with respect
@@ -354,7 +350,7 @@
         Integer number of points to return. First and last points count,
         so if there have to be two intervals, ``npoints`` should be 3.
     :returns:
-        Tuple of three 1d np arrays: longitudes, latitudes and depths
+        Tuple of three 1d numpy arrays: longitudes, latitudes and depths
         of resulting points respectively.
 
     Finds distance between two reference points and calls
@@ -448,7 +444,7 @@
 
     Implements the same approach as :func:`npoints_towards`.
     """
-    out = numpy.zeros(2)
+    out = np.zeros(2)
     lon, lat = math.radians(lon), math.radians(lat)
     tc = - math.radians(azimuth)
     sin_dists = math.sin(distance / EARTH_RADIUS)
@@ -572,9 +568,9 @@
         direction), measured in a reference point, in decimal degrees.
     :param float plons, plats:
         Longitudes and latitudes of points to measure distance. Either scalar
-        values or np arrays of decimal degrees.
-    :returns:
-        Distance in km, a scalar value or np array depending on ``plons``
+        values or numpy arrays of decimal degrees.
+    :returns:
+        Distance in km, a scalar value or numpy array depending on ``plons``
         and ``plats``. A distance is negative if the target point lies on the
         right hand side of the arc.
 
@@ -601,7 +597,7 @@
 def _prepare_coords(lons1, lats1, lons2, lats2):
     """
     Convert two pairs of spherical coordinates in decimal degrees
-    to np arrays of radians. Makes sure that respective coordinates
+    to numpy arrays of radians. Makes sure that respective coordinates
     in pairs have the same shape.
     """
     lons1 = np.radians(lons1)
