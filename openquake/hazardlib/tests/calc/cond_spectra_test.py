--- conflicted
+++ resolved
@@ -138,11 +138,7 @@
 
         # The hazard for the target IMT and poe=0.002105
         cmaker.poes = [0.002105]
-<<<<<<< HEAD
         imls = [0.0483352]
-=======
-        imls = np.array([[0.238531932]])
->>>>>>> 75b62009
 
         # Compute mean CS
         outdic = get_cs_out(cmaker, ctx, imti, imls, tom)
