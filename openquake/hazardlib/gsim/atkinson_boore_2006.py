--- conflicted
+++ resolved
@@ -37,11 +37,7 @@
     mblg_to_mw_atkinson_boore_87,
     mblg_to_mw_johnston_96,
     clip_mean)
-<<<<<<< HEAD
-from openquake.hazardlib.gsim.base import CoeffsTable
-=======
 from openquake.hazardlib.gsim.base import CoeffsTable, gsim_aliases
->>>>>>> aafb5282
 from openquake.hazardlib import const
 from openquake.hazardlib.imt import PGA, PGV, SA
 
@@ -304,15 +300,7 @@
         """
         Return total standard deviation (see table 6, p. 2192).
         """
-<<<<<<< HEAD
-        stddevs = [np.zeros(num_sites) +
-                   self.COEFFS_IMT_INDEPENDENT['std_total']
-                   for _ in stddev_types]
-=======
-        assert all(stddev_type in self.DEFINED_FOR_STANDARD_DEVIATION_TYPES
-                   for stddev_type in stddev_types)
         stddevs = [np.zeros(num_sites) + std_total for _ in stddev_types]
->>>>>>> aafb5282
         return stddevs
 
     #: Hard rock coefficents, table 6, pag 2192,
