/*
  OpenQuake database schema definitions.

    Copyright (c) 2010-2011, GEM Foundation.

    OpenQuake database is made available under the Open Database License:
    http://opendatacommons.org/licenses/odbl/1.0/. Any rights in individual
    contents of the database are licensed under the Database Contents License:
    http://opendatacommons.org/licenses/dbcl/1.0/

*/


------------------------------------------------------------------------
-- Name space definitions go here
------------------------------------------------------------------------
CREATE SCHEMA admin;
CREATE SCHEMA eqcat;
CREATE SCHEMA hzrdi;
CREATE SCHEMA hzrdr;
CREATE SCHEMA oqmif;
CREATE SCHEMA riski;
CREATE SCHEMA riskr;
CREATE SCHEMA uiapi;



------------------------------------------------------------------------
-- Table definitions go here
------------------------------------------------------------------------


-- Organization
CREATE TABLE admin.organization (
    id SERIAL PRIMARY KEY,
    name VARCHAR NOT NULL,
    address VARCHAR,
    url VARCHAR,
    last_update timestamp without time zone
        DEFAULT timezone('UTC'::text, now()) NOT NULL
) TABLESPACE admin_ts;


-- OpenQuake users
CREATE TABLE admin.oq_user (
    id SERIAL PRIMARY KEY,
    user_name VARCHAR NOT NULL,
    full_name VARCHAR NOT NULL,
    organization_id INTEGER NOT NULL,
    -- Whether the data owned by the user is visible to the general public.
    data_is_open boolean NOT NULL DEFAULT TRUE,
    last_update timestamp without time zone
        DEFAULT timezone('UTC'::text, now()) NOT NULL
) TABLESPACE admin_ts;


-- Revision information
CREATE TABLE admin.revision_info (
    id SERIAL PRIMARY KEY,
    artefact VARCHAR NOT NULL,
    revision VARCHAR NOT NULL,
    -- The step will be used for schema upgrades and data migrations.
    step INTEGER NOT NULL DEFAULT 0,
    last_update timestamp without time zone
        DEFAULT timezone('UTC'::text, now()) NOT NULL
) TABLESPACE admin_ts;


-- Earthquake catalog
CREATE TABLE eqcat.catalog (
    id SERIAL PRIMARY KEY,
    owner_id INTEGER NOT NULL,
    -- This is *not* a foreign key.
    eventid INTEGER NOT NULL,
    agency VARCHAR NOT NULL,
    identifier VARCHAR NOT NULL,
    time timestamp without time zone NOT NULL,
    -- error in seconds
    time_error float NOT NULL,
    -- depth in km
    depth float NOT NULL,
    -- error in km
    depth_error float NOT NULL,
    -- One of unknown, aftershock or foreshock
    event_class VARCHAR,
        CONSTRAINT event_class_value CHECK (
            event_class is NULL
            OR (event_class IN ('aftershock', 'foreshock'))),
    magnitude_id INTEGER NOT NULL,
    surface_id INTEGER NOT NULL,
    last_update timestamp without time zone
        DEFAULT timezone('UTC'::text, now()) NOT NULL
) TABLESPACE eqcat_ts;
SELECT AddGeometryColumn('eqcat', 'catalog', 'point', 4326, 'POINT', 2);
ALTER TABLE eqcat.catalog ALTER COLUMN point SET NOT NULL;


-- Earthquake event magnitudes
CREATE TABLE eqcat.magnitude (
    id SERIAL PRIMARY KEY,
    mb_val float,
    mb_val_error float,
    ml_val float,
    ml_val_error float,
    ms_val float,
    ms_val_error float,
    mw_val float,
    mw_val_error float,
    last_update timestamp without time zone
        DEFAULT timezone('UTC'::text, now()) NOT NULL
) TABLESPACE eqcat_ts;


-- Earthquake event surface (an ellipse with an angle)
CREATE TABLE eqcat.surface (
    id SERIAL PRIMARY KEY,
    -- Semi-minor axis: The shortest radius of an ellipse.
    semi_minor float NOT NULL,
    -- Semi-major axis: The longest radius of an ellipse.
    semi_major float NOT NULL,
    strike float NOT NULL,
        CONSTRAINT strike_value CHECK ((strike >= 0.0) AND (strike <= 360.0)),
    last_update timestamp without time zone
        DEFAULT timezone('UTC'::text, now()) NOT NULL
) TABLESPACE eqcat_ts;

-- global catalog view, needed for Geonode integration
CREATE VIEW eqcat.catalog_allfields AS
SELECT
    eqcat.catalog.*,
    eqcat.surface.semi_minor, eqcat.surface.semi_major,
    eqcat.surface.strike,
    eqcat.magnitude.mb_val, eqcat.magnitude.mb_val_error,
    eqcat.magnitude.ml_val, eqcat.magnitude.ml_val_error,
    eqcat.magnitude.ms_val, eqcat.magnitude.ms_val_error,
    eqcat.magnitude.mw_val, eqcat.magnitude.mw_val_error
FROM eqcat.catalog, eqcat.magnitude, eqcat.surface
WHERE
    eqcat.catalog.magnitude_id = eqcat.magnitude.id
    AND eqcat.catalog.surface_id = eqcat.surface.id;

-- rupture
CREATE TABLE hzrdi.rupture (
    id SERIAL PRIMARY KEY,
    owner_id INTEGER NOT NULL,
    -- Associates the rupture with a source model input file (uploaded by a GUI
    -- user).
    input_id INTEGER,
    -- gml:id
    gid VARCHAR NOT NULL,
    name VARCHAR,
    description VARCHAR,
    -- seismic input type
    si_type VARCHAR NOT NULL DEFAULT 'simple'
        CONSTRAINT si_type CHECK (si_type IN ('complex', 'point', 'simple')),
    -- Tectonic region type, one of:
    --      Active Shallow Crust (active)
    --      Stable Shallow Crust (stable)
    --      Subduction Interface (interface)
    --      Subduction IntraSlab (intraslab)
    --      Volcanic             (volcanic)
    tectonic_region VARCHAR NOT NULL CONSTRAINT tect_region_val
        CHECK(tectonic_region IN (
            'active', 'stable', 'interface', 'intraslab', 'volcanic')),
    rake float,
        CONSTRAINT rake_value CHECK (
            rake is NULL OR ((rake >= -180.0) AND (rake <= 180.0))),
    magnitude float NOT NULL,
    -- One of:
    --      body wave magnitude (Mb)
    --      duration magnitude (Md)
    --      local magnitude (Ml)
    --      surface wave magnitude (Ms)
    --      moment magnitude (Mw)
    magnitude_type VARCHAR(2) NOT NULL DEFAULT 'Mw' CONSTRAINT mage_type_val
        CHECK(magnitude_type IN ('Mb', 'Md', 'Ml', 'Ms', 'Mw')),
    simple_fault_id INTEGER,
    complex_fault_id INTEGER,
    last_update timestamp without time zone
        DEFAULT timezone('UTC'::text, now()) NOT NULL
) TABLESPACE hzrdi_ts;
SELECT AddGeometryColumn('hzrdi', 'rupture', 'point', 4326, 'POINT', 3);


-- source
CREATE TABLE hzrdi.source (
    id SERIAL PRIMARY KEY,
    owner_id INTEGER NOT NULL,
    -- Associates the source with a source model input file (uploaded by a GUI
    -- user).
    input_id INTEGER,
    -- gml:id
    gid VARCHAR NOT NULL,
    name VARCHAR,
    description VARCHAR,
    -- seismic input type
    si_type VARCHAR NOT NULL DEFAULT 'simple'
        CONSTRAINT si_type CHECK
        (si_type IN ('area', 'point', 'complex', 'simple')),
    -- Tectonic region type, one of:
    --      Active Shallow Crust (active)
    --      Stable Shallow Crust (stable)
    --      Subduction Interface (interface)
    --      Subduction IntraSlab (intraslab)
    --      Volcanic             (volcanic)
    tectonic_region VARCHAR NOT NULL CONSTRAINT tect_region_val
        CHECK(tectonic_region IN (
            'active', 'stable', 'interface', 'intraslab', 'volcanic')),
    simple_fault_id INTEGER,
    complex_fault_id INTEGER,
    rake float,
        CONSTRAINT rake_value CHECK (
            rake is NULL OR ((rake >= -180.0) AND (rake <= 180.0))),
    -- hypocentral depth and the rupture depth distribution are only set for
    -- point/area sources
    hypocentral_depth float,
    r_depth_distr_id INTEGER,
    last_update timestamp without time zone
        DEFAULT timezone('UTC'::text, now()) NOT NULL
) TABLESPACE hzrdi_ts;
SELECT AddGeometryColumn('hzrdi', 'source', 'point', 4326, 'POINT', 2);
SELECT AddGeometryColumn('hzrdi', 'source', 'area', 4326, 'POLYGON', 2);


-- Simple fault geometry
CREATE TABLE hzrdi.simple_fault (
    id SERIAL PRIMARY KEY,
    owner_id INTEGER NOT NULL,
    -- gml:id
    gid VARCHAR NOT NULL,
    name VARCHAR,
    description VARCHAR,
    dip float NOT NULL
        CONSTRAINT dip_value CHECK ((dip >= 0.0) AND (dip <= 90.0)),
    upper_depth float NOT NULL
        CONSTRAINT upper_depth_val CHECK (upper_depth >= 0.0),
    lower_depth float NOT NULL
        CONSTRAINT lower_depth_val CHECK (lower_depth >= 0.0),
    mfd_tgr_id INTEGER,
    mfd_evd_id INTEGER,
    last_update timestamp without time zone
        DEFAULT timezone('UTC'::text, now()) NOT NULL
) TABLESPACE hzrdi_ts;
SELECT AddGeometryColumn('hzrdi', 'simple_fault', 'edge', 4326, 'LINESTRING', 3);
ALTER TABLE hzrdi.simple_fault ALTER COLUMN edge SET NOT NULL;
SELECT AddGeometryColumn('hzrdi', 'simple_fault', 'outline', 4326, 'POLYGON', 3);

-- Magnitude frequency distribution, Evenly discretized
CREATE TABLE hzrdi.mfd_evd (
    id SERIAL PRIMARY KEY,
    owner_id INTEGER NOT NULL,
    -- One of:
    --      body wave magnitude (Mb)
    --      duration magnitude (Md)
    --      local magnitude (Ml)
    --      surface wave magnitude (Ms)
    --      moment magnitude (Mw)
    magnitude_type VARCHAR(2) NOT NULL DEFAULT 'Mw' CONSTRAINT mage_type_val
        CHECK(magnitude_type IN ('Mb', 'Md', 'Ml', 'Ms', 'Mw')),
    min_val float NOT NULL,
    -- The maximum magnitude value will be derived/calculated for evenly
    -- discretized magnitude frequency distributions.
    -- It is initialized with a value that should never occur in practice.
    max_val float NOT NULL DEFAULT -1.0,
    bin_size float NOT NULL,
    mfd_values float[] NOT NULL,
    total_cumulative_rate float,
    total_moment_rate float,
    last_update timestamp without time zone
        DEFAULT timezone('UTC'::text, now()) NOT NULL
) TABLESPACE hzrdi_ts;


-- Magnitude frequency distribution, Truncated Gutenberg Richter
CREATE TABLE hzrdi.mfd_tgr (
    id SERIAL PRIMARY KEY,
    owner_id INTEGER NOT NULL,
    -- One of:
    --      body wave magnitude (Mb)
    --      duration magnitude (Md)
    --      local magnitude (Ml)
    --      surface wave magnitude (Ms)
    --      moment magnitude (Mw)
    magnitude_type VARCHAR(2) NOT NULL DEFAULT 'Mw' CONSTRAINT mage_type_val
        CHECK(magnitude_type IN ('Mb', 'Md', 'Ml', 'Ms', 'Mw')),
    min_val float NOT NULL,
    max_val float NOT NULL,
    a_val float NOT NULL,
    b_val float NOT NULL,
    total_cumulative_rate float,
    total_moment_rate float,
    last_update timestamp without time zone
        DEFAULT timezone('UTC'::text, now()) NOT NULL
) TABLESPACE hzrdi_ts;


-- simple source view, needed for Opengeo server integration
CREATE VIEW hzrdi.simple_source AS
SELECT
    -- Columns specific to hzrdi.source
    hzrdi.source.id,
    hzrdi.source.owner_id,
    hzrdi.source.input_id,
    hzrdi.source.gid,
    hzrdi.source.name,
    hzrdi.source.description,
    hzrdi.source.si_type,
    hzrdi.source.tectonic_region,
    hzrdi.source.rake,

    -- Columns specific to hzrdi.simple_fault
    hzrdi.simple_fault.dip,
    hzrdi.simple_fault.upper_depth,
    hzrdi.simple_fault.lower_depth,
    hzrdi.simple_fault.edge,
    hzrdi.simple_fault.outline,

    CASE WHEN mfd_evd_id IS NOT NULL THEN 'evd' ELSE 'tgr' END AS mfd_type,

    -- Common MFD columns, only one of each will be not NULL.
    COALESCE(hzrdi.mfd_evd.magnitude_type, hzrdi.mfd_tgr.magnitude_type)
        AS magnitude_type,
    COALESCE(hzrdi.mfd_evd.min_val, hzrdi.mfd_tgr.min_val) AS min_val,
    COALESCE(hzrdi.mfd_evd.max_val, hzrdi.mfd_tgr.max_val) AS max_val,
    COALESCE(hzrdi.mfd_evd.total_cumulative_rate,
             hzrdi.mfd_tgr.total_cumulative_rate) AS total_cumulative_rate,
    COALESCE(hzrdi.mfd_evd.total_moment_rate,
             hzrdi.mfd_tgr.total_moment_rate) AS total_moment_rate,

    -- Columns specific to hzrdi.mfd_evd
    hzrdi.mfd_evd.bin_size AS evd_bin_size,
    hzrdi.mfd_evd.mfd_values AS evd_values,

    -- Columns specific to hzrdi.mfd_tgr
    hzrdi.mfd_tgr.a_val AS tgr_a_val,
    hzrdi.mfd_tgr.b_val AS tgr_b_val
FROM
    hzrdi.source
JOIN hzrdi.simple_fault ON hzrdi.simple_fault.id = hzrdi.source.simple_fault_id
LEFT OUTER JOIN hzrdi.mfd_evd ON
    hzrdi.mfd_evd.id = hzrdi.simple_fault.mfd_evd_id
LEFT OUTER JOIN hzrdi.mfd_tgr ON
    hzrdi.mfd_tgr.id  = hzrdi.simple_fault.mfd_tgr_id;


-- simple rupture view, needed for Opengeo server integration
CREATE VIEW hzrdi.simple_rupture (
    id, owner_id, input_id, gid, name, description, si_type, tectonic_region,
    rake, magnitude, magnitude_type, edge, fault_outline) AS
SELECT
    rup.id, rup.owner_id, rup.input_id, rup.gid, rup.name, rup.description,
    rup.si_type, rup.tectonic_region, rup.rake, rup.magnitude,
    rup.magnitude_type, sfault.edge, sfault.outline
FROM
    hzrdi.rupture rup, hzrdi.simple_fault sfault
WHERE
    rup.si_type = 'simple'
    AND rup.simple_fault_id = sfault.id;


-- Complex fault geometry
CREATE TABLE hzrdi.complex_fault (
    id SERIAL PRIMARY KEY,
    owner_id INTEGER NOT NULL,
    -- gml:id
    gid VARCHAR NOT NULL,
    name VARCHAR,
    description VARCHAR,
    mfd_tgr_id INTEGER,
    mfd_evd_id INTEGER,
    fault_edge_id INTEGER NOT NULL,
    last_update timestamp without time zone
        DEFAULT timezone('UTC'::text, now()) NOT NULL
) TABLESPACE hzrdi_ts;
SELECT AddGeometryColumn('hzrdi', 'complex_fault', 'outline', 4326, 'POLYGON', 3);


-- Fault edge
CREATE TABLE hzrdi.fault_edge (
    id SERIAL PRIMARY KEY,
    owner_id INTEGER NOT NULL,
    -- gml:id
    gid VARCHAR NOT NULL,
    name VARCHAR,
    description VARCHAR,
    last_update timestamp without time zone
        DEFAULT timezone('UTC'::text, now()) NOT NULL
) TABLESPACE hzrdi_ts;
SELECT AddGeometryColumn('hzrdi', 'fault_edge', 'top', 4326, 'LINESTRING', 3);
SELECT AddGeometryColumn('hzrdi', 'fault_edge', 'bottom', 4326, 'LINESTRING', 3);
ALTER TABLE hzrdi.fault_edge ALTER COLUMN top SET NOT NULL;
ALTER TABLE hzrdi.fault_edge ALTER COLUMN bottom SET NOT NULL;


-- complex source view, needed for Opengeo server integration
CREATE VIEW hzrdi.complex_source (
    id, owner_id, input_id, gid, name, description, si_type, tectonic_region,
    rake, top_edge, bottom_edge, fault_outline) AS
SELECT
    src.id, src.owner_id, src.input_id, src.gid, src.name, src.description,
    src.si_type, src.tectonic_region, src.rake, fedge.top, fedge.bottom,
    cfault.outline
FROM
    hzrdi.source src, hzrdi.complex_fault cfault, hzrdi.fault_edge fedge
WHERE
    src.si_type = 'complex'
    AND src.complex_fault_id = cfault.id AND cfault.fault_edge_id = fedge.id;


-- complex rupture view, needed for Opengeo server integration
CREATE VIEW hzrdi.complex_rupture (
    id, owner_id, input_id, gid, name, description, si_type, tectonic_region,
    rake, magnitude, magnitude_type, top_edge, bottom_edge, fault_outline) AS
SELECT
    rup.id, rup.owner_id, rup.input_id, rup.gid, rup.name, rup.description,
    rup.si_type, rup.tectonic_region, rup.rake, rup.magnitude,
    rup.magnitude_type, fedge.top, fedge.bottom, cfault.outline
FROM
    hzrdi.rupture rup, hzrdi.complex_fault cfault, hzrdi.fault_edge fedge
WHERE
    rup.si_type = 'complex'
    AND rup.complex_fault_id = cfault.id AND cfault.fault_edge_id = fedge.id;


-- Rupture depth distribution
CREATE TABLE hzrdi.r_depth_distr (
    id SERIAL PRIMARY KEY,
    owner_id INTEGER NOT NULL,
    -- gml:id
    gid VARCHAR NOT NULL,
    name VARCHAR,
    description VARCHAR,
    -- One of:
    --      body wave magnitude (Mb)
    --      duration magnitude (Md)
    --      local magnitude (Ml)
    --      surface wave magnitude (Ms)
    --      moment magnitude (Mw)
    magnitude_type VARCHAR(2) NOT NULL DEFAULT 'Mw' CONSTRAINT mage_type_val
        CHECK(magnitude_type IN ('Mb', 'Md', 'Ml', 'Ms', 'Mw')),
    magnitude float[] NOT NULL,
    depth float[] NOT NULL,
    last_update timestamp without time zone
        DEFAULT timezone('UTC'::text, now()) NOT NULL
) TABLESPACE hzrdi_ts;


-- Rupture rate model
CREATE TABLE hzrdi.r_rate_mdl (
    id SERIAL PRIMARY KEY,
    owner_id INTEGER NOT NULL,
    -- gml:id
    gid VARCHAR NOT NULL,
    name VARCHAR,
    description VARCHAR,
    mfd_tgr_id INTEGER,
    mfd_evd_id INTEGER,
    focal_mechanism_id INTEGER NOT NULL,
    -- There can be 1+ rupture rate models associated with a seismic source
    -- that's why the foreign key sits here.
    source_id INTEGER NOT NULL,
    last_update timestamp without time zone
        DEFAULT timezone('UTC'::text, now()) NOT NULL
) TABLESPACE hzrdi_ts;


-- Holds strike, dip and rake values with the respective constraints.
CREATE TABLE hzrdi.focal_mechanism (
    id SERIAL PRIMARY KEY,
    owner_id INTEGER NOT NULL,
    -- gml:id
    gid VARCHAR NOT NULL,
    name VARCHAR,
    description VARCHAR,
    strike float,
        CONSTRAINT strike_value CHECK (
            strike is NULL OR ((strike >= 0.0) AND (strike <= 360.0))),
    dip float,
        CONSTRAINT dip_value CHECK (
            dip is NULL OR ((dip >= 0.0) AND (dip <= 90.0))),
    rake float,
        CONSTRAINT rake_value CHECK (
            rake is NULL OR ((rake >= -180.0) AND (rake <= 180.0))),
    last_update timestamp without time zone
        DEFAULT timezone('UTC'::text, now()) NOT NULL
) TABLESPACE hzrdi_ts;


-- A batch of OpenQuake input files uploaded by the user
CREATE TABLE uiapi.upload (
    id SERIAL PRIMARY KEY,
    owner_id INTEGER NOT NULL,
    -- A user is looking for a batch of files uploaded in the past. How is he
    -- supposed to find or recognize them? Maybe a description might help..?
    description VARCHAR NOT NULL DEFAULT '',
    -- The directory where the input files belonging to a batch live on the
    -- server
    path VARCHAR NOT NULL UNIQUE,
    -- One of: pending, running, failed, succeeded
    status VARCHAR NOT NULL DEFAULT 'pending' CONSTRAINT upload_status_value
        CHECK(status IN ('pending', 'running', 'failed', 'succeeded')),
    job_pid INTEGER NOT NULL DEFAULT 0,
    last_update timestamp without time zone
        DEFAULT timezone('UTC'::text, now()) NOT NULL
) TABLESPACE uiapi_ts;


-- Set of input files for an OpenQuake job
CREATE TABLE uiapi.input_set (
    id SERIAL PRIMARY KEY,
    owner_id INTEGER NOT NULL,
    upload_id INTEGER,
    last_update timestamp without time zone
        DEFAULT timezone('UTC'::text, now()) NOT NULL
) TABLESPACE uiapi_ts;


-- A single OpenQuake input file uploaded by the user
CREATE TABLE uiapi.input (
    id SERIAL PRIMARY KEY,
    input_set_id INTEGER NOT NULL,
    -- The full path of the input file on the server
    path VARCHAR NOT NULL,
    -- Input file type, one of:
    --      source model file (source)
    --      source logic tree (lt_source)
    --      GMPE logic tree (lt_gmpe)
    --      exposure file (exposure)
    --      vulnerability file (vulnerability)
    --      rupture file (rupture)
    input_type VARCHAR NOT NULL CONSTRAINT input_type_value
        CHECK(input_type IN ('unknown', 'source', 'lt_source', 'lt_gmpe',
                             'exposure', 'rupture',
                             'vulnerability', 'vulnerability_retrofitted')),
    -- Number of bytes in file
    size INTEGER NOT NULL DEFAULT 0,
    last_update timestamp without time zone
        DEFAULT timezone('UTC'::text, now()) NOT NULL
) TABLESPACE uiapi_ts;


-- An OpenQuake engine run started by the user
CREATE TABLE uiapi.oq_job (
    id SERIAL PRIMARY KEY,
    owner_id INTEGER NOT NULL,
    description VARCHAR NOT NULL,
    -- The full path of the location where the input files for the calculation
    -- engine reside. This is used internally by openquake-server, can probably
    -- be removed (see https://github.com/gem/openquake-server/issues/55)
    path VARCHAR UNIQUE,
    -- One of:
    --      classical (Classical PSHA)
    --      event_based (Probabilistic event based)
    --      scenario (Scenario)
    --      disaggregation (Hazard only)
    --      uhs (Uniform Hazard Spectra; Hazard only)
    --      classical_bcr (Benefit-cost ratio calc based on Classical PSHA)
    --      event_based_bcr (BCR calc based on Probabilistic event-based)
    -- Note: 'classical' and 'event_based' are both probabilistic methods
    calc_mode VARCHAR NOT NULL CONSTRAINT calc_mode_value
        CHECK(calc_mode IN ('classical', 'event_based', 'scenario',
                            'disaggregation', 'uhs',
                            'classical_bcr', 'event_based_bcr')),
    -- Job type: hazard and/or risk
    job_type VARCHAR[] CONSTRAINT job_type_value
        CHECK(((job_type IS NOT NULL)
            -- The array_length() function is supposed to return an int,
            -- but if you pass it zero-length array, is returns NULL instead of 0.
            AND (array_length(job_type, 1) IS NOT NULL)
            AND (job_type <@ ARRAY['hazard', 'risk']::VARCHAR[]))),
    -- One of: pending, running, failed, succeeded
    status VARCHAR NOT NULL DEFAULT 'pending' CONSTRAINT job_status_value
        CHECK(status IN ('pending', 'running', 'failed', 'succeeded')),
    duration INTEGER NOT NULL DEFAULT 0,
    job_pid INTEGER NOT NULL DEFAULT 0,
    supervisor_pid INTEGER NOT NULL DEFAULT 0,
    oq_params_id INTEGER NOT NULL,
    last_update timestamp without time zone
        DEFAULT timezone('UTC'::text, now()) NOT NULL
) TABLESPACE uiapi_ts;


-- Tracks various job statistics
CREATE TABLE uiapi.job_stats (
    id SERIAL PRIMARY KEY,
    oq_job_id INTEGER NOT NULL,
    start_time timestamp with time zone,
    stop_time timestamp with time zone,
    -- The number of total sites in the calculation
    num_sites INTEGER NOT NULL,
    -- The number of logic tree samples (for hazard jobs of all types except scenario)
    realizations INTEGER
) TABLESPACE uiapi_ts;


-- The parameters needed for an OpenQuake engine run
CREATE TABLE uiapi.oq_params (
    id SERIAL PRIMARY KEY,
    calc_mode VARCHAR NOT NULL CONSTRAINT calc_mode_value
        CHECK(calc_mode IN ('classical', 'event_based', 'scenario',
                            'disaggregation', 'uhs',
                            'classical_bcr', 'event_based_bcr')),
    -- Job type: hazard and/or risk.
    job_type VARCHAR[] CONSTRAINT job_type_value
        CHECK(((job_type IS NOT NULL)
           -- The array_length() function is supposed to return an int,
           -- but if you pass it zero-length array, is returns NULL instead of 0.
           AND (array_length(job_type, 1) IS NOT NULL)
            AND (job_type <@ ARRAY['hazard', 'risk']::VARCHAR[]))),
    input_set_id INTEGER NOT NULL,
    region_grid_spacing float,
    min_magnitude float CONSTRAINT min_magnitude_set
        CHECK(
            ((calc_mode = 'scenario') AND (min_magnitude IS NULL))
            OR ((calc_mode != 'scenario') AND (min_magnitude IS NOT NULL))),
    investigation_time float CONSTRAINT investigation_time_set
        CHECK(
            ((calc_mode = 'scenario') AND (investigation_time IS NULL))
            OR ((calc_mode != 'scenario') AND (investigation_time IS NOT NULL))),
    -- One of:
    --      average (Average horizontal)
    --      gmroti50 (Average horizontal (GMRotI50))
    component VARCHAR NOT NULL CONSTRAINT component_value
        CHECK(component IN ('average', 'gmroti50')),
    -- Intensity measure type, one of:
    --      peak ground acceleration (pga)
    --      spectral acceleration (sa)
    --      peak ground velocity (pgv)
    --      peak ground displacement (pgd)
    --      Arias Intensity (ia)
    --      relative significant duration (rsd)
    --      Modified Mercalli Intensity
    -- For UHS calculations, IMT should always be 'sa'.
    imt VARCHAR NOT NULL CONSTRAINT imt_value
        CHECK(((calc_mode = 'uhs') AND (imt = 'sa'))
            OR (imt IN ('pga', 'sa', 'pgv', 'pgd', 'ia', 'rsd', 'mmi'))),
    period float CONSTRAINT period_is_set
        -- The 'period' parameter is only used when the intensity measure type is SA.
        -- This rule only applies to calc modes != 'uhs' (the Uniform Hazard Spectra
        -- calculator instead defines an array of periods).
        CHECK(((imt = 'sa' AND calc_mode != 'uhs') AND (period IS NOT NULL))
              OR ((imt != 'sa' OR calc_mode = 'uhs') AND (period IS NULL))),
    damping float CONSTRAINT damping_is_set
        CHECK(((imt = 'sa') AND (damping IS NOT NULL))
              OR ((imt != 'sa') AND (damping IS NULL))),
    truncation_type VARCHAR NOT NULL CONSTRAINT truncation_type_value
        CHECK(truncation_type IN ('none', 'onesided', 'twosided')),
    truncation_level float NOT NULL DEFAULT 3.0,
    reference_vs30_value float NOT NULL,
    -- Intensity measure levels
    imls float[] CONSTRAINT imls_are_set
        CHECK(
            ((calc_mode != 'scenario') AND (imls IS NOT NULL))
            OR ((calc_mode = 'scenario') AND (imls IS NULL))),
    -- Probabilities of exceedence
    poes float[] CONSTRAINT poes_are_set
        CHECK(
            ((calc_mode IN ('classical', 'disaggregation', 'uhs')) AND (poes IS NOT NULL))
            OR ((calc_mode IN ('event_based', 'scenario',
                              'classical_bcr', 'event_based_bcr')) AND (poes IS NULL))),
    -- Number of logic tree samples
    realizations integer CONSTRAINT realizations_is_set
        CHECK(
            ((calc_mode = 'scenario') AND (realizations IS NULL))
            OR ((calc_mode != 'scenario') AND (realizations IS NOT NULL))),
    -- Number of seismicity histories
    histories integer CONSTRAINT histories_is_set
        CHECK(
            ((calc_mode IN ('event_based', 'event_based_bcr') AND (histories IS NOT NULL))
            OR (calc_mode NOT IN ('event_based', 'event_based_bcr')) AND (histories IS NULL))),
    -- ground motion correlation flag
    gm_correlated boolean CONSTRAINT gm_correlated_is_set
        CHECK(
            ((calc_mode IN ('classical', 'disaggregation', 'uhs',
                           'classical_bcr', 'event_based_bcr')) AND (gm_correlated IS NULL))
            OR ((calc_mode IN ('event_based', 'scenario', 'event_based_bcr')) AND (gm_correlated IS NOT NULL))),
    gmf_calculation_number integer CONSTRAINT gmf_calculation_number_is_set
        CHECK(
            ((calc_mode = 'scenario')
             AND (gmf_calculation_number IS NOT NULL)
             AND (realizations > 0))
            OR
            ((calc_mode != 'scenario')
             AND (gmf_calculation_number IS NULL))),
    rupture_surface_discretization float
        CONSTRAINT rupture_surface_discretization_is_set
        CHECK(
            ((calc_mode = 'scenario')
             AND (rupture_surface_discretization IS NOT NULL)
             AND (rupture_surface_discretization > 0))
            OR
            ((calc_mode != 'scenario')
             AND (rupture_surface_discretization IS NULL))),

    aggregate_loss_curve boolean,
    area_source_discretization float
        CONSTRAINT area_source_discretization_is_set
        CHECK(
            ((calc_mode != 'scenario') AND (area_source_discretization IS NOT NULL))
            OR
            ((calc_mode = 'scenario') AND (area_source_discretization IS NULL))),
    area_source_magnitude_scaling_relationship VARCHAR
        CONSTRAINT area_source_magnitude_scaling_relationship_is_set
        CHECK(
            ((calc_mode != 'scenario')
             AND (area_source_magnitude_scaling_relationship IS NOT NULL))
            OR
            ((calc_mode = 'scenario')
             AND (area_source_magnitude_scaling_relationship IS NULL))),
    asset_life_expectancy float
        CONSTRAINT asset_life_expectancy_is_set
        CHECK (
            ((calc_mode IN ('classical_bcr', 'event_based_bcr'))
             AND asset_life_expectancy IS NOT NULL)
            OR
            ((calc_mode NOT IN ('classical_bcr', 'event_based_bcr'))
             AND asset_life_expectancy IS NULL)),
    compute_mean_hazard_curve boolean
        CONSTRAINT compute_mean_hazard_curve_is_set
        CHECK(
<<<<<<< HEAD
            ((job_type IN ('classical', 'classical_bcr'))
             AND (compute_mean_hazard_curve IS NOT NULL))
            OR
            ((job_type NOT IN ('classical', 'classical_bcr'))
=======
            ((calc_mode = 'classical')
             AND (compute_mean_hazard_curve IS NOT NULL))
            OR
            ((calc_mode != 'classical')
>>>>>>> b9309f2a
             AND (compute_mean_hazard_curve IS NULL))),
    conditional_loss_poe float[],
    fault_magnitude_scaling_relationship VARCHAR
        CONSTRAINT fault_magnitude_scaling_relationship_is_set
        CHECK(
            ((calc_mode != 'scenario')
             AND (fault_magnitude_scaling_relationship IS NOT NULL))
            OR
            ((calc_mode = 'scenario')
             AND (fault_magnitude_scaling_relationship IS NULL))),
    fault_magnitude_scaling_sigma float
        CONSTRAINT fault_magnitude_scaling_sigma_is_set
        CHECK(
            ((calc_mode != 'scenario')
             AND (fault_magnitude_scaling_sigma IS NOT NULL))
            OR
            ((calc_mode = 'scenario')
             AND (fault_magnitude_scaling_sigma IS NULL))),
    fault_rupture_offset float
        CONSTRAINT fault_rupture_offset_is_set
        CHECK(
            ((calc_mode != 'scenario')
             AND (fault_rupture_offset IS NOT NULL))
            OR
            ((calc_mode = 'scenario')
             AND (fault_rupture_offset IS NULL))),
    fault_surface_discretization float
        CONSTRAINT fault_surface_discretization_is_set
        CHECK(
            ((calc_mode != 'scenario')
             AND (fault_surface_discretization IS NOT NULL))
            OR
            ((calc_mode = 'scenario')
             AND (fault_surface_discretization IS NULL))),
    gmf_random_seed integer
        CONSTRAINT gmf_random_seed_is_set
        CHECK(
            (calc_mode IN ('scenario', 'event_based')
             AND (gmf_random_seed IS NOT NULL))
            OR
            ((calc_mode NOT IN ('scenario', 'event_based'))
             AND (gmf_random_seed IS NULL))),
    gmpe_lt_random_seed integer
        CONSTRAINT gmpe_lt_random_seed_is_set
        CHECK(
            ((calc_mode != 'scenario')
             AND (gmpe_lt_random_seed IS NOT NULL))
            OR
            ((calc_mode = 'scenario')
             AND (gmpe_lt_random_seed IS NULL))),
    gmpe_model_name VARCHAR,
    grid_source_magnitude_scaling_relationship VARCHAR,
    include_area_sources boolean
        CONSTRAINT include_area_sources_is_set
        CHECK(
            ((calc_mode != 'scenario')
             AND (include_area_sources IS NOT NULL))
            OR
            ((calc_mode = 'scenario')
             AND (include_area_sources IS NULL))),
    include_fault_source boolean
        CONSTRAINT include_fault_source_is_set
        CHECK(
            ((calc_mode != 'scenario')
             AND (include_fault_source IS NOT NULL))
            OR
            ((calc_mode = 'scenario')
             AND (include_fault_source IS NULL))),
    include_grid_sources boolean
        CONSTRAINT include_grid_sources_is_set
        CHECK(
            ((calc_mode != 'scenario')
             AND (include_grid_sources IS NOT NULL))
            OR
            ((calc_mode = 'scenario')
             AND (include_grid_sources IS NULL))),
    include_subduction_fault_source boolean
        CONSTRAINT include_subduction_fault_source_is_set
        CHECK(
            ((calc_mode != 'scenario')
             AND (include_subduction_fault_source IS NOT NULL))
            OR
            ((calc_mode = 'scenario')
             AND (include_subduction_fault_source IS NULL))),
    interest_rate float
        CONSTRAINT interest_rate_is_set
        CHECK (
            ((calc_mode IN ('classical_bcr', 'event_based_bcr'))
             AND interest_rate IS NOT NULL)
            OR
            ((calc_mode NOT IN ('classical_bcr', 'event_based_bcr'))
             AND interest_rate IS NULL)),
    loss_curves_output_prefix VARCHAR,
    maximum_distance VARCHAR
        CONSTRAINT maximum_distance_is_set
        CHECK(
            ((calc_mode IN ('classical', 'disaggregation', 'uhs',
                           'classical_bcr', 'event_based_bcr'))
             AND (maximum_distance IS NOT NULL))
            OR
            ((calc_mode IN ('scenario', 'event_based'))
             AND (maximum_distance IS NULL))),
    quantile_levels float[]
        CONSTRAINT quantile_levels_is_set
        CHECK(
            ((calc_mode = 'classical')
             AND (quantile_levels IS NOT NULL))
            OR
            ((calc_mode != 'classical')
             AND (quantile_levels IS NULL))),
    reference_depth_to_2pt5km_per_sec_param float,
    risk_cell_size float,
    rupture_aspect_ratio float
        CONSTRAINT rupture_aspect_ratio_is_set
        CHECK(
            ((calc_mode != 'scenario')
             AND (rupture_aspect_ratio IS NOT NULL))
            OR
            ((calc_mode = 'scenario')
             AND (rupture_aspect_ratio IS NULL))),
    -- Rupture floating type, one of:
    --     Only along strike ( rupture full DDW) (alongstrike)
    --     Along strike and down dip (downdip)
    --     Along strike & centered down dip (centereddowndip)
    rupture_floating_type VARCHAR
        CONSTRAINT rupture_floating_type_is_set
        CHECK(
            ((calc_mode IN ('classical', 'event_based', 'disaggregation', 'uhs',
                           'classical_bcr', 'event_based_bcr'))
             AND (rupture_floating_type IN ('alongstrike', 'downdip', 'centereddowndip')))
            OR
            ((calc_mode = 'scenario')
             AND (rupture_floating_type IS NULL))),
    -- Sadigh site type, one of:
    --     Rock (rock)
    --     Deep-Soil (deepsoil)
    sadigh_site_type VARCHAR CONSTRAINT sadigh_site_type_value
        CHECK(sadigh_site_type IS NULL
              OR sadigh_site_type IN ('rock', 'deepsoil')),
    source_model_lt_random_seed integer
        CONSTRAINT source_model_lt_random_seed_is_set
        CHECK(
            ((calc_mode != 'scenario')
             AND (source_model_lt_random_seed IS NOT NULL))
            OR
            ((calc_mode = 'scenario')
             AND (source_model_lt_random_seed IS NULL))),
    -- Standard deviation, one of:
    --     Total (total)
    --     Inter-Event (interevent)
    --     Intra-Event (intraevent)
    --     None (zero) (zero)
    --     Total (Mag Dependent) (total_mag_dependent)
    --     Total (PGA Dependent) (total_pga_dependent)
    --     Intra-Event (Mag Dependent) (intraevent_mag_dependent)
    standard_deviation_type VARCHAR
        CONSTRAINT standard_deviation_type_is_set
        CHECK(
            ((calc_mode != 'scenario')
             AND (standard_deviation_type IN ('total', 'interevent', 'intraevent', 'zero', 'total_mag_dependent', 'total_pga_dependent', 'intraevent_mag_dependent')))
            OR
            ((calc_mode = 'scenario')
             AND (standard_deviation_type IS NULL))),
    subduction_fault_magnitude_scaling_relationship VARCHAR
        CONSTRAINT subduction_fault_magnitude_scaling_relationship_is_set
        CHECK(
            ((calc_mode != 'scenario')
             AND (subduction_fault_magnitude_scaling_relationship IS NOT NULL))
            OR
            ((calc_mode = 'scenario')
             AND (subduction_fault_magnitude_scaling_relationship IS NULL))),
    subduction_fault_magnitude_scaling_sigma float
        CONSTRAINT subduction_fault_magnitude_scaling_sigma_is_set
        CHECK(
            ((calc_mode != 'scenario')
             AND (subduction_fault_magnitude_scaling_sigma IS NOT NULL))
            OR
            ((calc_mode = 'scenario')
             AND (subduction_fault_magnitude_scaling_sigma IS NULL))),
    subduction_fault_rupture_offset float
        CONSTRAINT subduction_fault_rupture_offset_is_set
        CHECK(
            ((calc_mode != 'scenario')
             AND (subduction_fault_rupture_offset IS NOT NULL))
            OR
            ((calc_mode = 'scenario')
             AND (subduction_fault_rupture_offset IS NULL))),
    subduction_fault_surface_discretization float
        CONSTRAINT subduction_fault_surface_discretization_is_set
        CHECK(
            ((calc_mode != 'scenario')
             AND (subduction_fault_surface_discretization IS NOT NULL))
            OR
            ((calc_mode = 'scenario')
             AND (subduction_fault_surface_discretization IS NULL))),
    subduction_rupture_aspect_ratio float
        CONSTRAINT subduction_rupture_aspect_ratio_is_set
        CHECK(
            ((calc_mode != 'scenario')
             AND (subduction_rupture_aspect_ratio IS NOT NULL))
            OR
            ((calc_mode = 'scenario')
             AND (subduction_rupture_aspect_ratio IS NULL))),
    -- Rupture floating type, one of:
    --     Only along strike ( rupture full DDW) (alongstrike)
    --     Along strike and down dip (downdip)
    --     Along strike & centered down dip (centereddowndip)
    subduction_rupture_floating_type VARCHAR
        CONSTRAINT subduction_rupture_floating_type_is_set
        CHECK(
            ((calc_mode != 'scenario')
             AND (subduction_rupture_floating_type IN ('alongstrike', 'downdip', 'centereddowndip')))
            OR
            ((calc_mode = 'scenario')
             AND (subduction_rupture_floating_type IS NULL))),
    -- Source as, one of:
    --     Point Sources (pointsources)
    --     Line Sources (random or given strike) (linesources)
    --     Cross Hair Line Sources (crosshairsources)
    --     16 Spoked Line Sources (16spokedsources)
    treat_area_source_as VARCHAR
        CONSTRAINT treat_area_source_as_is_set
        CHECK(
            ((calc_mode != 'scenario')
             AND (treat_area_source_as IN ('pointsources', 'linesources', 'crosshairsources', '16spokedsources')))
            OR
            ((calc_mode = 'scenario')
             AND (treat_area_source_as IS NULL))),
    treat_grid_source_as VARCHAR
        CONSTRAINT treat_grid_source_as_is_set
        CHECK(
            ((calc_mode != 'scenario')
             AND (treat_grid_source_as IS NOT NULL))
            OR
            ((calc_mode = 'scenario')
             AND (treat_grid_source_as IS NULL))),
    width_of_mfd_bin float
        CONSTRAINT width_of_mfd_bin_is_set
        CHECK(
            ((calc_mode != 'scenario')
             AND (width_of_mfd_bin IS NOT NULL))
            OR
            ((calc_mode = 'scenario')
             AND (width_of_mfd_bin IS NULL))),
    lat_bin_limits float[]
        CONSTRAINT lat_bin_limits_valid
        CHECK(
            (((calc_mode = 'disaggregation')
            AND (lat_bin_limits IS NOT NULL)
            AND (-90 <= all(lat_bin_limits))
            AND (90 >= all(lat_bin_limits))
            OR
            ((calc_mode != 'disaggregation')
            AND (lat_bin_limits IS NULL))))),
    lon_bin_limits float[]
        CONSTRAINT lon_bin_limits_valid
        CHECK(
            (((calc_mode = 'disaggregation')
            AND (lon_bin_limits IS NOT NULL)
            AND (-180 <= all(lon_bin_limits))
            AND (180 >= all(lon_bin_limits))
            OR
            ((calc_mode != 'disaggregation')
            AND (lon_bin_limits IS NULL))))),
    mag_bin_limits float[]
        CONSTRAINT mag_bin_limits_is_set
        CHECK(
            ((calc_mode = 'disaggregation')
            AND (mag_bin_limits IS NOT NULL))
            OR
            ((calc_mode != 'disaggregation')
            AND (mag_bin_limits IS NULL))),
    epsilon_bin_limits float[]
        CONSTRAINT epsilon_bin_limits_is_set
        CHECK(
            ((calc_mode = 'disaggregation')
            AND (epsilon_bin_limits IS NOT NULL))
            OR
            ((calc_mode != 'disaggregation')
            AND (epsilon_bin_limits IS NULL))),
    distance_bin_limits float[]
        CONSTRAINT distance_bin_limits_is_set
        CHECK(
            ((calc_mode = 'disaggregation')
            AND (distance_bin_limits IS NOT NULL))
            OR
            ((calc_mode != 'disaggregation')
            AND (distance_bin_limits IS NULL))),
    -- For disaggregation results, choose any (at least 1) of the following:
    --      MagPMF (Magnitude Probability Mass Function)
    --      DistPMF (Distance PMF)
    --      TRTPMF (Tectonic Region Type PMF)
    --      MagDistPMF (Magnitude-Distance PMF)
    --      MagDistEpsPMF (Magnitude-Distance-Epsilon PMF)
    --      LatLonPMF (Latitude-Longitude PMF)
    --      LatLonMagPMF (Latitude-Longitude-Magnitude PMF)
    --      LatLonMagEpsPMF (Latitude-Longitude-Magnitude-Epsilon PMF)
    --      MagTRTPMF (Magnitude-Tectonic Region Type PMF)
    --      LatLonTRTPMF (Latitude-Longitude-Tectonic Region Type PMF)
    --      FullDisaggMatrix (The full disaggregation matrix; includes
    --          Lat, Lon, Magnitude, Epsilon, and Tectonic Region Type)
    disagg_results VARCHAR[]
        CONSTRAINT disagg_results_valid
        CHECK(
            (((calc_mode = 'disaggregation')
            AND (disagg_results IS NOT NULL)
            -- array_length() returns NULL instead 0 when the array length is 0;
            -- I have no idea why.
            AND (array_length(disagg_results, 1) IS NOT NULL)
            AND (disagg_results <@ ARRAY['MagPMF', 'DistPMF', 'TRTPMF',
                                         'MagDistPMF', 'MagDistEpsPMF',
                                         'LatLonPMF', 'LatLonMagPMF',
                                         'LatLonMagEpsPMF',
                                         'MagTRTPMF', 'LatLonTRTPMF',
                                         'FullDisaggMatrix']::VARCHAR[]))
            OR
            ((calc_mode != 'disaggregation')
            AND (disagg_results IS NULL)))),
    uhs_periods float[]
        CONSTRAINT uhs_periods_is_set
        CHECK(
            -- If calc mode is UHS, uhs_periods must be not null and contain at least 1 element
            ((calc_mode = 'uhs') AND (uhs_periods IS NOT NULL) AND (array_length(uhs_periods, 1) > 0))
            OR
            ((calc_mode != 'uhs') AND (uhs_periods IS NULL))),
    depth_to_1pt_0km_per_sec float NOT NULL DEFAULT 100.0
        CONSTRAINT depth_to_1pt_0km_per_sec_above_zero
        CHECK(depth_to_1pt_0km_per_sec > 0.0),
    vs30_type VARCHAR NOT NULL DEFAULT 'measured' CONSTRAINT vs30_type_value
        CHECK(vs30_type IN ('measured', 'inferred')),
    -- timestamp
    last_update timestamp without time zone
        DEFAULT timezone('UTC'::text, now()) NOT NULL
) TABLESPACE uiapi_ts;
SELECT AddGeometryColumn('uiapi', 'oq_params', 'region', 4326, 'POLYGON', 2);
SELECT AddGeometryColumn('uiapi', 'oq_params', 'sites', 4326, 'MULTIPOINT', 2);
-- Params can either contain a site list ('sites') or
-- region + region_grid_spacing, but not both.
ALTER TABLE uiapi.oq_params ADD CONSTRAINT oq_params_geometry CHECK(
    ((region IS NOT NULL) AND (region_grid_spacing IS NOT NULL)
        AND (sites IS NULL))
    OR ((region IS NULL) AND (region_grid_spacing IS NULL)
        AND (sites IS NOT NULL)));


-- A single OpenQuake calculation engine output. The data may reside in a file
-- or in the database.
CREATE TABLE uiapi.output (
    id SERIAL PRIMARY KEY,
    owner_id INTEGER NOT NULL,
    oq_job_id INTEGER NOT NULL,
    -- The full path of the output file on the server, optional and only set
    -- for outputs with NRML/XML files.
    path VARCHAR UNIQUE,
    -- The GUI display name to be used for this output.
    display_name VARCHAR NOT NULL,
    -- True if the output's data resides in the database and not in a file.
    db_backed boolean NOT NULL DEFAULT FALSE,
    -- Output type, one of:
    --      hazard_curve
    --      hazard_map
    --      gmf
    --      loss_curve
    --      loss_map
    --      collapse_map
    --      bcr_distribution
    output_type VARCHAR NOT NULL CONSTRAINT output_type_value
        CHECK(output_type IN ('unknown', 'hazard_curve', 'hazard_map',
            'gmf', 'loss_curve', 'loss_map', 'collapse_map',
            'bcr_distribution')),
    -- Number of bytes in file
    size INTEGER NOT NULL DEFAULT 0,
    -- The full path of the shapefile generated for a hazard or loss map
    -- (optional).
    shapefile_path VARCHAR,
    -- The min/max value is only needed for hazard/loss maps (for the
    -- generation of the relative color scale)
    min_value float,
    max_value float,
    last_update timestamp without time zone
        DEFAULT timezone('UTC'::text, now()) NOT NULL
) TABLESPACE uiapi_ts;


-- A place to store error information in the case of a job failure.
CREATE TABLE uiapi.error_msg (
    id SERIAL PRIMARY KEY,
    oq_job_id INTEGER NOT NULL,
    -- Summary of the error message.
    brief VARCHAR NOT NULL,
    -- The full error message.
    detailed VARCHAR NOT NULL
) TABLESPACE uiapi_ts;


-- Hazard map header
CREATE TABLE hzrdr.hazard_map (
    id SERIAL PRIMARY KEY,
    output_id INTEGER NOT NULL,
    poe float NOT NULL,
    -- Statistic type, one of:
    --      mean
    --      quantile
    statistic_type VARCHAR CONSTRAINT statistic_type_value
        CHECK(statistic_type IN ('mean', 'quantile')),
    -- Quantile value (only for "quantile" statistics)
    quantile float CONSTRAINT quantile_value
        CHECK(
            ((statistic_type = 'quantile') AND (quantile IS NOT NULL))
            OR (((statistic_type <> 'quantile') AND (quantile IS NULL))))
) TABLESPACE hzrdr_ts;


-- Hazard map data.
CREATE TABLE hzrdr.hazard_map_data (
    id SERIAL PRIMARY KEY,
    hazard_map_id INTEGER NOT NULL,
    value float NOT NULL
) TABLESPACE hzrdr_ts;
SELECT AddGeometryColumn('hzrdr', 'hazard_map_data', 'location', 4326, 'POINT', 2);
ALTER TABLE hzrdr.hazard_map_data ALTER COLUMN location SET NOT NULL;


-- Hazard curve data.
CREATE TABLE hzrdr.hazard_curve (
    id SERIAL PRIMARY KEY,
    output_id INTEGER NOT NULL,
    -- Realization reference string
    end_branch_label VARCHAR CONSTRAINT end_branch_label_value
        CHECK(
            ((end_branch_label IS NULL) AND (statistic_type IS NOT NULL))
            OR ((end_branch_label IS NOT NULL) AND (statistic_type IS NULL))),
    -- Statistic type, one of:
    --      mean
    --      median
    --      quantile
    statistic_type VARCHAR CONSTRAINT statistic_type_value
        CHECK(statistic_type IS NULL OR
              statistic_type IN ('mean', 'median', 'quantile')),
    -- Quantile value (only for "quantile" statistics)
    quantile float CONSTRAINT quantile_value
        CHECK(
            ((statistic_type = 'quantile') AND (quantile IS NOT NULL))
            OR (((statistic_type <> 'quantile') AND (quantile IS NULL))))
) TABLESPACE hzrdr_ts;


-- Hazard curve node data.
CREATE TABLE hzrdr.hazard_curve_data (
    id SERIAL PRIMARY KEY,
    hazard_curve_id INTEGER NOT NULL,
    -- Probabilities of exceedence
    poes float[] NOT NULL
) TABLESPACE hzrdr_ts;
SELECT AddGeometryColumn('hzrdr', 'hazard_curve_data', 'location', 4326, 'POINT', 2);
ALTER TABLE hzrdr.hazard_curve_data ALTER COLUMN location SET NOT NULL;


-- GMF data.
CREATE TABLE hzrdr.gmf_data (
    id SERIAL PRIMARY KEY,
    output_id INTEGER NOT NULL,
    -- Ground motion value
    ground_motion float NOT NULL
) TABLESPACE hzrdr_ts;
SELECT AddGeometryColumn('hzrdr', 'gmf_data', 'location', 4326, 'POINT', 2);
ALTER TABLE hzrdr.gmf_data ALTER COLUMN location SET NOT NULL;


-- Loss map data.

CREATE TABLE riskr.loss_map (
    id SERIAL PRIMARY KEY,
    output_id INTEGER NOT NULL, -- FK to output.id
    scenario BOOLEAN NOT NULL,
    loss_map_ref VARCHAR,
    end_branch_label VARCHAR,
    category VARCHAR,
    unit VARCHAR, -- e.g. USD, EUR
    timespan float CONSTRAINT valid_timespan
        CHECK (timespan > 0.0),
    -- poe is significant only for non-scenario calculations
    poe float CONSTRAINT valid_poe
        CHECK ((NOT scenario AND (poe >= 0.0) AND (poe <= 1.0))
               OR (scenario AND poe IS NULL))
) TABLESPACE riskr_ts;

CREATE TABLE riskr.loss_map_data (
    id SERIAL PRIMARY KEY,
    loss_map_id INTEGER NOT NULL, -- FK to loss_map.id
    asset_ref VARCHAR NOT NULL,
    value float NOT NULL,
    -- for non-scenario calculations std_dev is 0
    std_dev float NOT NULL DEFAULT 0.0
) TABLESPACE riskr_ts;
SELECT AddGeometryColumn('riskr', 'loss_map_data', 'location', 4326, 'POINT', 2);
ALTER TABLE riskr.loss_map_data ALTER COLUMN location SET NOT NULL;


-- Loss curve.
CREATE TABLE riskr.loss_curve (
    id SERIAL PRIMARY KEY,
    output_id INTEGER NOT NULL,
    aggregate BOOLEAN NOT NULL DEFAULT false,

    end_branch_label VARCHAR,
    category VARCHAR,
    unit VARCHAR -- e.g. EUR, USD
) TABLESPACE riskr_ts;


-- Loss curve data. Holds the asset, its position and value plus the calculated
-- curve.
CREATE TABLE riskr.loss_curve_data (
    id SERIAL PRIMARY KEY,
    loss_curve_id INTEGER NOT NULL,

    asset_ref VARCHAR NOT NULL,
    losses float[] NOT NULL CONSTRAINT non_negative_losses
        CHECK (0 <= ALL(losses)),
    -- Probabilities of exceedence
    poes float[] NOT NULL
) TABLESPACE riskr_ts;
SELECT AddGeometryColumn('riskr', 'loss_curve_data', 'location', 4326, 'POINT',
                         2);
ALTER TABLE riskr.loss_curve_data ALTER COLUMN location SET NOT NULL;


-- Aggregate loss curve data.  Holds the probability of exceedence of certain
-- levels of losses for the whole exposure model.
CREATE TABLE riskr.aggregate_loss_curve_data (
    id SERIAL PRIMARY KEY,
    loss_curve_id INTEGER NOT NULL,

    losses float[] NOT NULL CONSTRAINT non_negative_losses
        CHECK (0 <= ALL(losses)),
    -- Probabilities of exceedence
    poes float[] NOT NULL
) TABLESPACE riskr_ts;


-- Collapse map data.
CREATE TABLE riskr.collapse_map (
    id SERIAL PRIMARY KEY,
    output_id INTEGER NOT NULL, -- FK to output.id
    exposure_model_id INTEGER NOT NULL -- FK to exposure_model.id
) TABLESPACE riskr_ts;

CREATE TABLE riskr.collapse_map_data (
    id SERIAL PRIMARY KEY,
    collapse_map_id INTEGER NOT NULL, -- FK to collapse_map.id
    asset_ref VARCHAR NOT NULL,
    value float NOT NULL,
    std_dev float NOT NULL
) TABLESPACE riskr_ts;
SELECT AddGeometryColumn('riskr', 'collapse_map_data', 'location', 4326, 'POINT', 2);
ALTER TABLE riskr.collapse_map_data ALTER COLUMN location SET NOT NULL;


-- Benefit-cost ratio distribution
CREATE TABLE riskr.bcr_distribution (
    id SERIAL PRIMARY KEY,
    output_id INTEGER NOT NULL, -- FK to output.id
    exposure_model_id INTEGER NOT NULL -- FK to exposure_model.id
) TABLESPACE riskr_ts;

CREATE TABLE riskr.bcr_distribution_data (
    id SERIAL PRIMARY KEY,
    bcr_distribution_id INTEGER NOT NULL, -- FK to bcr_distribution.id
    asset_ref VARCHAR NOT NULL,
    bcr float NOT NULL CONSTRAINT bcr_value
        CHECK (bcr >= 0.0)
) TABLESPACE riskr_ts;
SELECT AddGeometryColumn('riskr', 'bcr_distribution_data', 'location', 4326, 'POINT', 2);
ALTER TABLE riskr.bcr_distribution_data ALTER COLUMN location SET NOT NULL;


-- Exposure model
CREATE TABLE oqmif.exposure_model (
    id SERIAL PRIMARY KEY,
    owner_id INTEGER NOT NULL,
    name VARCHAR NOT NULL,
    description VARCHAR,
    -- e.g. "buildings", "bridges" etc.
    category VARCHAR NOT NULL,
    -- e.g. "EUR", "count", "density" etc.
    unit VARCHAR NOT NULL,
    last_update timestamp without time zone
        DEFAULT timezone('UTC'::text, now()) NOT NULL
) TABLESPACE oqmif_ts;


-- Per-asset exposure data
CREATE TABLE oqmif.exposure_data (
    id SERIAL PRIMARY KEY,
    exposure_model_id INTEGER NOT NULL,
    -- The asset reference is unique within an exposure model.
    asset_ref VARCHAR NOT NULL,
    value float NOT NULL,
    -- Vulnerability function reference
    taxonomy VARCHAR NOT NULL,
    structure_type VARCHAR,
    retrofitting_cost float,
    last_update timestamp without time zone
        DEFAULT timezone('UTC'::text, now()) NOT NULL,
    UNIQUE (exposure_model_id, asset_ref)
) TABLESPACE oqmif_ts;
SELECT AddGeometryColumn('oqmif', 'exposure_data', 'site', 4326, 'POINT', 2);
ALTER TABLE oqmif.exposure_data ALTER COLUMN site SET NOT NULL;


-- Vulnerability model
CREATE TABLE riski.vulnerability_model (
    id SERIAL PRIMARY KEY,
    owner_id INTEGER NOT NULL,
    name VARCHAR NOT NULL,
    description VARCHAR,
    imt VARCHAR NOT NULL CONSTRAINT imt_value
        CHECK(imt IN ('pga', 'sa', 'pgv', 'pgd', 'ia', 'rsd', 'mmi')),
    imls float[] NOT NULL,
    -- e.g. "buildings", "bridges" etc.
    category VARCHAR NOT NULL,
    last_update timestamp without time zone
        DEFAULT timezone('UTC'::text, now()) NOT NULL
) TABLESPACE riski_ts;


-- Vulnerability function
CREATE TABLE riski.vulnerability_function (
    id SERIAL PRIMARY KEY,
    vulnerability_model_id INTEGER NOT NULL,
    -- The vulnerability function reference is unique within an vulnerability
    -- model.
    taxonomy VARCHAR NOT NULL,
    -- Please note: there must be one loss ratio and coefficient of variation
    -- per IML value defined in the referenced vulnerability model.
    loss_ratios float[] NOT NULL CONSTRAINT loss_ratio_values
        CHECK (0.0 <= ALL(loss_ratios) AND 1.0 >= ALL(loss_ratios)),
    -- Coefficients of variation
    covs float[] NOT NULL,
    last_update timestamp without time zone
        DEFAULT timezone('UTC'::text, now()) NOT NULL,
    UNIQUE (vulnerability_model_id, taxonomy)
) TABLESPACE riski_ts;


------------------------------------------------------------------------
-- Constraints (foreign keys etc.) go here
------------------------------------------------------------------------
ALTER TABLE admin.oq_user ADD CONSTRAINT admin_oq_user_organization_fk
FOREIGN KEY (organization_id) REFERENCES admin.organization(id) ON DELETE RESTRICT;

ALTER TABLE hzrdi.rupture ADD CONSTRAINT hzrdi_rupture_owner_fk
FOREIGN KEY (owner_id) REFERENCES admin.oq_user(id) ON DELETE RESTRICT;

ALTER TABLE hzrdi.source ADD CONSTRAINT hzrdi_source_owner_fk
FOREIGN KEY (owner_id) REFERENCES admin.oq_user(id) ON DELETE RESTRICT;

ALTER TABLE hzrdi.simple_fault ADD CONSTRAINT hzrdi_simple_fault_owner_fk
FOREIGN KEY (owner_id) REFERENCES admin.oq_user(id) ON DELETE RESTRICT;

ALTER TABLE hzrdi.complex_fault ADD CONSTRAINT hzrdi_complex_fault_owner_fk
FOREIGN KEY (owner_id) REFERENCES admin.oq_user(id) ON DELETE RESTRICT;

ALTER TABLE hzrdi.fault_edge ADD CONSTRAINT hzrdi_fault_edge_owner_fk
FOREIGN KEY (owner_id) REFERENCES admin.oq_user(id) ON DELETE RESTRICT;

ALTER TABLE hzrdi.mfd_evd ADD CONSTRAINT hzrdi_mfd_evd_owner_fk
FOREIGN KEY (owner_id) REFERENCES admin.oq_user(id) ON DELETE RESTRICT;

ALTER TABLE hzrdi.mfd_tgr ADD CONSTRAINT hzrdi_mfd_tgr_owner_fk
FOREIGN KEY (owner_id) REFERENCES admin.oq_user(id) ON DELETE RESTRICT;

ALTER TABLE hzrdi.r_depth_distr ADD CONSTRAINT hzrdi_r_depth_distr_owner_fk
FOREIGN KEY (owner_id) REFERENCES admin.oq_user(id) ON DELETE RESTRICT;

ALTER TABLE hzrdi.focal_mechanism ADD CONSTRAINT hzrdi_focal_mechanism_owner_fk
FOREIGN KEY (owner_id) REFERENCES admin.oq_user(id) ON DELETE RESTRICT;

ALTER TABLE hzrdi.r_rate_mdl ADD CONSTRAINT hzrdi_r_rate_mdl_owner_fk
FOREIGN KEY (owner_id) REFERENCES admin.oq_user(id) ON DELETE RESTRICT;

ALTER TABLE hzrdi.complex_fault ADD CONSTRAINT hzrdi_complex_fault_fault_edge_fk
FOREIGN KEY (fault_edge_id) REFERENCES hzrdi.fault_edge(id) ON DELETE RESTRICT;

ALTER TABLE hzrdi.r_rate_mdl ADD CONSTRAINT hzrdi_r_rate_mdl_mfd_tgr_fk
FOREIGN KEY (mfd_tgr_id) REFERENCES hzrdi.mfd_tgr(id) ON DELETE RESTRICT;

ALTER TABLE hzrdi.r_rate_mdl ADD CONSTRAINT hzrdi_r_rate_mdl_mfd_evd_fk
FOREIGN KEY (mfd_evd_id) REFERENCES hzrdi.mfd_evd(id) ON DELETE RESTRICT;

ALTER TABLE hzrdi.r_rate_mdl ADD CONSTRAINT hzrdi_r_rate_mdl_focal_mechanism_fk
FOREIGN KEY (focal_mechanism_id) REFERENCES hzrdi.focal_mechanism(id) ON DELETE RESTRICT;

ALTER TABLE hzrdi.r_rate_mdl ADD CONSTRAINT hzrdi_r_rate_mdl_source_fk
FOREIGN KEY (source_id) REFERENCES hzrdi.source(id) ON DELETE RESTRICT;

ALTER TABLE hzrdi.simple_fault ADD CONSTRAINT hzrdi_simple_fault_mfd_tgr_fk
FOREIGN KEY (mfd_tgr_id) REFERENCES hzrdi.mfd_tgr(id) ON DELETE RESTRICT;

ALTER TABLE hzrdi.simple_fault ADD CONSTRAINT hzrdi_simple_fault_mfd_evd_fk
FOREIGN KEY (mfd_evd_id) REFERENCES hzrdi.mfd_evd(id) ON DELETE RESTRICT;

ALTER TABLE hzrdi.complex_fault ADD CONSTRAINT hzrdi_complex_fault_mfd_tgr_fk
FOREIGN KEY (mfd_tgr_id) REFERENCES hzrdi.mfd_tgr(id) ON DELETE RESTRICT;

ALTER TABLE hzrdi.complex_fault ADD CONSTRAINT hzrdi_complex_fault_mfd_evd_fk
FOREIGN KEY (mfd_evd_id) REFERENCES hzrdi.mfd_evd(id) ON DELETE RESTRICT;

ALTER TABLE hzrdi.source ADD CONSTRAINT hzrdi_source_simple_fault_fk
FOREIGN KEY (simple_fault_id) REFERENCES hzrdi.simple_fault(id) ON DELETE RESTRICT;

ALTER TABLE hzrdi.source ADD CONSTRAINT hzrdi_source_complex_fault_fk
FOREIGN KEY (complex_fault_id) REFERENCES hzrdi.complex_fault(id) ON DELETE RESTRICT;

ALTER TABLE hzrdi.source ADD CONSTRAINT hzrdi_source_r_depth_distr_fk
FOREIGN KEY (r_depth_distr_id) REFERENCES hzrdi.r_depth_distr(id) ON DELETE RESTRICT;

ALTER TABLE hzrdi.source ADD CONSTRAINT hzrdi_source_input_fk
FOREIGN KEY (input_id) REFERENCES uiapi.input(id) ON DELETE RESTRICT;

ALTER TABLE hzrdi.rupture ADD CONSTRAINT hzrdi_rupture_simple_fault_fk
FOREIGN KEY (simple_fault_id) REFERENCES hzrdi.simple_fault(id) ON DELETE RESTRICT;

ALTER TABLE hzrdi.rupture ADD CONSTRAINT hzrdi_rupture_complex_fault_fk
FOREIGN KEY (complex_fault_id) REFERENCES hzrdi.complex_fault(id) ON DELETE RESTRICT;

ALTER TABLE hzrdi.rupture ADD CONSTRAINT hzrdi_rupture_input_fk
FOREIGN KEY (input_id) REFERENCES uiapi.input(id) ON DELETE RESTRICT;

CREATE TRIGGER hzrdi_rupture_before_insert_update_trig
BEFORE INSERT OR UPDATE ON hzrdi.rupture
FOR EACH ROW EXECUTE PROCEDURE check_rupture_sources();

CREATE TRIGGER hzrdi_source_before_insert_update_trig
BEFORE INSERT OR UPDATE ON hzrdi.source
FOR EACH ROW EXECUTE PROCEDURE check_source_sources();

CREATE TRIGGER hzrdi_r_rate_mdl_before_insert_update_trig
BEFORE INSERT OR UPDATE ON hzrdi.r_rate_mdl
FOR EACH ROW EXECUTE PROCEDURE check_only_one_mfd_set();

CREATE TRIGGER hzrdi_simple_fault_before_insert_update_trig
BEFORE INSERT OR UPDATE ON hzrdi.simple_fault
FOR EACH ROW EXECUTE PROCEDURE check_only_one_mfd_set();

CREATE TRIGGER hzrdi_complex_fault_before_insert_update_trig
BEFORE INSERT OR UPDATE ON hzrdi.complex_fault
FOR EACH ROW EXECUTE PROCEDURE check_only_one_mfd_set();

ALTER TABLE eqcat.catalog ADD CONSTRAINT eqcat_catalog_owner_fk
FOREIGN KEY (owner_id) REFERENCES admin.oq_user(id) ON DELETE RESTRICT;

ALTER TABLE eqcat.catalog ADD CONSTRAINT eqcat_catalog_magnitude_fk
FOREIGN KEY (magnitude_id) REFERENCES eqcat.magnitude(id) ON DELETE RESTRICT;

ALTER TABLE eqcat.catalog ADD CONSTRAINT eqcat_catalog_surface_fk
FOREIGN KEY (surface_id) REFERENCES eqcat.surface(id) ON DELETE RESTRICT;

ALTER TABLE uiapi.oq_job ADD CONSTRAINT uiapi_oq_job_owner_fk
FOREIGN KEY (owner_id) REFERENCES admin.oq_user(id) ON DELETE RESTRICT;

ALTER TABLE uiapi.oq_job ADD CONSTRAINT uiapi_oq_job_oq_params_fk
FOREIGN KEY (oq_params_id) REFERENCES uiapi.oq_params(id) ON DELETE RESTRICT;

ALTER TABLE uiapi.job_stats ADD CONSTRAINT  uiapi_job_stats_oq_job_fk
FOREIGN KEY (oq_job_id) REFERENCES uiapi.oq_job(id) ON DELETE CASCADE;

ALTER TABLE uiapi.upload ADD CONSTRAINT uiapi_upload_owner_fk
FOREIGN KEY (owner_id) REFERENCES admin.oq_user(id) ON DELETE RESTRICT;

ALTER TABLE uiapi.oq_params ADD CONSTRAINT uiapi_oq_params_input_set_fk
FOREIGN KEY (input_set_id) REFERENCES uiapi.input_set(id) ON DELETE RESTRICT;

ALTER TABLE uiapi.input ADD CONSTRAINT uiapi_input_input_set_fk
FOREIGN KEY (input_set_id) REFERENCES uiapi.input_set(id) ON DELETE RESTRICT;

ALTER TABLE uiapi.input_set ADD CONSTRAINT uiapi_input_set_owner_fk
FOREIGN KEY (owner_id) REFERENCES admin.oq_user(id) ON DELETE RESTRICT;

ALTER TABLE uiapi.input_set ADD CONSTRAINT uiapi_input_set_upload_fk
FOREIGN KEY (upload_id) REFERENCES uiapi.upload(id) ON DELETE RESTRICT;

ALTER TABLE uiapi.output ADD CONSTRAINT uiapi_output_oq_job_fk
FOREIGN KEY (oq_job_id) REFERENCES uiapi.oq_job(id) ON DELETE RESTRICT;

ALTER TABLE uiapi.output ADD CONSTRAINT uiapi_output_owner_fk
FOREIGN KEY (owner_id) REFERENCES admin.oq_user(id) ON DELETE RESTRICT;

ALTER TABLE uiapi.error_msg ADD CONSTRAINT uiapi_error_msg_oq_job_fk
FOREIGN KEY (oq_job_id) REFERENCES uiapi.oq_job(id) ON DELETE CASCADE;

ALTER TABLE oqmif.exposure_model ADD CONSTRAINT oqmif_exposure_model_owner_fk
FOREIGN KEY (owner_id) REFERENCES admin.oq_user(id) ON DELETE RESTRICT;

ALTER TABLE riski.vulnerability_model ADD CONSTRAINT
riski_vulnerability_model_owner_fk FOREIGN KEY (owner_id) REFERENCES
admin.oq_user(id) ON DELETE RESTRICT;

ALTER TABLE hzrdr.hazard_map
ADD CONSTRAINT hzrdr_hazard_map_output_fk
FOREIGN KEY (output_id) REFERENCES uiapi.output(id) ON DELETE CASCADE;

ALTER TABLE hzrdr.hazard_map_data
ADD CONSTRAINT hzrdr_hazard_map_data_hazard_map_fk
FOREIGN KEY (hazard_map_id) REFERENCES hzrdr.hazard_map(id) ON DELETE CASCADE;

ALTER TABLE hzrdr.hazard_curve
ADD CONSTRAINT hzrdr_hazard_curve_output_fk
FOREIGN KEY (output_id) REFERENCES uiapi.output(id) ON DELETE CASCADE;

ALTER TABLE hzrdr.hazard_curve_data
ADD CONSTRAINT hzrdr_hazard_curve_data_hazard_curve_fk
FOREIGN KEY (hazard_curve_id) REFERENCES hzrdr.hazard_curve(id) ON DELETE CASCADE;

ALTER TABLE hzrdr.gmf_data
ADD CONSTRAINT hzrdr_gmf_data_output_fk
FOREIGN KEY (output_id) REFERENCES uiapi.output(id) ON DELETE CASCADE;

ALTER TABLE riskr.loss_map
ADD CONSTRAINT riskr_loss_map_output_fk
FOREIGN KEY (output_id) REFERENCES uiapi.output(id) ON DELETE CASCADE;

ALTER TABLE riskr.loss_curve
ADD CONSTRAINT riskr_loss_curve_output_fk
FOREIGN KEY (output_id) REFERENCES uiapi.output(id) ON DELETE CASCADE;

ALTER TABLE riskr.collapse_map
ADD CONSTRAINT riskr_collapse_map_output_fk
FOREIGN KEY (output_id) REFERENCES uiapi.output(id) ON DELETE CASCADE;

ALTER TABLE riskr.collapse_map
ADD CONSTRAINT riskr_collapse_map_exposure_model_fk
FOREIGN KEY (exposure_model_id) REFERENCES oqmif.exposure_model(id) ON DELETE RESTRICT;

ALTER TABLE riskr.bcr_distribution
ADD CONSTRAINT riskr_bcr_distribution_output_fk
FOREIGN KEY (output_id) REFERENCES uiapi.output(id) ON DELETE CASCADE;

ALTER TABLE riskr.bcr_distribution
ADD CONSTRAINT riskr_bcr_distribution_exposure_model_fk
FOREIGN KEY (exposure_model_id) REFERENCES oqmif.exposure_model(id) ON DELETE RESTRICT;

ALTER TABLE riskr.loss_curve_data
ADD CONSTRAINT riskr_loss_curve_data_loss_curve_fk
FOREIGN KEY (loss_curve_id) REFERENCES riskr.loss_curve(id) ON DELETE CASCADE;

ALTER TABLE riskr.aggregate_loss_curve_data
ADD CONSTRAINT riskr_aggregate_loss_curve_data_loss_curve_fk
FOREIGN KEY (loss_curve_id) REFERENCES riskr.loss_curve(id) ON DELETE CASCADE;

ALTER TABLE riskr.loss_map_data
ADD CONSTRAINT riskr_loss_map_data_loss_map_fk
FOREIGN KEY (loss_map_id) REFERENCES riskr.loss_map(id) ON DELETE CASCADE;

ALTER TABLE riskr.collapse_map_data
ADD CONSTRAINT riskr_collapse_map_data_collapse_map_fk
FOREIGN KEY (collapse_map_id) REFERENCES riskr.collapse_map(id) ON DELETE CASCADE;

ALTER TABLE riskr.bcr_distribution_data
ADD CONSTRAINT riskr_bcr_distribution_data_bcr_distribution_fk
FOREIGN KEY (bcr_distribution_id) REFERENCES riskr.bcr_distribution(id) ON DELETE CASCADE;

ALTER TABLE oqmif.exposure_data ADD CONSTRAINT
oqmif_exposure_data_exposure_model_fk FOREIGN KEY (exposure_model_id)
REFERENCES oqmif.exposure_model(id) ON DELETE CASCADE;

ALTER TABLE riski.vulnerability_function ADD CONSTRAINT
riski_vulnerability_function_vulnerability_model_fk FOREIGN KEY
(vulnerability_model_id) REFERENCES riski.vulnerability_model(id) ON DELETE
CASCADE;

CREATE TRIGGER eqcat_magnitude_before_insert_update_trig
BEFORE INSERT OR UPDATE ON eqcat.magnitude
FOR EACH ROW EXECUTE PROCEDURE check_magnitude_data();

CREATE TRIGGER admin_organization_refresh_last_update_trig BEFORE UPDATE ON admin.organization FOR EACH ROW EXECUTE PROCEDURE refresh_last_update();

CREATE TRIGGER admin_oq_user_refresh_last_update_trig BEFORE UPDATE ON admin.oq_user FOR EACH ROW EXECUTE PROCEDURE refresh_last_update();

CREATE TRIGGER eqcat_catalog_refresh_last_update_trig BEFORE UPDATE ON eqcat.catalog FOR EACH ROW EXECUTE PROCEDURE refresh_last_update();

CREATE TRIGGER eqcat_surface_refresh_last_update_trig BEFORE UPDATE ON eqcat.surface FOR EACH ROW EXECUTE PROCEDURE refresh_last_update();

CREATE TRIGGER hzrdi_fault_edge_refresh_last_update_trig BEFORE UPDATE ON hzrdi.fault_edge FOR EACH ROW EXECUTE PROCEDURE refresh_last_update();

CREATE TRIGGER hzrdi_mfd_evd_refresh_last_update_trig BEFORE UPDATE ON hzrdi.mfd_evd FOR EACH ROW EXECUTE PROCEDURE refresh_last_update();

CREATE TRIGGER hzrdi_mfd_tgr_refresh_last_update_trig BEFORE UPDATE ON hzrdi.mfd_tgr FOR EACH ROW EXECUTE PROCEDURE refresh_last_update();

CREATE TRIGGER hzrdi_r_depth_distr_refresh_last_update_trig BEFORE UPDATE ON hzrdi.r_depth_distr FOR EACH ROW EXECUTE PROCEDURE refresh_last_update();

CREATE TRIGGER hzrdi_focal_mechanism_refresh_last_update_trig BEFORE UPDATE ON hzrdi.focal_mechanism FOR EACH ROW EXECUTE PROCEDURE refresh_last_update();

CREATE TRIGGER oqmif_exposure_model_refresh_last_update_trig BEFORE UPDATE ON oqmif.exposure_model FOR EACH ROW EXECUTE PROCEDURE refresh_last_update();

CREATE TRIGGER oqmif_exposure_data_refresh_last_update_trig BEFORE UPDATE ON oqmif.exposure_data FOR EACH ROW EXECUTE PROCEDURE refresh_last_update();

CREATE TRIGGER riski_vulnerability_function_refresh_last_update_trig BEFORE UPDATE ON riski.vulnerability_function FOR EACH ROW EXECUTE PROCEDURE refresh_last_update();

CREATE TRIGGER riski_vulnerability_model_refresh_last_update_trig BEFORE UPDATE ON riski.vulnerability_model FOR EACH ROW EXECUTE PROCEDURE refresh_last_update();

CREATE TRIGGER uiapi_input_set_refresh_last_update_trig BEFORE UPDATE ON uiapi.input_set FOR EACH ROW EXECUTE PROCEDURE refresh_last_update();<|MERGE_RESOLUTION|>--- conflicted
+++ resolved
@@ -718,17 +718,10 @@
     compute_mean_hazard_curve boolean
         CONSTRAINT compute_mean_hazard_curve_is_set
         CHECK(
-<<<<<<< HEAD
-            ((job_type IN ('classical', 'classical_bcr'))
+            ((calc_mode IN ('classical', 'classical_bcr'))
              AND (compute_mean_hazard_curve IS NOT NULL))
             OR
-            ((job_type NOT IN ('classical', 'classical_bcr'))
-=======
-            ((calc_mode = 'classical')
-             AND (compute_mean_hazard_curve IS NOT NULL))
-            OR
-            ((calc_mode != 'classical')
->>>>>>> b9309f2a
+            ((calc_mode NOT IN ('classical', 'classical_bcr'))
              AND (compute_mean_hazard_curve IS NULL))),
     conditional_loss_poe float[],
     fault_magnitude_scaling_relationship VARCHAR
