--- conflicted
+++ resolved
@@ -520,26 +520,15 @@
     paths = collections.defaultdict(set)  # branchID -> paths
     applytosources = collections.defaultdict(list)  # branchID -> source IDs
     for blevel in blevels:
-<<<<<<< HEAD
         for bset in blevel:
             if 'applyToSources' in bset.attrib:
-                applytosources.update(bset['applyToSources'].split())
+                applytosources[bset['branchSetID']].extend(
+                        bset['applyToSources'].split())
             for br in bset:
                 with node.context(smlt, br):
                     fnames = unique(br.uncertaintyModel.text.split())
-                    paths.update(get_paths(smlt, fnames))
-    return Info(sorted(paths), applytosources)
-=======
-        with node.context(smlt, blevel):
-            for bset in blevel:
-                if 'applyToSources' in bset.attrib:
-                    applytosources[bset['branchSetID']].extend(
-                        bset['applyToSources'].split())
-                for br in bset:
-                    fnames = br.uncertaintyModel.text.split()
                     paths[br['branchID']].update(get_paths(smlt, fnames))
     return Info({k: sorted(v) for k, v in paths.items()}, applytosources)
->>>>>>> 593f6cd1
 
 
 def get_paths(smlt, fnames):
@@ -647,22 +636,13 @@
             the complete set of tectonic regions found in all the source models
         """
         trts = set()
-<<<<<<< HEAD
-        for fname in fnames:
-            if not fname.endswith('.hdf5'):
-                xml = open(fname, encoding='utf-8').read()
-                trts.update(TRT_REGEX.findall(xml))
-        logging.info('Read %d TRTs from %d model file(s)',
-                     len(trts), len(fnames))
-=======
         n = 0
         for fnames in self.info.smpaths.values():
             for fname in fnames:
                 if not fname.endswith('.hdf5'):
-                    trts.update(TRT_REGEX.findall(open(fname).read()))
-                    n += 1
+                    xml = open(fname, encoding='utf-8').read()
+                    trts.update(TRT_REGEX.findall(xml))
         logging.info('Read %d TRTs from %d model file(s)', len(trts), n)
->>>>>>> 593f6cd1
         return trts
 
     def parse_tree(self, tree_node, validate):
