# -*- coding: utf-8 -*-
# vim: tabstop=4 shiftwidth=4 softtabstop=4
#
# Copyright (C) 2014-2016 GEM Foundation
#
# OpenQuake is free software: you can redistribute it and/or modify it
# under the terms of the GNU Affero General Public License as published
# by the Free Software Foundation, either version 3 of the License, or
# (at your option) any later version.
#
# OpenQuake is distributed in the hope that it will be useful,
# but WITHOUT ANY WARRANTY; without even the implied warranty of
# MERCHANTABILITY or FITNESS FOR A PARTICULAR PURPOSE.  See the
# GNU Affero General Public License for more details.
#
# You should have received a copy of the GNU Affero General Public License
# along with OpenQuake. If not, see <http://www.gnu.org/licenses/>.

import re
import os
import pickle
import logging
import operator
import collections

import numpy

from openquake.baselib.general import (
    groupby, humansize, get_array, group_array, DictArray)
from openquake.baselib.python3compat import decode
from openquake.baselib import hdf5
from openquake.hazardlib.imt import from_string
from openquake.hazardlib.calc import disagg, gmf
from openquake.commonlib.export import export
from openquake.commonlib.writers import write_csv
from openquake.commonlib import writers, hazard_writers, util
from openquake.risklib.riskinput import GmfGetter
from openquake.commonlib import calc

F32 = numpy.float32
F64 = numpy.float64
U8 = numpy.uint8
U16 = numpy.uint16
U32 = numpy.uint32

gmv_dt = numpy.dtype([('sid', U16), ('eid', U32), ('imti', U8), ('gmv', F32)])

GMF_MAX_SIZE = 10 * 1024 * 1024  # 10 MB
GMF_WARNING = '''\
There are a lot of ground motion fields; the export will be slow.
Consider canceling the operation and accessing directly %s.'''


def get_mesh(sitecol, complete=True):
    sc = sitecol.complete if complete else sitecol
    mesh = numpy.zeros(len(sc), [('lon', F64), ('lat', F64)])
    mesh['lon'] = sc.lons
    mesh['lat'] = sc.lats
    return mesh


def build_etags(events):
    """
    An array of tags for the underlying seismic events
    """
    tags = []
    for (serial, ses, occ, sampleid, grp_id, source_id) in events:
        tag = b'grp=%02d~ses=%04d~src=%s~rup=%d-%02d' % (
            grp_id, ses, source_id, serial, occ)
        if sampleid > 0:
            tag += b'~sample=%d' % sampleid
        tags.append(tag)
    return numpy.array(tags)


class SES(object):
    """
    Stochastic Event Set: A container for 1 or more ruptures associated with a
    specific investigation time span.
    """
    # the ordinal must be > 0: the reason is that it appears in the
    # exported XML file and the schema constraints the number to be
    # nonzero
    def __init__(self, ruptures, investigation_time, ordinal=1):
        self.ruptures = sorted(ruptures, key=operator.attrgetter('etag'))
        self.investigation_time = investigation_time
        self.ordinal = ordinal

    def __iter__(self):
        return iter(self.ruptures)


class SESCollection(object):
    """
    Stochastic Event Set Collection
    """
    def __init__(self, idx_ses_dict, investigation_time=None):
        self.idx_ses_dict = idx_ses_dict
        self.investigation_time = investigation_time

    def __iter__(self):
        for idx, sesruptures in sorted(self.idx_ses_dict.items()):
            yield SES(sesruptures, self.investigation_time, idx)


@export.add(('ruptures', 'xml'), ('ruptures', 'csv'))
def export_ses_xml(ekey, dstore):
    """
    :param ekey: export key, i.e. a pair (datastore key, fmt)
    :param dstore: datastore object
    """
    fmt = ekey[-1]
    oq = dstore['oqparam']
    sm_by_grp = dstore['csm_info'].get_sm_by_grp()
    mesh = get_mesh(dstore['sitecol'])
    ruptures = []
<<<<<<< HEAD
    for serial in dstore['sescollection']:
        sr = dstore['sescollection/' + serial]
        ruptures.extend(sr.export(mesh, sm_by_grp))
=======
    for serial in dstore['ruptures']:
        sr = dstore['ruptures/' + serial]
        ruptures.extend(sr.export(mesh))
>>>>>>> c9bd0394
    ses_coll = SESCollection(
        groupby(ruptures, operator.attrgetter('ses_idx')),
        oq.investigation_time)
    dest = dstore.export_path('ses.' + fmt)
    globals()['_export_ses_' + fmt](dest, ses_coll)
    return [dest]


def _export_ses_xml(dest, ses_coll):
    writer = hazard_writers.SESXMLWriter(dest)
    writer.serialize(ses_coll)


def _export_ses_csv(dest, ses_coll):
    rows = [['event_tag', 'sm_id', 'eid']]
    for ses in ses_coll:
        for rup in ses:
            rows.append([decode(rup.etag), rup.sm_id, rup.eid])
    write_csv(dest, sorted(rows, key=operator.itemgetter(0)))


# #################### export Ground Motion fields ########################## #

class GmfSet(object):
    """
    Small wrapper around the list of Gmf objects associated to the given SES.
    """
    def __init__(self, gmfset, investigation_time, ses_idx):
        self.gmfset = gmfset
        self.investigation_time = investigation_time
        self.stochastic_event_set_id = ses_idx

    def __iter__(self):
        return iter(self.gmfset)

    def __bool__(self):
        return bool(self.gmfset)

    def __str__(self):
        return (
            'GMFsPerSES(investigation_time=%f, '
            'stochastic_event_set_id=%s,\n%s)' % (
                self.investigation_time,
                self.stochastic_event_set_id, '\n'.join(
                    sorted(str(g) for g in self.gmfset))))


class GroundMotionField(object):
    """
    The Ground Motion Field generated by the given rupture
    """
    def __init__(self, imt, sa_period, sa_damping, rupture_id, gmf_nodes):
        self.imt = imt
        self.sa_period = sa_period
        self.sa_damping = sa_damping
        self.rupture_id = rupture_id
        self.gmf_nodes = gmf_nodes

    def __iter__(self):
        return iter(self.gmf_nodes)

    def __getitem__(self, key):
        return self.gmf_nodes[key]

    def __str__(self):
        # string representation of a _GroundMotionField object showing the
        # content of the nodes (lon, lat an gmv). This is useful for debugging
        # and testing.
        mdata = ('imt=%(imt)s sa_period=%(sa_period)s '
                 'sa_damping=%(sa_damping)s rupture_id=%(rupture_id)s' %
                 vars(self))
        nodes = sorted(map(str, self.gmf_nodes))
        return 'GMF(%s\n%s)' % (mdata, '\n'.join(nodes))


class GroundMotionFieldNode(object):
    # the signature is not (gmv, x, y) because the XML writer expects
    # a location object
    def __init__(self, gmv, loc):
        self.gmv = gmv
        self.location = loc

    def __lt__(self, other):
        """
        A reproducible ordering by lon and lat; used in
        :function:`openquake.commonlib.hazard_writers.gen_gmfs`
        """
        return (self.location.x, self.location.y) < (
            other.location.x, other.location.y)

    def __str__(self):
        """Return lon, lat and gmv of the node in a compact string form"""
        return '<X=%9.5f, Y=%9.5f, GMV=%9.7f>' % (
            self.location.x, self.location.y, self.gmv)


class GmfCollection(object):
    """
    Object converting the parameters

    :param sitecol: SiteCollection
    :param ruptures: ruptures
    :param investigation_time: investigation time

    into an object with the right form for the EventBasedGMFXMLWriter.
    Iterating over a GmfCollection yields GmfSet objects.
    """
    def __init__(self, sitecol, imts, ruptures, investigation_time):
        self.sitecol = sitecol
        self.ruptures = ruptures
        self.imts = imts
        self.investigation_time = investigation_time

    def __iter__(self):
        completemesh = self.sitecol.complete.mesh
        gmfset = collections.defaultdict(list)
        for imti, imt_str in enumerate(self.imts):
            imt, sa_period, sa_damping = from_string(imt_str)
            for rupture in self.ruptures:
                mesh = completemesh[rupture.indices]
                gmf = get_array(rupture.gmfa, imti=imti)['gmv']
                assert len(mesh) == len(gmf), (len(mesh), len(gmf))
                nodes = (GroundMotionFieldNode(gmv, loc)
                         for gmv, loc in zip(gmf, mesh))
                gmfset[rupture.ses_idx].append(
                    GroundMotionField(
                        imt, sa_period, sa_damping, rupture.etag, nodes))
        for ses_idx in sorted(gmfset):
            yield GmfSet(gmfset[ses_idx], self.investigation_time, ses_idx)

# ####################### export hazard curves ############################ #

HazardCurve = collections.namedtuple('HazardCurve', 'location poes')


def convert_to_array(pmap, sitemesh, imtls):
    """
    Convert the probability map into a composite array with header
    of the form PGA-0.1, PGA-0.2 ...

    :param pmap: probability map
    :param sitemesh: mesh of N sites
    :param imtls: a DictArray with IMT and levels
    :returns: a composite array of lenght N
    """
    nsites = len(sitemesh)
    lst = []
    # build the export dtype, of the form PGA-0.1, PGA-0.2 ...
    for imt, imls in imtls.items():
        for iml in imls:
            lst.append(('%s-%s' % (imt, iml), F64))
    curves = numpy.zeros(nsites, numpy.dtype(lst))
    for sid, pcurve in pmap.items():
        curve = curves[sid]
        idx = 0
        for imt, imls in imtls.items():
            for iml in imls:
                curve['%s-%s' % (imt, iml)] = pcurve.array[idx]
                idx += 1
    return util.compose_arrays(sitemesh, curves)


def export_hazard_csv(key, dest, sitemesh, pmap,
                      imtls, comment):
    """
    Export the curves of the given realization into CSV.

    :param key: output_type and export_type
    :param dest: name of the exported file
    :param sitemesh: site collection
    :param pmap: a ProbabilityMap
    :param dict imtls: intensity measure types and levels
    :param comment: comment to use as header of the exported CSV file
    """
    curves = convert_to_array(pmap, sitemesh, imtls)
    write_csv(dest, curves, comment=comment)
    return [dest]


def add_imt(fname, imt):
    """
    >>> add_imt('/path/to/hcurve_23.csv', 'SA(0.1)')
    '/path/to/hcurve-SA(0.1)_23.csv'
    """
    name = os.path.basename(fname)
    newname = re.sub('(_\d+\.)', '-%s\\1' % imt, name)
    return os.path.join(os.path.dirname(fname), newname)


def export_hcurves_by_imt_csv(key, kind, rlzs_assoc, fname, sitecol, pmap, oq):
    """
    Export the curves of the given realization into CSV.

    :param key: output_type and export_type
    :param kind: a string with the kind of output (realization or statistics)
    :param rlzs_assoc: a :class:`openquake.commonlib.source.RlzsAssoc` instance
    :param fname: name of the exported file
    :param sitecol: site collection
    :param pmap: a probability map
    :param oq: job.ini parameters
    """
    nsites = len(sitecol)
    fnames = []
    slicedic = oq.imtls.slicedic
    for imt, imls in oq.imtls.items():
        dest = add_imt(fname, imt)
        lst = [('lon', F32), ('lat', F32)]
        for iml in imls:
            lst.append((str(iml), F32))
        hcurves = numpy.zeros(nsites, lst)
        for sid, lon, lat in zip(range(nsites), sitecol.lons, sitecol.lats):
            poes = pmap.setdefault(sid, 0).array[slicedic[imt]]
            hcurves[sid] = (lon, lat) + tuple(poes)
        fnames.append(write_csv(dest, hcurves, comment=_comment(
            rlzs_assoc, kind, oq.investigation_time) + ',imt=%s' % imt))
    return fnames


def hazard_curve_name(dstore, ekey, kind, rlzs_assoc):
    """
    :param calc_id: the calculation ID
    :param ekey: the export key
    :param kind: the kind of key
    :param rlzs_assoc: a RlzsAssoc instance
    """
    key, fmt = ekey
    prefix = {'hcurves': 'hazard_curve', 'hmaps': 'hazard_map',
              'uhs': 'hazard_uhs'}[key]
    if kind.startswith(('rlz-', 'mean')):
        fname = dstore.build_fname(prefix, kind, fmt)
    elif kind.startswith('quantile-'):
        # strip the 7 characters 'hazard_'
        fname = dstore.build_fname('quantile_' + prefix[7:], kind[9:], fmt)
    else:
        raise ValueError('Unknown kind of hazard curve: %s' % kind)
    return fname


def _comment(rlzs_assoc, kind, investigation_time):
    rlz = rlzs_assoc.get_rlz(kind)
    if not rlz:
        return '%s, investigation_time=%s' % (kind, investigation_time)
    else:
        return (
            'source_model_tree_path=%s,gsim_tree_path=%s,'
            'investigation_time=%s' % (
                rlz.sm_lt_path, rlz.gsim_lt_path, investigation_time))


@export.add(('hcurves', 'csv'), ('hmaps', 'csv'), ('uhs', 'csv'))
def export_hcurves_csv(ekey, dstore):
    """
    Exports the hazard curves into several .csv files

    :param ekey: export key, i.e. a pair (datastore key, fmt)
    :param dstore: datastore object
    """
    oq = dstore['oqparam']
    rlzs_assoc = dstore['csm_info'].get_rlzs_assoc()
    sitecol = dstore['sitecol']
    sitemesh = get_mesh(sitecol)
    key, fmt = ekey
    fnames = []
    if oq.poes:
        pdic = DictArray({imt: oq.poes for imt in oq.imtls})
    for kind in sorted(dstore['hcurves']):
        hcurves = dstore['hcurves/' + kind]
        fname = hazard_curve_name(dstore, ekey, kind, rlzs_assoc)
        comment = _comment(rlzs_assoc, kind, oq.investigation_time)
        if key == 'uhs':
            uhs_curves = calc.make_uhs(
                hcurves, oq.imtls, oq.poes, len(sitemesh))
            write_csv(
                fname, util.compose_arrays(sitemesh, uhs_curves),
                comment=comment)
            fnames.append(fname)
        elif key == 'hmaps':
            hmap = calc.make_hmap(hcurves, oq.imtls, oq.poes)
            fnames.extend(
                export_hazard_csv(ekey, fname, sitemesh, hmap, pdic, comment))
        else:
            if export.from_db:  # called by export_from_db
                fnames.extend(
                    export_hcurves_by_imt_csv(
                        ekey, kind, rlzs_assoc, fname, sitecol, hcurves, oq))
            else:  # when exporting directly from the datastore
                fnames.extend(
                    export_hazard_csv(
                        ekey, fname, sitemesh, hcurves, oq.imtls, comment))

    return sorted(fnames)

UHS = collections.namedtuple('UHS', 'imls location')


def get_metadata(realizations, kind):
    """
    :param list realizations:
        realization objects
    :param str kind:
        kind of data, i.e. a key in the datastore
    :returns:
        a dictionary with smlt_path, gsimlt_path, statistics, quantile_value
    """
    metadata = {}
    if kind.startswith('rlz-'):
        rlz = realizations[int(kind[4:])]
        metadata['smlt_path'] = '_'.join(rlz.sm_lt_path)
        metadata['gsimlt_path'] = rlz.gsim_rlz.uid
    elif kind.startswith('quantile-'):
        metadata['statistics'] = 'quantile'
        metadata['quantile_value'] = float(kind[9:])
    elif kind == 'mean':
        metadata['statistics'] = 'mean'
    return metadata


@export.add(('uhs', 'xml'))
def export_uhs_xml(ekey, dstore):
    oq = dstore['oqparam']
    rlzs_assoc = dstore['csm_info'].get_rlzs_assoc()
    sitemesh = get_mesh(dstore['sitecol'])
    key, fmt = ekey
    fnames = []
    periods = [imt for imt in oq.imtls if imt.startswith('SA') or imt == 'PGA']
    for kind in dstore['hcurves']:
        hcurves = dstore['hcurves/' + kind]
        metadata = get_metadata(rlzs_assoc.realizations, kind)
        _, periods = calc.get_imts_periods(oq.imtls)
        uhs = calc.make_uhs(hcurves, oq.imtls, oq.poes, len(sitemesh))
        for poe in oq.poes:
            fname = hazard_curve_name(
                dstore, ekey, kind + '-%s' % poe, rlzs_assoc)
            writer = hazard_writers.UHSXMLWriter(
                fname, periods=periods, poe=poe,
                investigation_time=oq.investigation_time, **metadata)
            data = []
            for site, curve in zip(sitemesh, uhs[str(poe)]):
                data.append(UHS(curve, Location(site)))
            writer.serialize(data)
            fnames.append(fname)
    return sorted(fnames)


# emulate a Django point
class Location(object):
    def __init__(self, xy):
        self.x, self.y = xy
        self.wkt = 'POINT(%s %s)' % tuple(xy)

HazardCurve = collections.namedtuple('HazardCurve', 'location poes')
HazardMap = collections.namedtuple('HazardMap', 'lon lat iml')


@export.add(('hcurves', 'xml'), ('hcurves', 'geojson'))
def export_hcurves_xml_json(ekey, dstore):
    export_type = ekey[1]
    len_ext = len(export_type) + 1
    oq = dstore['oqparam']
    sitemesh = get_mesh(dstore['sitecol'])
    rlzs_assoc = dstore['csm_info'].get_rlzs_assoc()
    hcurves = dstore[ekey[0]]
    fnames = []
    writercls = (hazard_writers.HazardCurveGeoJSONWriter
                 if export_type == 'geojson' else
                 hazard_writers.HazardCurveXMLWriter)
    for kind in hcurves:
        if kind.startswith('rlz-'):
            rlz = rlzs_assoc.realizations[int(kind[4:])]
            smlt_path = '_'.join(rlz.sm_lt_path)
            gsimlt_path = rlz.gsim_rlz.uid
        else:
            smlt_path = ''
            gsimlt_path = ''
        curves = dstore[ekey[0] + '/' + kind].convert(oq.imtls, len(sitemesh))
        name = hazard_curve_name(dstore, ekey, kind, rlzs_assoc)
        for imt in oq.imtls:
            imtype, sa_period, sa_damping = from_string(imt)
            fname = name[:-len_ext] + '-' + imt + '.' + export_type
            data = [HazardCurve(Location(site), poes[imt])
                    for site, poes in zip(sitemesh, curves)]
            writer = writercls(fname,
                               investigation_time=oq.investigation_time,
                               imls=oq.imtls[imt], imt=imtype,
                               sa_period=sa_period, sa_damping=sa_damping,
                               smlt_path=smlt_path, gsimlt_path=gsimlt_path)
            writer.serialize(data)
            fnames.append(fname)
    return sorted(fnames)


@export.add(('hmaps', 'xml'), ('hmaps', 'geojson'))
def export_hmaps_xml_json(ekey, dstore):
    export_type = ekey[1]
    oq = dstore['oqparam']
    sitemesh = get_mesh(dstore['sitecol'])
    rlzs_assoc = dstore['csm_info'].get_rlzs_assoc()
    fnames = []
    writercls = (hazard_writers.HazardMapGeoJSONWriter
                 if export_type == 'geojson' else
                 hazard_writers.HazardMapXMLWriter)
    pdic = DictArray({imt: oq.poes for imt in oq.imtls})
    nsites = len(sitemesh)
    for kind in dstore['hcurves']:
        hcurves = dstore['hcurves/' + kind]
        hmaps = calc.make_hmap(
            hcurves, oq.imtls, oq.poes).convert(pdic, nsites)
        if kind.startswith('rlz-'):
            rlz = rlzs_assoc.realizations[int(kind[4:])]
            smlt_path = '_'.join(rlz.sm_lt_path)
            gsimlt_path = rlz.gsim_rlz.uid
        else:
            smlt_path = ''
            gsimlt_path = ''
        for imt in oq.imtls:
            for j, poe in enumerate(oq.poes):
                suffix = '-%s-%s' % (poe, imt)
                fname = hazard_curve_name(
                    dstore, ekey, kind + suffix, rlzs_assoc)
                data = [HazardMap(site[0], site[1], _extract(hmap, imt, j))
                        for site, hmap in zip(sitemesh, hmaps)]
                writer = writercls(
                    fname, investigation_time=oq.investigation_time,
                    imt=imt, poe=poe,
                    smlt_path=smlt_path, gsimlt_path=gsimlt_path)
                writer.serialize(data)
                fnames.append(fname)
    return sorted(fnames)


def _extract(hmap, imt, j):
    # hmap[imt] can be a tuple or a scalar if j=0
    tup = hmap[imt]
    if hasattr(tup, '__iter__'):
        return tup[j]
    assert j == 0
    return tup


@export.add(('hcurves', 'hdf5'))
def export_hcurves_hdf5(ekey, dstore):
    mesh = get_mesh(dstore['sitecol'])
    imtls = dstore['oqparam'].imtls
    fname = dstore.export_path('%s.%s' % ekey)
    with hdf5.File(fname, 'w') as f:
        f['imtls'] = imtls
        for dskey in dstore[ekey[0]]:
            curves = dstore['%s/%s' % (ekey[0], dskey)].convert(
                imtls, len(mesh))
            f['%s/%s' % (ekey[0], dskey)] = util.compose_arrays(mesh, curves)
    return [fname]


@export.add(('uhs', 'hdf5'))
def export_uhs_hdf5(ekey, dstore):
    oq = dstore['oqparam']
    mesh = get_mesh(dstore['sitecol'])
    fname = dstore.export_path('%s.%s' % ekey)
    with hdf5.File(fname, 'w') as f:
        for dskey in dstore['hcurves']:
            hcurves = dstore['hcurves/%s' % dskey]
            uhs_curves = calc.make_uhs(hcurves, oq.imtls, oq.poes, len(mesh))
            f['uhs/%s' % dskey] = util.compose_arrays(mesh, uhs_curves)
    return [fname]


@export.add(('hmaps', 'hdf5'))
def export_hmaps_hdf5(ekey, dstore):
    oq = dstore['oqparam']
    mesh = get_mesh(dstore['sitecol'])
    pdic = DictArray({imt: oq.poes for imt in oq.imtls})
    fname = dstore.export_path('%s.%s' % ekey)
    with hdf5.File(fname, 'w') as f:
        for dskey in dstore['hcurves']:
            hcurves = dstore['hcurves/%s' % dskey]
            hmap = calc.make_hmap(hcurves, oq.imtls, oq.poes)
            f['hmaps/%s' % dskey] = convert_to_array(hmap, mesh, pdic)
    return [fname]


@export.add(('gmf_data', 'xml'), ('gmf_data', 'txt'))
def export_gmf(ekey, dstore):
    """
    :param ekey: export key, i.e. a pair (datastore key, fmt)
    :param dstore: datastore object
    """
    sitecol = dstore['sitecol']
    rlzs_assoc = dstore['csm_info'].get_rlzs_assoc()
    oq = dstore['oqparam']
    investigation_time = (None if oq.calculation_mode == 'scenario'
                          else oq.investigation_time)
    fmt = ekey[-1]
    n_gmfs = getattr(oq, 'number_of_ground_motion_fields', None)
    if n_gmfs:
        etags = numpy.array(
            sorted([b'scenario-%010d~ses=1' % i for i in range(n_gmfs)]))
    gmf_data = dstore['gmf_data']
    nbytes = gmf_data.attrs['nbytes']
    logging.info('Internal size of the GMFs: %s', humansize(nbytes))
    if nbytes > GMF_MAX_SIZE:
        logging.warn(GMF_WARNING, dstore.hdf5path)
    fnames = []
    for sm_id, rlzs in sorted(rlzs_assoc.rlzs_by_smodel.items()):
        key = 'sm-%04d' % sm_id
        if not n_gmfs:  # event based
            events = dstore['events']
            if key not in events:  # source model producing zero ruptures
                continue
            etags = build_etags(events[key])
        for rlz in rlzs:
            gmf_arr = gmf_data['%04d' % rlz.ordinal].value
            ruptures = []
            for eid, gmfa in group_array(gmf_arr, 'eid').items():
                rup = util.Rupture(sm_id, eid, etags[eid],
                                   sorted(set(gmfa['sid'])))
                rup.gmfa = gmfa
                ruptures.append(rup)
            ruptures.sort(key=operator.attrgetter('etag'))
            fname = dstore.build_fname('gmf', rlz, fmt)
            fnames.append(fname)
            globals()['export_gmf_%s' % fmt](
                ('gmf', fmt), fname, sitecol, oq.imtls, ruptures, rlz,
                investigation_time)
    return fnames


    rlzs = dstore['csm_info'].get_rlzs_assoc().realizations
    gsims = [str(rlz.gsim_rlz) for rlz in rlzs]
def export_gmf_xml(key, dest, sitecol, imts, ruptures, rlz,
                   investigation_time):
    """
    :param key: output_type and export_type
    :param dest: name of the exported file
    :param sitecol: the full site collection
    :param imts: the list of intensity measure types
    :param ruptures: an ordered list of ruptures
    :param rlz: a realization object
    :param investigation_time: investigation time (None for scenario)
    """
    if hasattr(rlz, 'gsim_rlz'):  # event based
        smltpath = '_'.join(rlz.sm_lt_path)
        gsimpath = rlz.gsim_rlz.uid
    else:  # scenario
        smltpath = ''
        gsimpath = rlz.uid
    writer = hazard_writers.EventBasedGMFXMLWriter(
        dest, sm_lt_path=smltpath, gsim_lt_path=gsimpath)
    writer.serialize(
        GmfCollection(sitecol, imts, ruptures, investigation_time))
    return {key: [dest]}


def export_gmf_txt(key, dest, sitecol, imts, ruptures, rlz,
                   investigation_time):
    """
    :param key: output_type and export_type
    :param dest: name of the exported file
    :param sitecol: the full site collection
    :param imts: the list of intensity measure types
    :param ruptures: an ordered list of ruptures
    :param rlz: a realization object
    :param investigation_time: investigation time (None for scenario)
    """
    # the csv file has the form
    # etag,indices,gmvs_imt_1,...,gmvs_imt_N
    rows = []
    for rupture in ruptures:
        indices = rupture.indices
        gmvs = [F64(a['gmv'])
                for a in group_array(rupture.gmfa, 'imti').values()]
        row = [rupture.etag, ' '.join(map(str, indices))] + gmvs
        rows.append(row)
    write_csv(dest, rows)
    return {key: [dest]}


def _calc_gmfs(dstore, serial, eid):
    oq = dstore['oqparam']
    min_iml = calc.fix_minimum_intensity(oq.minimum_intensity, oq.imtls)
    csm_info = dstore['csm_info']
    rlzs_assoc = csm_info.get_rlzs_assoc()
    rlzs = rlzs_assoc.realizations
    sitecol = dstore['sitecol'].complete
    N = len(sitecol.complete)
    rup = dstore['ruptures/' + serial]
    correl_model = oq.get_correl_model()
    realizations = rlzs_assoc.get_rlzs_by_grp_id()[rup.grp_id]
    gmf_dt = numpy.dtype([('%03d' % rlz.ordinal, F64) for rlz in realizations])
    for sm in csm_info.source_models:
        for sg in sm.src_groups:
            if sg.id == rup.grp_id:
                break
    gsims = [dic[sg.trt] for dic in rlzs_assoc.gsim_by_trt]
    getter = GmfGetter(gsims, [rup], sitecol,
                       oq.imtls, min_iml, oq.truncation_level,
                       correl_model, rlzs_assoc.samples[sg.id])
    array_by_imt = {imt: numpy.zeros(N, gmf_dt) for imt in oq.imtls}
    for rlzname in gmf_dt.names:
        rlz = rlzs[int(rlzname)]
        for sid, gmvdict in zip(getter.sids, getter(rlz)):
            if len(gmvdict):
                for imt in oq.imtls:
                    array_by_imt[imt][rlzname][sid] = gmvdict[imt]['gmv']
    return sorted(array_by_imt.items())


@export.add(('gmf_data', 'csv'))
def export_gmf_scenario(ekey, dstore):
    oq = dstore['oqparam']
    if 'scenario' in oq.calculation_mode:
        imtls = dstore['oqparam'].imtls
        rlzs = dstore['csm_info'].get_rlzs_assoc().realizations
        gsims = [str(rlz.gsim_rlz) for rlz in rlzs]
        n_gmfs = oq.number_of_ground_motion_fields
        fields = ['%03d' % i for i in range(n_gmfs)]
        dt = numpy.dtype([(f, F32) for f in fields])
        etags, gmfs_ = calc.get_gmfs(dstore)
        sitemesh = get_mesh(dstore['sitecol'])
        writer = writers.CsvWriter(fmt='%.5f')
        for gsim, gmfa in zip(gsims, gmfs_):  # gmfa of shape (N, E)
            for imt in imtls:
                gmfs = numpy.zeros(len(gmfa), dt)
                for i in range(len(gmfa)):
                    gmfs[i] = tuple(gmfa[imt][i])
                dest = dstore.build_fname('gmf', '%s-%s' % (gsim, imt), 'csv')
                data = util.compose_arrays(sitemesh, gmfs)
                writer.save(data, dest)
    else:  # event based
        logging.warn('Not exporting the full GMFs for event_based, but you can'
                     ' specify the rupture ordinals with gmfs:R1,...,Rn')
        return []
    return writer.getsaved()


@export.add(('gmf_data', 'hdf5'))
def export_gmf_scenario_hdf5(ekey, dstore):
    # compute the GMFs on the fly from the stored rupture (if any)
    oq = dstore['oqparam']
    if 'scenario' not in oq.calculation_mode:
        logging.warn('GMF export not implemented for %s', oq.calculation_mode)
        return []
    sitemesh = get_mesh(dstore['sitecol'], complete=False)
    rlzs_assoc = dstore['csm_info'].get_rlzs_assoc()
    gsims = rlzs_assoc.gsims_by_grp_id[0]  # there is a single grp_id
    E = oq.number_of_ground_motion_fields
    correl_model = oq.get_correl_model()
    computer = gmf.GmfComputer(
            dstore['rupture'], dstore['sitecol'], oq.imtls, gsims,
            oq.truncation_level, correl_model)
    fname = dstore.export_path('%s.%s' % ekey)
    gmf_dt = numpy.dtype([('%s-%03d' % (imt, eid), F32) for imt in oq.imtls
                          for eid in range(E)])
    imts = list(oq.imtls)
    with hdf5.File(fname, 'w') as f:
        for gsim in gsims:
            arr = computer.compute(gsim, E, oq.random_seed)
            I, S, E = arr.shape  # #IMTs, #sites, #events
            gmfa = numpy.zeros(S, gmf_dt)
            for imti in range(I):
                for eid in range(E):
                    field = '%s-%03d' % (imts[imti], eid)
                    gmfa[field] = arr[imti, :, eid]
            f[str(gsim)] = util.compose_arrays(sitemesh, gmfa)
    return [fname]


DisaggMatrix = collections.namedtuple(
    'DisaggMatrix', 'poe iml dim_labels matrix')


@export.add(('disagg', 'xml'))
def export_disagg_xml(ekey, dstore):
    oq = dstore['oqparam']
    rlzs = dstore['csm_info'].get_rlzs_assoc().realizations
    group = dstore['disagg']
    fnames = []
    writercls = hazard_writers.DisaggXMLWriter
    for key in group:
        matrix = pickle.loads(group[key].value)
        attrs = group[key].attrs
        rlz = rlzs[attrs['rlzi']]
        poe = attrs['poe']
        iml = attrs['iml']
        imt, sa_period, sa_damping = from_string(attrs['imt'])
        fname = dstore.export_path(key + '.xml')
        lon, lat = attrs['location']
        # TODO: add poe=poe below
        writer = writercls(
            fname, investigation_time=oq.investigation_time,
            imt=imt, smlt_path='_'.join(rlz.sm_lt_path),
            gsimlt_path=rlz.gsim_rlz.uid, lon=lon, lat=lat,
            sa_period=sa_period, sa_damping=sa_damping,
            mag_bin_edges=attrs['mag_bin_edges'],
            dist_bin_edges=attrs['dist_bin_edges'],
            lon_bin_edges=attrs['lon_bin_edges'],
            lat_bin_edges=attrs['lat_bin_edges'],
            eps_bin_edges=attrs['eps_bin_edges'],
            tectonic_region_types=attrs['trts'],
        )
        data = [DisaggMatrix(poe, iml, dim_labels, matrix[i])
                for i, dim_labels in enumerate(disagg.pmf_map)]
        writer.serialize(data)
        fnames.append(fname)
    return sorted(fnames)


@export.add(('rup_data', 'csv'))
def export_rup_data(ekey, dstore):
    rupture_data = dstore[ekey[0]]
    paths = []
    for trt in sorted(rupture_data):
        fname = 'rup_data_%s.csv' % trt.lower().replace(' ', '_')
        data = rupture_data[trt].value
        data.sort(order='rupserial')
        if len(data):
            paths.append(write_csv(dstore.export_path(fname), data))
    return paths


@export.add(('realizations', 'csv'))
def export_realizations(ekey, dstore):
    rlzs = dstore[ekey[0]]
    data = [['ordinal', 'uid', 'model', 'gsim', 'weight']]
    for i, rlz in enumerate(rlzs):
        data.append([i, rlz['uid'], rlz['model'], rlz['gsims'], rlz['weight']])
    path = dstore.export_path('realizations.csv')
    writers.write_csv(path, data, fmt='%s')
    return [path]<|MERGE_RESOLUTION|>--- conflicted
+++ resolved
@@ -114,15 +114,9 @@
     sm_by_grp = dstore['csm_info'].get_sm_by_grp()
     mesh = get_mesh(dstore['sitecol'])
     ruptures = []
-<<<<<<< HEAD
-    for serial in dstore['sescollection']:
-        sr = dstore['sescollection/' + serial]
-        ruptures.extend(sr.export(mesh, sm_by_grp))
-=======
     for serial in dstore['ruptures']:
         sr = dstore['ruptures/' + serial]
-        ruptures.extend(sr.export(mesh))
->>>>>>> c9bd0394
+        ruptures.extend(sr.export(mesh, sm_by_grp))
     ses_coll = SESCollection(
         groupby(ruptures, operator.attrgetter('ses_idx')),
         oq.investigation_time)
