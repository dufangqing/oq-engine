--- conflicted
+++ resolved
@@ -1,13 +1,6 @@
 # Universal installation script
 
-<<<<<<< HEAD
 Since version 3.11 of the OpenQuake-engine, there is a universal installation script that works on any platform, provided you have a suitable Python installed.
-=======
-Since version 3.11 of the OpenQuake-engine, there is a universal installation script that works on any platform, provided you have Python 3.8, Python 3.9, or Python 3.10 installed.
-
-You can install Python via [python.org](https://www.python.org/downloads/). 
-
->>>>>>> 6830489e
 The script allows the user to select between different kinds of installations:
 
 1. [`user` installation](#user-installation) (Windows, macOS, and Linux)
@@ -16,184 +9,140 @@
 4. [`devel_server` installation](#devel_server-installation) (only available for Linux)
 
 
-**Python installation**
-
-The OpenQuake engines supports Python 3.8, Python 3.9 or Python 3.10 (later versions are not supported yet).
-
-You can install Python via [python.org](https://www.python.org/downloads/). 
-
-  > **Warning**:
-  > _Conda is not supported. Some users have been able to run the OpenQuake-engine with Conda, but GEM is not using and not testing conda; you are on your own._
-
-> **Note:** This script will install the OpenQuake engine in its own _virtual environment_. Users who need to use any additional Python packages (eg. Jupyter, Spyder) along with the OpenQuake-engine should install those packages within this virtual environment. Users with no knowledge of virtual environments are referred to this page of the Python tutorial: https://docs.python.org/3/tutorial/venv.html
+>**NOTES:**
+
+>_**Note 1.** On some Linux distributions (i.e. Ubuntu) you may need to install the package `python3-venv` before running the installer_
+> <br />
+>_**Note 2.** New Macs with the M1 CPU are supported only if you're on macOS 12.x and for python3.9.
+><br />_ Apple ships its own version of Python with OS X. However, we strongly recommend installing the official Python distribution.
+Alternatively, use Python from one of the OS X package managers (Homebrew, MacPorts, Fink).
+> <br />
+>_**Note 3.** For `user` and `devel` installation methods, the virtual environment `openquake` will be created in the home directory. Make sure you have no folder called `openquake`in your home directory that can cause conflicts._<br />_Users with no knowledge of virtual environments are referred to this page of the Python tutorial: https://docs.python.org/3/tutorial/venv.html_
+> <br />
+>_**Note 4.** This script will install the OpenQuake engine in its own virtual environment. Users who need to use any additional Python packages (eg. Jupyter, Spyder) along with the OpenQuake-engine should install those packages within this virtual environment._
+> <br />
+>_**Note 5.** Conda is not supported; some users have been able to run the OpenQuake-engine with Conda, but GEM is not using and not testing conda; you are on your own._
 
 
 ## `user` installation
 
 If you do not need to modify the engine codebase or develop new features with the engine, but intend to use it as an application, you should perform a `user` installation (on Windows / macOS) or a `server` installation (on Linux). The `user` installation is also the recommended option for Linux, in the case where you do not have root permissions on the machine. 
 
-By default, the script will install the latest stable release of the engine. It is possible to [specify another version](#installing-a-specific-engine-version).
-
-### on Windows
-
-  1. Make sure to have Python installed.
-  2. Download the installation script from the terminal:
-  ```
-  C:\>curl.exe -LO https://raw.githubusercontent.com/gem/oq-engine/master/install.py
-  C:\>python.exe install.py user
-  ```
-  3. This installation method will create a Python virtual environment in `$HOME/openquake` and will install the engine on it.
-  > **Warning**:
-  > _Make sure you have no folder called `openquake` in your home directory that can cause conflicts._
-
-  4. Activate the OpenQuake virtual environment with
-  ```
-  C:\>%USERPROFILE%\openquake\Scripts\activate.bat
-  ```
-
-  5. [Running the OpenQuake Engine](https://github.com/gem/oq-engine#running-the-openquake-engine)
-
-  6. Calculation data will be stored in `$HOME/oqdata`.
-
-
-### on macOS:
-
-  1. Make sure to have Python installed.<br />
-  > - Make sure to run the script located under /Applications/Python 3.X/Install Certificates.command, after Python has been installed, to update the SSL certificates bundle see [see FAQ](../faq.md#certificate-verification-on-macOS).<br />
-  > - Apple ships its own version of Python. However, we strongly recommend installing the official Python distribution. Alternatively, use Python from one of the package managers (Homebrew, MacPorts, Fink).<br />
-  > - New Macs with the _M1 CPU_ are supported only if you are on macOS 12.x and for **python3.9**.
-
-  2. Download the installation script:
-  ```
-  $ curl -O https://raw.githubusercontent.com/gem/oq-engine/master/install.py
-  $ python3.9 install.py user
-  ```
-  > _*Note 1*: Users can decided the preferred Python version (e.g., `$python3.10 install.py user`)_<br />
-  > _*Note 2*: Users with the M1 CPU must use Python 3.9_
-
-  3. This installation method will create a Python virtual environment in `$HOME/openquake` and will install the engine on it.
-  > **Warning**:
-  > _Make sure you have no folder called `openquake` in your home directory that can cause conflicts._
-
-  4. Activate the OpenQuake virtual environment with
-  ```
-  $ source $HOME/openquake/bin/activate
-  ```
-
-  5. [Running the OpenQuake Engine](https://github.com/gem/oq-engine#running-the-openquake-engine)
-
-  6. Calculation data will be stored in `$HOME/oqdata`.
-
-
-### on Linux:
-  1. Make sure to have Python installed.<br />
-  > _On some Linux distributions (i.e. Ubuntu) you may need to install the package `python3-venv` before running the installer._
-
-  2. Download the installation script:
-  ```
-  $ curl -O https://raw.githubusercontent.com/gem/oq-engine/master/install.py
-  $ /usr/bin/python3 install.py user
-  ```
-
-  3. This installation method will create a Python virtual environment in `$HOME/openquake` and will install the engine on it.
-  > **Warning**:
-  > _Make sure you have no folder called `openquake` in your home directory that can cause conflicts._
-
-  4. Activate the OpenQuake virtual environment with
-  ```
-  $ source $HOME/openquake/bin/activate
-  ```
-
-  5. [Running the OpenQuake Engine](https://github.com/gem/oq-engine#running-the-openquake-engine)
-
-  6. Calculation data will be stored in `$HOME/oqdata`.
+You just need to download the installation script as:
+
+**on Windows:**
+```
+C:\>curl.exe -LO https://raw.githubusercontent.com/gem/oq-engine/master/install.py
+C:\>python.exe install.py user
+```
+
+**on macOS:**
+
+_*Note 1*: Make sure to run the script located under /Applications/Python 3.X/Install Certificates.command, after Python has been installed, to update the SSL certificates bundle see [see FAQ](../faq.md#certificate-verification-on-macOS)._
+```
+$ curl -O https://raw.githubusercontent.com/gem/oq-engine/master/install.py
+$ python3.9 install.py user
+```
+_*Note 2*: Users can decided the preferred Python version (e.g., `$python3.9 install.py user`)_
+
+_*Note 3*: Users with the M1 CPU must use Python 3.9 (e.g., `$python3.9 install.py user`)_
+
+**on Linux:**
+```
+$ curl -O https://raw.githubusercontent.com/gem/oq-engine/master/install.py
+$ /usr/bin/python3 install.py user
+```
+
+This installation method will create a Python virtual environment in `$HOME/openquake` and will install the engine on it.
+After that, you can activate the virtual environment with
+
+**on Windows:**
+```
+C:\>%USERPROFILE%\openquake\Scripts\activate.bat
+```
+
+**on macOS and Linux:**
+```
+$ source $HOME/openquake/bin/activate
+```
+
+You can also invoke the `oq` command without activating the virtual environment by directly calling
+
+**on Windows:**
+```
+C:\>%USERPROFILE%\openquake\Scripts\oq
+```
+
+**on macOS and Linux:**
+```
+$HOME/openquake/bin/oq
+```
+
+Calculation data will be stored in `$HOME/oqdata`.
+
 
 
 ## `devel` installation
 
-Users who intend to modify the engine codebase or add new features for the engine should use the `devel` (developer) installation:
-
-You will need to have `git` installed on your PC to clone the engine codebase and periodically keep it up to date. If you don’t have `git` installed already, you can install it from https://git-scm.com/downloads.
-You can check if you already have `git` installed by trying to run `git` from the command prompt:
-  - on Windows: `C:\> git --version`
-  - on macOS: `$ git --version`
-
-
-### on Windows:
-
-  1. Clone the OpenQuake Engine repository. <br />
-  In a new command prompt window or in Git Bash.
-  ```
-  C:\> git clone https://github.com/gem/oq-engine.git
-  C:\> cd oq-engine 
-  C:\> python.exe install.py devel
-  ```
-  2. This installation method will create a Python virtual environment in `$HOME/openquake` and will install the engine on it.
-  > **Warning**:
-  > _Make sure you have no folder called `openquake` in your home directory that can cause conflicts._
-
-  3. Activate the OpenQuake virtual environment with
-  ```
-  C:\>%USERPROFILE%\openquake\Scripts\activate.bat
-  ```
-
-  4. [Running the OpenQuake Engine](https://github.com/gem/oq-engine#running-the-openquake-engine)
-
-  5. Calculation data will be stored in `$HOME/oqdata`.
-
-
-### on macOS:
-
-> _Before installing the engine, make sure to run the script located under /Applications/Python 3.X/Install Certificates.command,to update the SSL certificates bundle see [see FAQ](../faq.md#certificate-verification-on-macOS)._
-
-  1. Clone the OpenQuake Engine repository. <br />
-  ```
-  $ git clone https://github.com/gem/oq-engine.git
-  $ cd oq-engine
-  $ python3.9 install.py devel
-  ```
-    > _*Note 1*: Users can decided the preferred Python version (e.g., `$python3.10 install.py user`)_<br />
-    > _*Note 2*: Users with the M1 CPU must use Python 3.9_
-
-  2. This installation method will create a Python virtual environment in `$HOME/openquake` and will install the engine on it.
-  > **Warning**:
-  > _Make sure you have no folder called `openquake` in your home directory that can cause conflicts._
-
-  3. Activate the OpenQuake virtual environment with
-  ```
-  $ source $HOME/openquake/bin/activate
-  ```
-
-  4. [Running the OpenQuake Engine](https://github.com/gem/oq-engine#running-the-openquake-engine)
-
-  5. Calculation data will be stored in `$HOME/oqdata`.
-
-
-### on Linux:
-
-  1. Clone the OpenQuake Engine repository. <br />
-  ```
-  $ git clone https://github.com/gem/oq-engine.git
-  $ cd oq-engine && /usr/bin/python3 install.py devel
-  ```
-
-  2. This installation method will create a Python virtual environment in `$HOME/openquake` and will install the engine on it.
-  > **Warning**:
-  > _Make sure you have no folder called `openquake` in your home directory that can cause conflicts._
-
-  3. Activate the OpenQuake virtual environment with
-  ```
-  $ source $HOME/openquake/bin/activate
-  ```
-
-  4. [Running the OpenQuake Engine](https://github.com/gem/oq-engine#running-the-openquake-engine)
-
-  5. Calculation data will be stored in `$HOME/oqdata`.
+Users who intend to modify the engine codebase or add new features for the engine should use the `devel` installation:
+
+**on Windows:**
+
+You will need to have `git` installed on your PC to clone the engine codebase and periodically keep it up to date. You can check if you already have `git` installed by trying to run `git` from the command prompt:
+```
+C:\> git --version
+```
+If you don’t have `git` installed already, you can install it from https://git-scm.com/download/win, before proceeding to the following steps in a new command prompt window or in Git Bash.
+
+```
+C:\> git clone https://github.com/gem/oq-engine.git
+C:\> cd oq-engine 
+C:\> python.exe install.py devel
+```
+
+**on macOS:**
+
+You will need to have `git` installed on your Mac to clone the engine codebase and periodically keep it up to date. You can check if you already have `git` installed by trying to run `git` from the Terminal:
+```
+$ git --version
+```
+If you don’t have `git` installed already, macOS will prompt you to install it through the Xcode Command Line Tools; simply follow the instructions.
+
+_*Note 1*: Make sure to run the script located under /Applications/Python 3.X/Install Certificates.command, after Python has been installed, to update the SSL certificates bundle see [see FAQ](../faq.md#certificate-verification-on-macOS)._
+```
+$ git clone https://github.com/gem/oq-engine.git
+$ cd oq-engine
+$ python3.9 install.py devel
+```
+_*Note 2*: Users can choose the preferred Python version (e.g., `$python3.9 install.py user`)_
+
+_*Note 3*: Users with M1 CPU must use Python 3.9 (e.g., `$python3.9 install.py user`)_
+
+**on Linux:**
+```
+$ git clone https://github.com/gem/oq-engine.git
+$ cd oq-engine && /usr/bin/python3 install.py devel
+```
+
+This installation method will create a Python virtual environment in `$HOME/openquake` and will install the engine
+in development mode in this environment. Then, activate the virtual environment with
+
+**on Windows:**
+```
+C:\>%USERPROFILE%\openquake\Scripts\activate.bat
+```
+
+**on macOS and Linux:**
+```
+$ source $HOME/openquake/bin/activate
+```
+
+It should now be possible to develop with the engine. Calculation data will be stored in `$HOME/oqdata`.
 
 
 ## `server` installation
 
-If you are on a Linux machine _and you have root permissions_, the
+If you are on a Linux machine _and_ you have root permissions, the
 recommended installation method is `server`. In this case, the engine
 will work with multiple users and two system V services will be
 automatically installed and started: `openquake-dbserver` and
@@ -209,8 +158,7 @@
 `/opt/openquake`.  Calculation data will be stored in
 `/var/lib/openquake/oqdata`.
 
-> **Warning**:
-> If you already have an engine installation made with debian or rpm
+*NB*: if you already have an engine installation made with debian or rpm
 packages, before installing the new version you must uninstall the old
 version, make sure that the dbserver and webui services are actually
 stopped and then also remove the directory `/opt/openquake` and the
@@ -234,13 +182,11 @@
 
 It is possible to install the engine on a Linux cluster, but it requires additional steps. You should see the page about [clusters](cluster.md).
 
-
 ## Cloud installation
 
 A set of [Docker containers](docker.md) is available for installing the engine in the cloud.
 
-
-## Installing a specific engine version
+## Downgrading an installation
 
 By default, in `user` and `server` mode the script will install the latest stable release of the engine.
 If for some reason you want to use an older version you can specify the version number with the ``--version`` option:
@@ -253,25 +199,27 @@
 To uninstall the engine, use the --remove flag:
 
 **on Windows:**
-  Depending on the type of installation, please choose one of the following commands:
-  ```
-  C:\>cd %USERPROFILE%
-  C:\>python install.py devel --remove
-  C:\>python install.py user --remove
-  ```
-
-**on macOS and Linux:**
-  Depending on the type of installation, please choose one of the following commands:
-  ```
-  $ python3 install.py user --remove
-  $ python3 install.py devel --remove
-  $ sudo -H python3 install.py server --remove
-  ```
-
-The calculation data (in the `$HOME/oqdata` directory) **WILL NOT** be removed.
+Depending on the type of installation, please choose one of the following commands:
+```
+C:\>cd %USERPROFILE%
+C:\>python install.py devel --remove
+C:\>python install.py user --remove
+```
+
+**on macOS and Linux:**
+Depending on the type of installation, please choose one of the following commands:
+```
+$ python3 install.py user --remove
+$ python3 install.py devel --remove
+$ sudo -H python3 install.py server --remove
+```
+
+The calculation data (in the `$HOME/oqdata` directory) WILL NOT be removed.
 You will have to remove the data manually, if desired.
 
 ***
 
 ## Getting help
-If you need help or have questions/comments/feedback for us, you can subscribe to the OpenQuake users mailing list: https://groups.google.com/u/0/g/openquake-users.+If you need help or have questions/comments/feedback for us, you can:
+  * Subscribe to the OpenQuake users mailing list: https://groups.google.com/u/0/g/openquake-users
+  * Contact us on IRC: irc.freenode.net, channel #openquake