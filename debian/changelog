--- conflicted
+++ resolved
@@ -1,7 +1,7 @@
-<<<<<<< HEAD
+
   [Manuela Villani]
   * Added the Wong et al. (2022) ground motion model
-=======
+
   [Marco Pagani]
   * Added a `constant_term` attribute to the `faultActivityData` uncertainty
     model, with a default value of 9.1 for backward compatibility
@@ -20,7 +20,6 @@
 
   [Marco Pagani, Michele Simionato]
   * Fixed the calculation of conditional spectra
->>>>>>> 01ff44ae
 
   [Michele Simionato]
   * Corner case bug: in the presence of parent site collection and a child
