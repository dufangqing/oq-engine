--- conflicted
+++ resolved
@@ -1,10 +1,8 @@
-<<<<<<< HEAD
   [Matteo Nastasi]
   * Debian package moved to Python 3.5
-=======
+
   [Graeme Weatherill]
   * Small bug fix for Derras et al (2014) GMPE when Rjb = 0.0
->>>>>>> a4dd9ced
 
   [Michele Simionato]
   * Improved the .rst reports for classical calculations with tiling
