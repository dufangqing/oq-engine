--- conflicted
+++ resolved
@@ -1,11 +1,8 @@
   [Nick Ackerley]
-<<<<<<< HEAD
   * Implemented GMPE of Kanno et al. (2006) for shallow and deep earthquakes.
-=======
-  * Give more feedback in error messages on validation.
->>>>>>> 5c61dbe1
   * Implemented GMPE of Sharma et al. (2009) for active shallow crust of
     Indian Himalayas.
+  * Give more feedback in error messages on validation.
 
   [Michele Simionato]
   * Added a .weight property to sources, as well as a .num_ruptures attribute
