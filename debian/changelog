  [Michele Simionato]
<<<<<<< HEAD
  * Fixed tau-phi inversion in LanzanoLuzi2019
=======
  * Fixed another bug with conditioned GMFs appearing as the error
    `array[m, n, bad] = exp(mean_covs[0, g, m, n], im)
     TypeError: list indices must be integers or slices, not tuple`
>>>>>>> a68c660a

  [Claudio Schill]
  * Fixed sorting bug in the sigma_mu adjustment factor in
    the Kuehn et al. (2020) GMM

  [Michele Simionato]
  * Fixed a subtle filtering bug in conditioned GMFs
  * Fixed shakemap calculations to take the risk IMTs and not the hazard IMTs
  * Extended shakemap2gmfs to amplify the GMFs based on user-provided vs30
    values
  * Removed sorting of the sections in the multiFaultSource reader to keep
    the rup_idxs consistent with the order in the files
  * GMFs too small to produce losses now give a warning rather than an error
  * Fixed bug in `get_ry0_distance` breaking conditioned GMFs
  * Made sure lon and lat are rounded to 5 digits in the site collection

  [Graeme Wheaterill]
  * Fixes to bchydro_2016_epistemic, eshm20_craton and lanzano_2019

  [Michele Simionato]
  * Extended sensitity analysis to file parameters
  * Introduced new loss type `residents`

  [Marco Pagani]
  * Fixed bug in get_profiles_from_simple_fault_data affecting KiteSurfaces

  [Michele Simionato]
  * Fixed the rupture exporter in presence of GMPETables
  * Optimized the postclassical phase
  * Fixed a serious issue in the classical calculator with tiles
  * Vectorized the association assets <-> hazard sites (up to 32x speedup)
  * Fixed bug in disaggregation calculations associated to an error
    in the line `[mag] = np.unique(np.round(ctx.mag, 6))`
  * Optimized the calculation of geohashes by using numba

  [Paolo Tormene]
  * Extended total_losses to include business_interruption

  [Michele Simionato]
  * Recognized `occupants_avg` field in the exposure
  * Optimized reading the exposure (both speed and memory)
  * Optimized the rupture sampling for MultiFaultSources and improved
    the parallelization for MultiFaultSources and MultiPointSources
  * Made the parameter `truncation_level` mandatory
  * Fixed the damage state header in the aggrisk outputs
  * Changed the order of the IMTs to be by period and not lexicographic
  * Fixed the realizations extractor for scenario calculations reading
    ruptures with multiple different tectonic region types

  [Kendra Johnson]
  * Fixed a bug in disaggregation by Lon-Lat-TRT when there are multifault
    ruptures and multiple sites

  [Michele Simionato]
  * Deprecated the <area> conversion in the exposure
  * Added new loss types "area" and "number" for usage in risk calculations
  * Made the contexts immutable and fixed mutability bugs potentially
    affecting the modules akkar_bommer_2010, bindi_2011_ipe, can_shm6_inslab,
    lanzano_2019, youd_etal_2002, zhang_zhao_2005, cauzzi_faccioli_2008_swiss,
    chiou_youngs_2008_swiss campbell_bozorgnia_2014
  * Changed the disaggregation algorithm (see manual)
  * Added a view `risk_by_rup`
  * Internal: added command `oq compare med_gmv <imt>`
  * Extended extract/ruptures to extract a single rupture given the `rup_id`
  * Fixed a bug in classical_damage causing a ValueError: could not broadcast
    input array from shape (X,Y) into shape (X,)
  * Added check for missing site parameters

  [Paolo Tormene]
  * Internal: reduced the size of the gsim column in the view
    required_params_per_trt in the .rst report

  [Michele Simionato]
  * Optimized the generation of events
  * Fixed the GMFs CSV importer so that it can import exported GMFs even in
    the presence of a `custom_site_id`
  * Implemented sampling for mutex sources with grp_probability
  * Introduced `extreme_gmv` parameter in the job.ini
  * Introduced a new output "Annual Frequency of Events" and refined the command
    `oq plot event_based_mfd?`
  * Moved the minimum magnitude filtering after the rupture sampling
  * Changed the internals of rupture sampling and fixed the generated MFD
    in the case of a same source appearing in multiple logic tree branches
  * Fixed a bug in scenario calculations causing a mysterious IndexError in the
    line rctx.clon = c.lons[rctx.sids]
  * Changed the disaggregation exporter to add a column with the IML
    associated to the PoE for the mean disaggregation outputs
  * Internal: added a parameter `override_vs30` in the job.ini

  [Marco Pagani, Michele Simionato]
  * Fixed a bug in the source writer when writing NonParametricSources

  [Michele Simionato]
  * Changed the conditional spectrum storage and fixed the exporter to export
    all PoEs

  [Marco Pagani]
  * Fixed conditional spectrum with investigation time different from 1 year

  [Michele Simionato]
  * Fixed documentation of the Extractor for hazard curves and maps
  * Fixed bug in `oq zip`: when starting from a directory different from the
    job.ini directory, .hdf5 files for nonparametric ruptures were not included
  * Honored `minimum_magnitude` for MultiFaultSources
  * Overhauled the experimental postprocessing framework and fixed many
    bugs in the `compute_mrd` postprocessor

  [Anirudh Rao]
  * Added a verification test suite for the Conditioned GMFs calculator

  [Michele Simionato]
  * Added output `rates_by_src`
  * Fixed method '/v1/ini_defaults' returning NaNs for the site parameters
  * Added output `mean_disagg_bysrc` for single site calculations with use_rates
  * Added command `oq reduce_smlt`
  * Fixed reinsurance calculations when there is a single loss type
  * Changed the source seed generation to not depend on the source ID suffix
  * Tracebacks were printed 3 times in the console: this is finally fixed
  * Forbidden duplicate sources in atomic groups
  * Forbidden duplicate mutually exclusive sources
  * Fixed conditional spectrum calculator with multiple sites and implemented
    parallelization
  * Fixed the source ID generation for CollapsedPointSources
  * Fixed the error message for wrong weights in the gsim logic tree file
  * Fixed KeyError in calculations using the EasternCan15Mid with PGA
  * Replaced hard-coded limit to 25 levels in the MRD postprocessor
    with a simple warning

  [Kendra Johnson]
  * Added a job parameter 'reqv_ignore_sources', which indicates which
    sources - specified as a list of thier source ids - should not be collapsed
    using the equivalent distance

  [Michele Simionato]
  * Extended (re)insurance calculations to manage insurance deductibles at asset
    level
  * Internal: added a parameter `use_rates` to compute statistical hazard curves
    in terms of rates, not probabilities
  * Internal: changed `disagg_by_src` to work in terms of rates
  * Added command `oq runsite <lon>,<lat>` for mosaic PSHA calculations
  * Enhanced --reuse-input to reuse preclassical calculations if possible
  * Normalized IMTs in the `minimum_intensity` dictionary (i.e. SA(1.)=>SA(1.0))
  * Fixed event based calculations running out of memory due to hazard curve
    arrays being instantiated without need

  [Julián Santiago Montejo Espitia]
  * Contributed the GMPE Arteta et al. (2023) for crustal events on northern
    South America

  [Michele Simionato]
  * Setting both `sites` and `site_model_file` now works also for models
    with nonstandard site parameters, like EUR

  [Paolo Tormene]
  * Added AELO mode for the engine webui, providing a web form to insert input
    values and launch a calculation. Input values are validated and the
    progress of the calculation can be monitored through the webui. On
    completion, the server sends an email to the job owner, providing feedback
    about failure or completion, with a link to retrieve a traceback or to
    browse the calculation outputs. Corresponding tests were added and the
    existing tests for the webui were improved, cleaning up calculations after
    they have been checked.

  [Michele Simionato]
  * Changed the default: now all realizations are consider in disaggregation
    calculations, not only the one closest to the mean hazard curve
  * Added feature `infer_occur_rates` for multiFault sources
  * Sampling the ruptures was raising a BlockingIOError sometimes

  [Kendra Johnson]
  * Made it possible to use extendModel for multiple branchSets in the
    source model logic tree

  [Michele Simionato]
  * Added an exporter for disagg_by_src
  * Implemented mean disaggregation outputs, with the means computed in terms
    of rates, not probabilities

  [Kendra Johnson]
  * Corrected a bug when using the `reqv` feature: all sources were
    collapsed instead of the ones with the specified tectonic region types

  [Michele Simionato]
  * Changed the lon-lat binning algorithm to produce 4 times less bins
  * Fixed install.py: it must not set the shared_dir
  * Optimized disaggregation in performance, memory consumption and data
    transfer; also changed the task distribution algorithm

python3-oq-engine (3.16.0-2~xenial01) xenial; urgency=low

  [Matteo Nastasi]
  * Bumped oq-libs to version 3.8.0

  [Michele Simionato, Paolo Tormene]
  * Fixed the `agg_curves` extractor to also extract individual curves, thus
    fixing the QGIS plugin visualization

  [Michele Simionato]
  * Optimized the rupture sampling for MultiFaultSources
  * Supported `collect_rlzs` together with `disagg_by_src` to avoid running
    out of memory in models with many realizations and many sources

  [Marco Pagani]
  * Implemented the correction of Lanzano et al. (2019) as described in
    Lanzano et al. (2022)

  [Michele Simionato]
  * Fixed disaggregation calculations when too few tasks were generated

  [Anirudh Rao, Michele Simionato]
  * Changed the algorithm used in classical_risk and classical_bcr
    calculations to take into account the risk_investigation_time

  [Michele Simionato]
  * Added a warning for pointlike sources with magnitudes >= 8
  * Optimized the disaggregation by using our own truncnorm_sf function and
    not scipy

  [Anirudh Rao]
  * Implemented Conditioned GMFs as defined in Engler et al. (2022)

  [Matteo Nastasi]
  * Removed python3-engine-master and python3-engine-worker ubuntu packages

  [Michele Simionato]
  * Internal: renamed rup_id -> seed in event based calculations to avoid
    confusion
  * Parallelized the reinsurance calculation

  [Marco Pagani]
  * Completed implementation of `grp_probability` for SourceGroups with mutex
    ruptures

  [Michele Simionato]
  * Huge improvement of the task distribution when using zmq; also, used
    less memory on the master node
  * Fixed context collapsing in the multi-site case
  * Optimised postclassical, both in terms of memory in the master node
    and reading performance in the workers
  * Added `parallel.multispawn` facility in `oq engine --multi --run`
  * Improved `oq engine --multi` to run at most 5 jobs at the time
  * Fixed bug introduced in engine 3.9 producing wrong numbers in the case of
    mutex ruptures (i.e. the New Madrid cluster in the USA model)
  * Added `--venv` option to the universal installer to install in custom places
  * Bug fix: the `avg_losses-rlzs` output in classical risk was stored
    incorrectly
  * Speed up preclassical calculations in presence of complex fault sources and
    similar; for instance there is a 3x speedup for the SAM model

  [Trevor Allen]
  * Added class Allen2012_SS14 to Allen (2012) GMM to incorporate Vs30 scaling
    based on Seyhan & Stewart (2014) amplification factors
  * Added classes SomervilleEtAl2009NonCratonic_SS14 and
    SomervilleEtAl2009YilgarnCraton_SS14 to Somerville et al (2009) GMM to
    incorporate Vs30 scaling based on Seyhan & Stewart (2014) amplification
    factors
  * Added Allen (2022) GMM for Banda Sea earthquakes observed in the North
    Australian Craton

  [Michele Simionato]
  * Moved the `horiz_comp_to_geom_mean` functionality from the gsim logic tree
    to the job.ini
  * Optimized the parsing of XML files (35x for the Alaska model)
  * Bug fix: ModifiableGMPEs with underlying tables were not receiving a
    single magnitude when calling the `compute` method
  * Rewritten ModifiableGMPE to avoid a subtle memory leak

  [Matteo Nastasi]
  * Add WEBUI_PATHPREFIX variable to add a prefix to usual webui web path

  [Michele Simionato]
  * Fixed the exporter of `avg_losses-stats` when using `collect_rlzs=true`
  * Mitigate the issue of ultra-long planar ruptures affecting many models
  * Forced the usage of `collect_rlzs` for large exposures when computing
    avg_losses with many realizations
  * Bug fix: min_mag and max_mag were not honored when using a
    magnitude-dependent maximum distance
  * Reduced the memory consumption when using the ps_grid_spacing approximation

  [Marco Pagani]
  * Added a method to compute the mean rate density of two IMTs
  * Added the possibility to define the edges of disaggregation bins
  * Added a couple of utility methods to the weichert module

  [Michele Simionato]
  * Introduced automatic tiling for extra-large calculations
  * Added command `oq purge failed`
  * Fixed memory leak in the tiling calculator by resetting the ProcessPool
  * Fixed an indexing error breaking the GMPE AtkinsonBoore2006 with
    stress drop adjustment

  [C. Bruce Worden]
  * Extended the AbrahamsonEtAl2014 GMPE to extrapolate the vs30

  [Michele Simionato]
  * Reduced the number of warnings when the horizontal component is not
    convertible into geometric mean in ModifiableGMPE

  [Guillaume Daniel]
  * Added the highest magnitude bin to the Stepp (1972) completeness analysis
    and improved the legend in the plot

  [Manuela Villani]
  * Added the Wong et al. (2022) ground motion model

  [Marco Pagani]
  * Added a `constant_term` attribute to the `faultActivityData` uncertainty
    model, with a default value of 9.1 for backward compatibility

  [Michele Simionato]
  * Removed support for Python < 3.8

  [Prajakta Jadhav, Dharma Wijewickreme]
  * Added GMPE for Zhang and Zhao(2005)

  [Michele Simionato]
  * Added conditional spectrum calculator in hazardlib
  * Fixed the performance report that failed for NGAEast GMPEs
  * Reduced the memory consumption in large classical calculations
    (in make_contexts)

  [Marco Pagani, Michele Simionato]
  * Fixed the calculation of conditional spectra

  [Michele Simionato]
  * Corner case bug: in the presence of parent site collection and a child
    site model the engine was associating the site model to the parent
  * Strongly reduced the slow tasks and memory consumption in event_based_risk
    calculations and removed the need to keep (a lot of) the gmf_data table
    in memory
  * Fixed a performance issue in event based risk calculations, due to the same
    aggregation IDs being computed for each task
  * Increased `sys.recursionlimit` to solve a rare pickling issue and made
    the engine continue even if `_csm` is not stored
  * Added a parameter `max_aggregations` with a default of 100,000
  * Changed the risk calculators to reuse the hazard exposure (if any)

  [Antonio Ettorre]
  * Bumped h5py to version 3.7.0 and added fiona 1.8.21

  [Marco Pagani]
  * Added the get_dip and get_strike methods to the gridded surface

  [Michele Simionato]
  * Added calculation of `reinsurance-risk_by_event` and `reinsurance-aggcurves`
    given a `reinsurance.xml` file
  * Supported absolute values for `deductible` and `insurance_limit`
    in insurance calculations (before we supported only fractions)
  * Reduced precision in the header of the UHS csv files
  * Managed the case with CoVs = 0 for the beta distribution

 -- Matteo Nastasi (GEM Foundation) <nastasi@openquake.org>  Thu, 09 Feb 2023 15:26:59 +0000

python3-oq-engine (3.15.0-1~xenial01) xenial; urgency=low

  [Michele Simionato]
  * Added a check on sum(srcs_weights) == 1 for mutex sources

  [Kendra Johnson]
  * Fixed disaggregation by lon, lat in presence of multiFaultSources

  [Michele Simionato]
  * Replaced command `oq download_shakemap` with `oq shakemap2gmfs`
  * Raised an error for missing required IMTs in ShakeMap grid files
  * Extended the `custom_site_id` to 8 characters
  * Restricted the accepted characters in risk IDs
  * Extended `disagg_by_src` to mutually exclusive sources (i.e. Japan)
    and managed "colon" sources specially

  [Anne Hulsey]
  * Contributed `Mag_Dist_TRT` and `Mag_Dist_TRT_Eps` disaggregations

  [Michele Simionato]
  * Internal: added a way to disable the DbServer from openquake.cfg or
    by setting OQ_DATABASE=local
  * Implemented `total_losses`, even for insurance calculations
  * Optimized "computing risk" in the event_based_risk calculator (~30% faster)
  * Changed the magnitude binning formula, thus fixing some disaggregation
    calculations (for instance when there is a single magnitude for a TRT)
  * Changed the aggrisk/aggcurves exporters in presence of insurance losses
  * Internal: changed how avg_losses, src_loss_table and agg_curves-stats are
    stored to simplify the management of secondary losses
  * Internal: we have now repeatable rupture IDs in classical PSHA

  [Pablo Iturrieta]
  * Added support for negative binomial temporal occurrence models

  [Marco Pagani, Michele Simionato]
  * Added support for disaggregation in case of mutually exclusive sources

  [Michele Simionato]
  * Fixed error message when trying to compute disagg_by_src with too many
    sources: in some cases, it contained a misleading reference to point sources
  * Reorganized the Advanced Manual; changed the theme to be consistent with
    the OpenQuake manual
  * Internal: added command `oq db engine_version`
  * Added a check for required site parameters not passed correctly
  * Fixed `ps_grid_spacing` approximation when the grid is degenerate
  * Logging a warning when starting from an old hazard calculation
  * The extra fields of the site collection were lost when using --hc

  [Julián Santiago Montejo Espitia]
  * Implemented the Arteta et al. (2021) subduction model for Colombia

  [Michele Simionato]
  * Added `host` field to the `job` table (dbserver restart required)
  * `--exports=csv` was not honored for the realizations output; now it is

  [Paul Henshaw, Sandra Giacomini]
  * Ported the OpenQuake manual from latex to reStructuredText format

  [Michele Simionato]
  * Entered automatically in sequential mode if there is not enough memory
  * Raised an early error for missing risk IDs in the vulnerability files
  * Changed the definition of `aggrisk` again to ensure consistency with the
    average losses

  [Tom Son]
  * Added width and hypo_depth estimation to Campbell and Bozorgnia (2014)

  [Michele Simionato]
  * Improved the precision of the ps_grid_spacing approximation
  * Added a check for missing mags when using GMPETables
  * Fixed a bug in `upgrade_nrml -m` for point sources with different usd/lsd
  * Automatically discard irrelevant TRTs in disaggregation calculations

  [Astha Poudel, Anirudh Rao, Michele Simionato]
  * Added the ability to run connectivity analysis in event_based_damage
    and scenario_damage calculation with an appropriate exposure

  [Tom Son, Michele Simionato]
  * Added ztor estimation to Campbell and Bozorgnia (2014)

  [Michele Simionato]
  * Internal: removed REQUIRES_COMPUTED_PARAMETERS
  * Using PointMSR when the reqv approximation is enabled
  * Internal: changed the rupture storage for classical calculations
  * Optimized rupture instantiation for point sources
  * Optimized distance calculations for point sources

  [Tom Son, Claudio Schill]
  * Simple performance improvement of Kuehn et al. 2020 model

  [Michele Simionato]
  * Changed again the string representation of logic tree paths and added
    an utility `hazardlib.lt.build` to build trees from literal lists
  * Fixed the field `source_info.trti` in the datastore to point to the
    correct tectonic region type index and not to zero
  * Added a check for inconsistent IDs across different kinds of risk functions
    (i.e. fragility and consequence)
  * Fixed a logging statement that could run out of memory in large calculations
  * Optimized `iter_ruptures` for point sources by vectorizing the generation of
    planar surfaces by magnitude, nodal plane and hypocenter

  [Tom Son]
  * Implemented a missing piece in Chiou & Youngs (2014) model
    Predicted PSA value at T ≤ 0.3s should be set equal to the value of PGA
    when it falls below the predicted PGA

  [Marco Pagani]
  * Added the possibility of disaggregating in terms of epsilon*
  * Added a method to compute the cross-correlation matrix
  * Added Hassani & Atkinson (2018)
  * Added Hassani & Atkinson (2020)

  [Michele Simionato]
  * Fixed disaggregation returning NaNs in some situations with
    nonParametric/multiFaultSources
  * Bug fix: not storing far away ruptures coming from multiFaultSources
  * Implemented CScalingMSR
  * Optimized context collapsing in classical calculations
  * Setting `ps_grid_spacing` now sets the `pointsource_distance` too
  * Saving memory in preclassical calculations on machines with 8 cores or less
  * Changed the magnitude-dependent `maximum_distance` feature to discard
    ruptures below `minmag` and above `maxmag`
  * Added the ability to estimate the runtime of a calculation by using
    the `--sample-sources` option
  * Fixed a wrong formula in `modifiable_gmpe.add_between_within_stds`
  * Reduced the stress on the memory in classical calculations, thus
    improving the performance
  * Setting the truncation_level to the empty string is now forbidden;
    some GMFs calculations not setting truncation_level can now give
    different results since truncation_level=None is now replaced with
    truncation_level=99

 -- Matteo Nastasi (GEM Foundation) <nastasi@openquake.org>  Mon, 12 Sep 2022 07:57:27 +0000

python3-oq-engine (3.14.0-1~xenial01) xenial; urgency=low

  [Michele Simionato]
  * Changed the definition of `aggrisk`: dividing by the effective time
  * Internal: removed flag `save_disk_space` since now it is always on
  * Slightly changed the collapsing of nodal planes and hypocenters in
    presence of the equivalent distance approximation (`reqv`)
  * Extended `oq reduce_sm` to multiFaultSources
  * Fixed the check on unique section IDs for multiFaultSources
  * Implemented multi-aggregation with a syntax like
    `aggregate_by=taxonomy,region;taxonomy;region`
  * Removed the obsolete commands `oq to_shapefile` and `oq from_shapefile`
    and turned pyshp into an optional dependency
  * Setting `num_rlzs_disagg=0` is now valid and it means considering
    all realizations in a disaggregation calculation
  * Rounded the magnitudes in multiFaultSources to two digits

  [Marco Pagani]
  * Extended ModifiableGMPE to work with GMPETable and subclasses

  [Michele Simionato]
  * Upgraded shapely from version 1.7 to version 1.8: this causes slight
    changes in the results for most calculations
  * Removed the not used (and not working) functionality `applyToSourceType`
  * Raised an error when the total standard deviation is zero, unless
    truncation_level is set to zero

  [Tom Son]
  * Fixed a typo and a few bugs within Kuehn et al. (2020) model to include
    Z2.5 when the given region is JAPAN

  [Michele Simionato]
  * Changed /extract/events to return events sorted by ID
  * Changed the default amplification method to "convolution"
  * Fixed a bug with discard_trts sometimes discarding too much
  * Raised a helpful error message when ensurepip is missing
  * Fixed parentdir bug in event_based_damage
  * Fixed sorting bug in the `/v1/calc/run` web API
  * Internal: introduced limited unique rupture IDs in classical calculations
    with few sites

  [Prajakta Jadhav, Dharma Wijewickreme]
  * Added GMPE Youd et al. (2002) and the corresponding site parameters

  [Michele Simionato]
  * Fixed the exporter `aggrisk-stats` in the case of zero losses
  * Vectorized all GMPEs and forbidden non-vectorized GMPEs
  * Raised the limit to 94 GMPEs per tectonic region type
  * Optimized the NBCC2015_AA13 GMPEs
  * Optimized the GMPETable and the derived NGAEast GMPEs
  * Fixed a 32/64 bit bug in `oq export loss_maps-stats`

  [Marco Pagani]
  * Added a more flexible version of the GC2 implementation
  * Added caching of distances in multi fault ruptures
  * Added the NRCan site term to the modifiable GMPE

  [Michele Simionato]
  * Optimized .get_bounding_box, .polygon and .mesh_size for MultiFaultSources
  * Fixed bug in presence of mixed vectorized/nonvectorized GMPEs
  * Extended `oq postzip` to multiple files and `oq abort` to multiple jobs
  * Internal: changed install.py to install the venv in /opt/openquake/venv
  * Fixed a BOM issue on Windows when reading job.ini files

 -- Matteo Nastasi (GEM Foundation) <nastasi@openquake.org>  Tue, 12 Apr 2022 12:27:58 +0000

python3-oq-engine (3.13.0-1~xenial01) xenial; urgency=low

  [Michele Simionato]
  * Improved the precision of the `pointsource_distance` approximation
  * Added command `oq show rlz:<no>`
  * Internal: added an environment variable OQ_DATABASE

  [Manuela Villani]
  * Added a function in the modifiable GMPE to convert ground-motion assuming
    different representations of the horizontal component.

  [Kendra Johnson]
  * Implemented possibility of assigning the parameters `floating_x_step` and
    `floating_y_step` for kite fault sources in the job configuration file

  [Michele Simionato]
  * The `branchID` is now autogenerated in the gsim logic tree files, thus
    solving the issue of wrong branch paths for duplicated branchIDs
  * Added a check for missing gsim information in the job.ini file
  * Fixed the case of continuous fragility functions with minIML=noDamageLimit

  [Miguel Leonardo-Suárez]
  * Added GMPE from Jaimes et al. (2020) for Mexican intraslab earthquakes

  [Michele Simionato]
  * Enforced ps_grid_spacing <= pointsource_distance
  * Internal: added command `oq plot source_data?`
  * The engine is now splitting the MultiFaultSources, thus improving the task
    distribution

  [Claudia Mascandola]
  * Added a new class to the abrahamson_2015 gmm.
  * Added a new class to the lanzano_luzi_2019 and skarlatoudis_2013 gmms

  [Marco Pagani, Shreyasvi]
  * Added GMM from Bora et al. (2019)
  * Fixed bug in the multifault surface when defined using kite fault surfaces

  [Giuseppina Tusa]
  * Added a new gsim file tusa_langer_azzaro_2019.py to implement the GMMs
    from Tusa et al. (2020).

  [Michele Simionato]
  * Added command `oq compare uhs CALC_1 CALC_2`
  * `split_sources=false` is now honored in disaggregation calculations
  * Internal: rup/src_id now refers to the row in the source_info table

  [Miguel Leonardo-Suárez]
  * Added the GMPE Arroyo et al. (2010) for Mexican subduction interface events

  [Marco Pagani]
  * Added a new method to the modifiable GMPE with which is possible to
    compute spatially correlated ground-motion fields even when the initial
    GMM only provides the total standard deviation.
  * Fixed a bug in the `modify_recompute_mmax`
  * Added a `get_coeffs` method to the CoeffTable class
  * Added support for EAS, FAS, DRVT intensitity measure types

  [Michele Simionato]
  * Extended the mag-dependent filtering to the event based calculator
  * The flag discrete_damage_distribution=true was incorrectly ignored when
    computing the consequences
  * Implemented `reaggregate_by` feature
  * Supported the `custom_site_id` in the GMF exporters
  * Bug fix: the site collection of the child calculation was ignored when
    using the --hazard-calculation-id option
  * Supported Python 3.9 and deprecated Python 3.6
  * Extended `oq prepare_site_model` to support .csv.gz files
  * Solved the issue of "compute gmfs" slow tasks in event_based and used
    the same approach in classical calculations too
  * Made sure `valid.gsim` instantiates the GSIM
  * ShakeMap calculations failing with a nonpositive definite correlation
    matrix now point out to the manual for the solution of the problem
  * Introduced the GodaAtkinson2009 cross correlation between event model
  * Specifying consequence files without fragility files now raises an error
  * Fixed a bug in event_based_risk with nontrivial taxonomy mapping producing
    NaNs in the event loss table
  * Internal: added kubernetes support from the WebUI

  [Shreyasvi Chandrasekhar]
  * Added a new GMPE for significant duration proposed by Bahrampouri et al
    (2021).

  [Claudia Mascandola]
  * Added the computation of tau and phi stdevs to the sgobba_2020 GMPE
  * Added a new class to the lanzano_2019 gmm.

  [Michele Simionato]
  * Changed completely the storage of the PoEs and reduced the memory
    consumption in classical calculations (plus 4x speedup in "postclassical")
  * Changed the behavior of `sites_slice`
  * Changed `custom_site_id` to an ASCII string up to 6 characters
  * Fixed the error raised in presence of a mag-dep distance for a tectonic
    region type and a scalar distance for another one

  [Yen-Shin Chen]
  * Added the Thingbaijam et al. (2017) Magnitude Scaling Law for Strike-slip

  [Michele Simionato]
  * Changed the API of `ContextMaker.get_mean_stds`
  * Extended the WebUI to run sensitivity analysis calculations
  * Changed the string representation of logic tree paths and enforced a
    maximum of 64 branches per branchset
  * Added command `oq info disagg`
  * Accepted site models with missing parameters by using the global site
    parameters instead
  * Supported the syntax
    `source_model_logic_tree_file = ${mosaic}/XXX/in/ssmLT.xml`
  * Fixed a performance bug with ignore_master_seed=true
  * Added a command `oq info cfg` to show the configuration file paths
  * Added a check on the intensity measure levels with `--hc` is used
  * Bug fix: pointsource_distance = 0 was not honored
  * Fixed a small bug of `oq zip job_haz.ini -r job_risk.ini`: now it works
    even if the oqdata directory is empty
  * Optimized the aggregation of losses in event_based_risk and made it possible
    to aggregate by site_id for more than 65,536 sites
  * Fixed the calculation of average insured losses with a nontrivial taxonomy
    mapping: now the insured losses are computed before the average procedure,
    not after
  * Unified scenario_risk with event_based_risk, changing the numbers
    when producing discrete damage distributions
  * Added `aggrisk` output to event based damage calculation
  * Added parameter `discrete_damage_distribution` in scenario damage
    calculations and changed the default behavior
  * Deprecated consequence models in XML format
  * Event based damage calculations now explicitly require to specify
    `number_of_logic_tree_samples` (before it assumed a default of 1)

  [Elena Manea, Laurentiu Danciu]
  * Added the GMPE Manea (2021)

  [Michele Simionato]
  * Added a check against duplicated branchset IDs
  * Improved error checking when reading the taxonomy mapping file
  * Renamed conversion -> risk_id in the header of the taxonomy mapping file

  [Antonio Ettorre]
  * Bumped h5py to version 3.1.0

  [Michele Simionato]
  * Renamed the parameter `individual_curves` -> `individual_rlzs`
  * Reduced the number of disaggregation outputs and removed the long-time
    deprecated XML exporters
  * Fixed the ShakeMap calculator failing with a TypeError:
    get_array_usgs_id() got an unexpected keyword argument 'id'
  * Added `conseq_ratio` in the aggcurves exporter for event_based_damage
  * Added a `conditional_spectrum` calculator
  * Fixed an array<->scalar bug in abrahamson_gulerce_2020
  * Restored the classical tiling calculator

 -- Matteo Nastasi (GEM Foundation) <nastasi@openquake.org>  Tue, 25 Jan 2022 08:49:25 +0000

python3-oq-engine (3.12.0-1~xenial01) xenial; urgency=low

  [Marco Pagani]
  * Updated verification tables for Abrahamson et al. (2014) and checked
    values with other public resources.

  [Michele Simionato]
  * Added command `oq info consequences`
  * Improved error message for `area_source_discretization` too large
  * Improved command `oq info exports`
  * Internal: changed the signature of hazardlib.calc.hazard_curve.classical
  * Extended the multi-rupture scenario calculator to multiple TRTs
  * Removed the experimental feature `pointsource_distance=?`
  * Refactored the GMPE tests, with a speedup of 1-14 times
  * Added a script `utils/build_vtable` to build verification tables
  * `oq info gsim_logic_tree.xml` now displays the logic tree
  * Fixed a bug in the adjustment term in NSHMP2014 breaking the USA model

  [Graeme Weatherill]
  * Implements Abrahamson & Gulerce (2020) NGA Subduction GMPE

  [Nico Kuehn, Graeme Weatherill]
  * Implements Kuehn et al. (2020) NGA Subduction GMPE

  [Chung-Han Chan, Jia-Cian Gao]
  * Implements Lin et al. (2011)

  [Graeme Weatherill, Nico Kuehn]
  * Implements Si et al. (2020) NGA Subduction GMPE

  [Michele Simionato]
  * There is now a huge speedup when computing the hazard curve statistics
    if numba is available
  * Made it possible to compute consequences in presence of a taxonomy mapping
  * Fixed a bug in `get_available_gsims`: GSIM aliases were not considered
  * Optimized the single site case by splitting the sources less
  * Restricted the acceptable methods in GMPE subclasses

  [Claudia Mascandola]
  * Added the Lanzano et al. (2020) GMPE

  [Stanley Sayson]
  * Added the Stewart et al. (2016) GMPE for V/H
  * Added the Bozorgnia and Campbell (2016) GMPE for V/H
  * Added the Gulerce and Abrahamson (2011) GMPE
  * Corrected Campbell and Bozorgnia (2014) GMPE

  [Michele Simionato]
  * Fixed a subtle bug: in presence of a nontrivial taxonomy mapping, loss
    curves could be not computed due to duplicated event IDs in the event
    loss table coming from a int->float conversion
  * Forced a name convention on the coefficient tables (must start with COEFFS)
  * Replaced IMT classes with factory functions
  * Changed the `minimum_distance` from a parameter of the GMPE to a
    parameter in the job.ini
  * Supported consequences split in multiple files

  [Claudia Mascandola]
  * Added the Sgobba et al. (2020) GMPE

  [Michele Simionato]
  * Improved the warning on non-contributing TRTs and made it visible
    for all calculators
  * Fixed a bug in scenarios from CSV ruptures with wrong TRTs
  * Added a limit of 12 characters to IMT names
  * Forbidded multiple inheritance in GMPE hierarchies
  * Added parameter `ignore_encoding_errors` to the job.ini
  * Extended the damage calculators to generic consequences
  * Renamed cname -> consequence in the CSV input files
  * Made sure the CSV writer writes in UTF-8

  [Graeme Weatherill]
  * Updates Kotha et al. (2020) slope/geology model coefficients

  [Michele Simionato]
  * Improved `post_risk` to use all the cores in a cluster, since it
    was using the master only
  * Improved the validation of the investigation_time in event_based_damage
  * Renamed the `losses_by_event` CSV exporter to `risk_by_event` and
    made it work consistently for losses, damages and consequences; also
    removed the `no_damage` field

  [Marco Pagani, Michele Simionato]
  * Implemented MultiFaultSources
  * Added method for computing rjb to kite surfaces
  * Added support for new epistemic uncertainties in the SSC LT

  [Michele Simionato]
  * Fixed newlines in the CSV exports on Windows

  [Graeme Weatherill]
  * Added Ameri (2014) GMPE for the Rjb case

  [Michele Simionato]
  * Optimized the slow tasks in event_based calculations
  * Added an early check for fragility functions in place of vulnerability
    functions or viceversa

  [Marco Pagani]
  * Numeric fix to the amplification with the convolution method
  * Implemented the BakerJayaram2008 cross correlation model
  * Fixed the calculation of distances for kite surfaces with Nan values

  [Michele Simionato]
  * Fixed logic tree bug: MultiMFDs were not modified
  * Internal: added a view composite_source_model to show the sources by group

  [Nicolas Schmid]
  * Added possibility to use *.shp files instead of *.xml files when
    doing risk calculations from shakemaps.

  [Michele Simionato]
  * Rewritten the event_based_damage calculation to support `aggregate_by`
  * Made it possible to run an event based risk calculation starting from a
    parent ran by a different user

  [Pablo Heresi]
  * Implemented Idini et al (2017) GSIM.
  * Added dynamic site parameter 'soiltype'

  [Michele Simionato]
  * Added support for traditional disaggregation
  * Removed the global site parameter `reference_siteclass` and turned
    `backarc`, `z1pt0` and `z2pt` into dynamic site parameters
  * Internal: storing the SiteCollection in a pandas-friendly way
  * Added HDF5 exporter/importer for the GMFs
  * Replaced XML exposures with CSV exposures in the demos

  [Claudia Mascandola]
  * Fix to LanzanoEtAl2016 in presence of a "bas" term in the site model

  [Nicolas Schmid]
  * Improve performance for ShakeMap calculations when spatialcorr and crosscorr
    are both set to 'no'
  * Add feature to do ShakeMap calculations for vulnerability models using MMI.

  [Michele Simionato]
  * Added a flag `ignore_master_seed` (false by default)
  * Estimated the uncertainty on the losses due to the uncertainty in the
    vulnerability functions in event_based_risk and scenario_risk calculations
  * Supported exposures with generic CSV fields thanks to the `exposureFields`
    mapping
  * Honored `custom_site_id` in the hazard curves and UHS CSV exporters
  * Added a check for the case of `aValue=-Inf` in the truncatedGR MFD
  * Extended the engine to read XML ShakeMaps from arbitrary sources (in
    particular local path names and web sites different from the USGS site)
  * Fixed `readinput.get_ruptures` to be able to read ruptures in engine 3.11
    format
  * scenario_risk calculations starting from ruptures in CSV format now
    honor the parameter number_of_ground_motion_fields

  [Nicolas Schmid]
  * Optimized spatial covariance calculations for ShakeMaps (more than 10x)
  * Adjusted logic in cross correlation matrix for ShakeMaps; now calculations
    are skipped for corr='no'

  [Michele Simionato]
  * Added a `cholesky_limit` to forbid large Cholesky decompositions in ShakeMap
    calculations
  * Weighted the heavy sources in parallel in event based calculations
  * Supported zero coefficient of variations with the beta distribution
  * Internal: changed how the agg_loss_table is stored
  * Fixed the avg_losses exporter when aggregate_by=id
  * Fully merged the calculators scenario_risk, event_based_risk and ebrisk and
    ensured independency from the number of tasks even for the "BT" and "PM"
    distributions
  * Storing the agg_loss_table as 64 bit floats instead of 32 bit floats
  * Changed the algorithm used to generate the epsilons to avoid storing the
    epsilon matrix

 -- Matteo Nastasi (GEM Foundation) <nastasi@openquake.org>  Mon, 06 Sep 2021 08:17:53 +0000

python3-oq-engine (3.11.3-1~xenial01) xenial; urgency=low

  [Michele Simionato]
  * Fixed hdf5.dumps that was generating invalid JSON for Windows pathnames,
    thus breaking the QGIS plugin on Windows
  * Fix a bug when reusing a hazard calculation without `aggregate_by` for a
    risk calculation with `aggregate_by`
  * Fixed the aggregate curves exporter for `aggregate_by=id`: it was exporting
    b'asset_id' instead of asset_id

 -- Matteo Nastasi (GEM Foundation) <nastasi@openquake.org>  Mon, 22 Mar 2021 09:00:22 +0000

python3-oq-engine (3.11.2-1~xenial01) xenial; urgency=low

  [Matteo Nastasi]
  * Fixed setup.py 'pyproj' dependency

  [Antonio Ettorre]
  * Fixed docker builder

 -- Matteo Nastasi (GEM Foundation) <nastasi@openquake.org>  Tue, 02 Mar 2021 09:22:59 +0000

python3-oq-engine (3.11.1-1~xenial01) xenial; urgency=low

  [Michele Simionato]
  * Fixed memory regression in ebrisk calculations

 -- Matteo Nastasi (GEM Foundation) <nastasi@openquake.org>  Mon, 01 Mar 2021 09:30:46 +0000

python3-oq-engine (3.11.0-1~xenial01) xenial; urgency=low

  [Michele Simionato]
  * Extended the `collapse_logic_tree` feature to scenarios and event based
    calculations
  * Extended the taxonomy mapping feature to multiple loss types
  * The error was not stored in the database if the calculation failed
    before starting
  * Made ground_motion_fields=true mandatory in event_based_risk

  [Robin Gee]
  * Added a check for missing `soil_intensities` in classical calculations
    with site amplification

  [Michele Simionato]
  * Documented all the parameters in a job.ini file, and removed some
    obsolete ones
  * Added a CSV exporter for the output `avg_gmf`
  * Fixed reporting in case of `CorrelationButNoInterIntraStdDevs` errors
  * Better error message when the rupture is far away from the sitesa
  * Made the calculation report exportable with `--exports rst`
  * The boolean fields `vs30measured` and `backarc` where not cast correctly
    when read from a CSV field (the engine read them always as True)
  * Extended `oq plot` to draw more than 2 plots
  * Raised an early error for zero probabilities in the hypocenter distribution
    or the nodal plane distribution
  * Extended the autostart zmq distribution logic to celery and dask
  * Stored the _poes during the classical phase and not after, to save time
  * Implemented a memory-saving logic in the classical calculator based on
    the `memory.limit` parameter in openquake.cfg;

  [Richard Styron]
  * Added TaperedGRMFD to hazardlib

  [Michele Simionato]
  * Fixed a wrong check failing in the case of multi-exposures with multiple
    cost types
  * Removed a check causing a false error "Missing vulnerability function
    for taxonomy"
  * Consequence functions associated to a taxonomy missing in the exposure
    are now simply discarded, instead of raising an error
  * Added a warning when there are zero losses for nonzero GMFs
  * Added a command `oq plot avg_gmf?imt=IMT`
  * Internal: stored `avg_gmf` as a DataFrame
  * Honored the `individual_curves` parameter in avg_losses, agg_losses and
    and agg_curves (i.e. by default only expose the statistical results)
  * Refactored the `oq commands` and removed the redundant `oq help` since
    there is `oq --help` instead
  * Support for input URLs associated to an input archive
  * Introduced `deformation_component` parameter in the secondary perils
  * Optimized the storage of the risk model with a speedup of 60x
    for a calculation with ~50,000 fragility functions (2 minutes->2seconds)
    and a 3x reduction on disk space
  * Accepted aggregate_by=id in scenario/event based calculations
  * Accepted aggregate_by=site_id in scenario/event based calculations
  * Removed the generation of asset loss maps from event_based_risk
  * Made the "Aggregate Losses" output in scenario_risk consistent with
    event_based_risk and scenario_risk and supported `aggregate_by`
  * Perform the disaggregation checks before starting the classical part
  * Changed the "Aggregate Loss Curves" CSV exporter to generate a file for
    each realization, for consistency with the other exporters
  * The ebrisk outputs "Total Losses" and "Total Loss Curves" are now included
    in the outputs "Aggregate Losses" and "Aggregate Curves"
  * Introduced an `agg_loss_table` dataset and optimized the generation of
    aggregate loss curves (up to 100x speedup)
  * Removed misleading zero losses in agg_losses.csv
  * Fixed `oq recompute_losses` and renamed it to `oq reaggregate`
  * Bug fix: ignore_covs=true now sets the coefficient of variations to zero

  [Anirudh Rao]
  * Improved error handling of bad or zero coefficients of variation
    for the Beta distribution for vulnerability

  [Michele Simionato]
  * Fixed 32 bit rounding issues in scenario_risk: now the total losses and
    and the sum of the average losses are much closer
  * Internal: made the loss type `occupants` a bit less special
  * Documented `oq to_nrml`

  [Claudia Mascandola]
  * Added the Lanzano et al. (2019) GMPE

  [Michele Simionato]
  * Honored `minimum_asset_loss` also in the fully aggregated loss table,
    not only in the partially aggregated loss tables and average losses
  * Bug fixed: the log was disappearing in presence of an unrecognized
    variable in the job.ini
  * Implemented `minimum_asset_loss` in scenario_risk for consistency
    with the `ebrisk` calculator
  * Added a command `oq plot gridded_sources?`
  * Fixed `oq recompute_losses` to expose the outputs to the database
  * Fixed `oq engine --run --params` that was not working for
    the `pointsource_distance`
  * Changed the meaning of the `pointsource_distance` approximation

  [Marco Pagani, Michele Simionato, Thomas Chartier]
  * Added experimental version of KiteSource and KiteSurface

  [Michele Simionato]
  * Changed the serialization of ruptures to support MultiSurfaces
  * Fixed a small bug of logic in the WebUI: if the authentication is
    turned off, everyone must be able to see all calculations
  * Fixed a bug in the calculation of averages losses in scenario_risk
    calculations in presence of sites with zero hazard
  * Optimized the prefiltering by using a KDTree
  * Experimental: implemented gridding of point sources
  * Reduced slow tasks due to big complex fault sources
  * Moved the parameter `num_cores` into openquake.cfg
  * Internal: introduced the environment variable OQ_REDUCE
  * Using pandas to export the GMF in CSV format
  * Internal: required h5py == 2.10.0
  * Internal: made the classical ruptures pandas-friendly
  * Internal: made the damage distributions pandas-friendly

  [Marco Pagani]
  * Added a new type of undertainty for the seismic source characterisation
    logic tree called `TruncatedGRFromSlipAbsolute`
  * Added a get_fault_surface_area method to sources

  [Michele Simionato]
  * Changed the source seed algorithm in event based calculations
  * Added an estimate of the portfolio damage error due to the seed dependency
  * Stored the damage distributions in a pandas-friendly way and extended
    `DataStore.read_df` to accept multi-indices

  [Viktor Polak]
  * Added the Phung et al. (2020) GMPE

  [Michele Simionato]
  * Implemented `truncGutenbergRichterMFD` from slip rate and rigidity
  * Fixed bug when computing the damage distributions per asset and event
  * Simplified/optimized the UCERF filtering

  [Viktor Polak]
  * Added the Chao et al. (2020) GMPE

  [Michele Simionato]
  * Introduced an early memory check in classical calculations
  * Reduced the memory occupation in classical calculations
  * Implemented AvgPoeGMPE
  * Forbidded the usage of `aggregate_by` except in ebrisk calculations
  * Added a check on valid branch ID names: only letters, digits and
    the characters "#:-_." are accepted
  * Huge performance improvement for very complex logic trees
  * Shortened the logic tree paths when exporting the realizations

  [Graeme Weatherill]
  * Refactor of the Kotha et al. (2020) GMM and its adjustments for ESHM20

  [Michele Simionato]
  * Huge speedup in models with src_multiplicity > 1
  * Fixed bug in source model logic tree sampling with more than 2 branchsets
  * Fixed hazard maps all zeros for individual_curves=true and more than 1 site
  * Fixed a bug in `oq prepare_site_model` when sites.csv is
    the same as the vs30.csv file and there is a grid spacing
  * Speeding up the preclassical calculator
  * Added an entry point /extract/eids_by_gsim for the QGIS plugin
  * Internal: automatically convert the source IDs into unique IDs
  * Changed scenario calculations to depend on the `ses_seed`, not the
    `random_seed`
  * Added check on the versions of numpy, scipy and pandas between master and
    workers
  * Added a check for large seed dependency in the GMFs and an estimate of the
    portfolio error due to the seed dependency

  [Viktor Polak]
  * Added fpeak site parameter
  * Added the Hassani and Atkinson (2020) GMPE

  [Marco Pagani]
  * Added a check on DEFINED_FOR_REFERENCE_VELOCITY when using amplification
  * Added a method to create a TruncatedGRMFD from a value of scalar seismic
    moment
  * Added a method to the modifiable GMPE to add (or subtract) a delta std
  * Added a method to the modifiable GMPE to set the total std as the sum of
    tau plus a delta

 -- Matteo Nastasi (GEM Foundation) <nastasi@openquake.org>  Tue, 23 Feb 2021 13:54:18 +0000

python3-oq-engine (3.10.1-1~xenial01) xenial; urgency=low

  [Matteo Nastasi]
  * Add info to doc about OpenQuake manual path for linux and mac installers

  [Laurentiu Danciu and Athanasios Papadopoulos]
  * Implemented intensity prediction equations for use in the Swiss Risk Model.
    The new IPEs refer to models obtained from the ECOS (2009), Faccioli and
    Cauzzi (2006), Bindi et al. (2011), and Baumont et al. (2018) studies.
  * Added new float site parameter 'amplfactor'
  * Extended the ModifiableGMPE class to allow amplification of the
    intensity of the parent IPE based on the ‘amplfactor’ site parameter

  [Michele Simionato]
  * Avoided warnings in classical_damage due to PoE == 1
  * Changed the sourcewriter to not save the `area_source_discretization`
  * Restored reading from the workers in classical_risk and classical_damage
  * Implemented `sensitivity_analysis`
  * Fixed an npz saving error in /extract/assets affecting the QGIS plugin
  * Improved submitting calculations to the WebAPI: now they can be run on a zmq
    cluster, serialize_jobs is honored and the log level is configurable

  [Graeme Weatherill]
  * Adds new methods to the modifiable GMPE to apply linear scaling factors
    to the median and standard deviation (IMT-dependent and IMT-independent)

  [Michele Simionato]
  * Made it possible to control the log level of jobs spawned by the WebAPI
  * Reduced memory occupation in post_ebrisk
  * Optimized loss aggregation in ebrisk calculations
  * Extended `oq engine --reuse-input` to the exposure
  * Parallelized by `number_of_ground_motion_fields` in scenario calculations
    with many sites
  * Refactored ebrisk (with a 10x speedup in "aggregate risk" in at least one
    calculation for Canada) and reduced data transfer in event based

  [Viktor Polak]
  * Added the Parker et al. (2020) GMPE

  [Marco Pagani]
  * Added 'closest_point' metric

  [Michele Simionato]
  * Changed event based full enumeration to be consistent with sampling
  * Changed the GMF storage to be more pandas-friendly

 -- Matteo Nastasi (GEM Foundation) <nastasi@openquake.org>  Sun, 18 Oct 2020 19:55:40 +0000

python3-oq-engine (3.10.0-1~xenial01) xenial; urgency=low

  [Richard Styron]
  * Added secondary perils ZhuLiquefactionGeneral and HazusLateralSpreading,
    supplementing HazusLiquefaction and NewmarkDisplacement

  [Michele Simionato]
  * Fixed a bug with site models containing non-float parameters
  * Raised the limit on the asset ID from 20 to 50 characters
  * Changed the /extract/events API to extract only the relevant events
  * Removed the GMF npz exporter
  * Speed-up risk saving in scenario_risk and scenario_damage

  [Antonio Ettorre]
  * Bumped GDAL to version 3.1.2

  [Michele Simionato]
  * Optimized scenario_damage for the case of many sites
  * Implemented secondary perils
  * Fixed a 32 bit/64 bit bug in `oq prepare_site_model` when sites.csv is
    the same as the vs30.csv file
  * Parallelized by GSIM when there is a single rupture

  [Francis Bernales]
  * Added the Stewart et al. (2016) GMPE
  * Added the Bozorgnia & Campbell (2016) GMPE
  * Added the Gulerce et al. (2017) GMPE

  [Michele Simionato]
  * Unified source model logic tree sampling with gsim logic tree sampling
  * Added `early_latin` and `late_latin` sampling algorithms
  * Changed the logic tree sampling algorithm and made it possible to use
    both `early_weights` and `late_weights`
  * Restored magnitude-dependent maximum distance
  * Displaying the hazard maps in the WebUI for debugging purposes
  * Used the hazard map to get the disaggregation IML from the disaggregation
    PoE and added a warning for zero hazard
  * Internal: implemented multi-run functionality (``oq engine --multi --run``)
  * Reduced tremendously the data transfer in disaggregation calculations
  * Internal: introduced compress/decompress utilities
  * Reduced the memory and disk space occupation in classical calculations with
    few sites; also changed slightly the rupture collapsing mechanism
  * In disaggregation, force poes_disagg == poes
  * Fixed multi-site disaggregation: ruptures far away were not discarded,
    just considered distant 9999 km

  [Marco Pagani]
  * Added a prototype implementation of the kernel method

  [Michele Simionato]
  * Added zipcode site parameter
  * Added command `oq renumber_sm ssmLT.xml`

  [Robin Gee]
  * Set DEFINED_FOR_REFERENCE_VELOCITY for GMPEs modified for Switzerland

  [Michele Simionato]
  * Added parameter `max_num_loss_curves` to the job.ini file
  * Changed `oq engine --reuse-hazard` to just reuse the source model, if
    possible
  * Added command `oq recompute_losses <calc_id> <aggregate_by>`
  * Fixed `noDamageLimit`, `minIML`, `maxIML` not being honored in continuous
    fragility functions
  * Unified the scenario calculator with the event based one, with
    minor differences in the numbers akin to a change of seed
  * Fixed a bug in event based when a rupture occurs more than 65535 times
  * Added a demo EventBasedDamage
  * Fixed bug in event_based_damage: the number of buildings in no damage
    state was incorrect
  * Added commands `oq nrml_to csv` and  `oq nrml_to gpkg`
  * Supported year and ses_id >= 65536 in event based

  [Graeme Weatherill]
  * Implements a heteroskedastic standard deviation model for the Kotha et al.
    (2020) GMPE

  [Michele Simionato]
  * Called `check_complex_fault` when serializing the source in XML
  * Restored scenario_damage with fractional asset number
  * Added a view `oq extract disagg_by_src`
  * Fixed error with large ShakeMap calculations ('events' not found)
  * Raised an error when using `disagg_by_src` with too many point sources
  * The `minimum_magnitude` parameter was incorrectly ignored in UCERF

  [Iason Grigoratos]
  * Implemented the Zalachoris & Rathje (2019) GMM

  [Michele Simionato]
  * Optimized the disaggregation outputs, saving storage time

  [Graeme Weatherill]
  * Adds PGV coefficients to USGS CEUS GMPE tables (where applicable)

  [Michele Simionato]
  * Removed the `disagg_by_src` exporter
  * Internal: added filtering features to the datastore
  * Calculations with a number of levels non-homogenous across IMTs are
    now an error
  * Implemented rupture collapsing in disaggregation (off by default)
  * Fixed a bug in the dmg_by_event exporter: the damage distributions could
    be associated to the wrong GMPE in some cases
  * Solved a bug with nonparametric ruptures: due to rounding errors,
    the disaggregation matrix could contain (small) negative probabilities
  * Extended the scenario calculators to compute the statistical outputs
    if there is more than one GMPE
  * Fixed the formula used for the avg_damages-rlzs outputs in event based
    damage calculations
  * Raised an error if `investigation_time` is set in scenario calculations

  [Graeme Weatherill]
  * Fixed a bug in the mixture model application when running multiple GMPEs

  [Michele Simionato]
  * Replaced outputs `losses_by_asset` with `avg_losses-rlzs`, and
    `dmg_by_asset` with ``avg_damages-rlzs`, for consistency with the
    event based outputs
  * Extended the /extract/ API to manage JSON and removed the oqparam API
  * Added a check on ebrisk to avoid generating too many loss curves
  * Introduced an output "Source Loss Table" for event based risk calculations
  * Raised an early error when `max_sites_disagg` is below the number of
    sites in disaggregation calculations
  * Extended the amplification framework to use different intensity levels
    for different amplification functions
  * Optimized the disaggregation in the case of multiple realizations
  * Fixed bug in GMF amplification without intensity_measure_types_and_levels
  * Optimized the computation of the disaggregation PMFs by orders of magnitude
    by using numpy.prod
  * Changed the disaggregation calculator to distribute by magnitude bin,
    thus reducing a lot the data transfer
  * Vectorized the disaggregation formula
  * Do not perform the disaggregation by epsilon when not required
  * Introduced management of uncertainty in the GMF amplifi
  * Changed the disaggregation calculator to distribute by IMT, thus reducing
    a lot the data transfer in calculations with many IMTs
  * Changed /extract/disagg_layer to produce a single big layer
  * Changed the binning algorithm for lon, lat in disaggregation, to make
    sure that the number of bins is homogeneous across sites

  [Marco Pagani]
  * Fixed a bug in the ParseNDKtoGCMT parser + updated tests.
  * Ported the method serialise_to_hmtk_csv implemented in the corresponding
    class of the catalogue toolkit + added a test into the GCMTCatalogue class.
  * Added a modifiable GMPE using the site term of CY14.
  * Added a generalised modificable GMPE. This first version allows the
    definition of the epsilon of the within event residual.

  [Michele Simionato]
  * Introduced a mixed XML+HDF5 format for gridded sources
  * Internal: added a check on gridded sources: the arrays prob_occurs must
    have homogeneous length across ruptures
  * Removed the dependency from PyYAML, replaced the .yml files in the HMTK with
    .toml files and added an utility `utils/yaml2toml`

 -- Matteo Nastasi (GEM Foundation) <nastasi@openquake.org>  Tue, 29 Sep 2020 11:53:24 +0000

python3-oq-engine (3.9.0-1~xenial01) xenial; urgency=low

  [Michele Simionato]
  * Fixed a type error in the command `oq engine --run --params`
  * Restored the flag `split_sources` for testing purposes
  * Fixed a BOM bug in CSV exposures
  * When exporting the loss curves per asset now we also export the loss ratio
    and the inverse return period, for consistency with the other exporters
  * Fixed the exporter of the loss curves per asset: due to an ordering bug
    in some cases it was exporting wrong losses
  * Added a flag save_disk_space to avoid storing the inputs
  * Changed the logic underlying the pointsource_distance approximation and
    added the syntax pointsource_distance=?
  * Logged a warning when the pointsource_distance is too small

  [Graeme Weatherill]
  * Implemented Pitilakis et al. (2020) Site Amplification Model

  [Michele Simionato]
  * Fixed an export bug with modal_damage_state=true in scenario_damage
    calculations
  * Fixed a bug in calc_hazard_curves with multiple TRTs
  * Fixed how AvgGMPE was stored and made it applicable with correlation models
    if all underlying GMPEs are such

  [Paolo Tormene]
  * Added a second tectonic region type to the EventBasedPSHA demo

  [Michele Simionato]
  * Fixed an ordering bug in /extract/rupture_info affecting the QGIS plugin
  * Fixed `oq engine --eo output_id output_dir` for the Full Report output
  * Added year and ses_id to the events table
  * Removed NaNs in the low return period part of the loss curves
  * Fixed the tot_curves and tot_losses exporters in ebrisk calculations
  * Reduced the rupture storage in classical calculations by using compression
  * Improved the task distribution in the classical calculator, avoiding
    generating too few or too many tasks
  * Enhanced `oq check_input` to check complex fault geometries
  * Added a warning against magnitude-dependent maximum_distance

  [Marco Pagani]
  * Fixed a bug in the coeff table of YEA97

  [Graeme Weatherill]
  * Implemented support for Gaussian Mixture Model approach to characterise
    ground motion model uncertainty

  [Michele Simionato]
  * Enhanced `oq reduce_sm` to read the source models in parallel
  * Deprecated the usage of a different number of intensity levels per IMT

  [Matteo Nastasi]
  * Internal: added 'oq-taxonomy' to docker images

  [Michele Simionato]
  * Extended the `pointsource_distance` approximation to work on single site
    calculations, with a spectacular performance benefit in most calculations
  * Added Bindi2011, Bindi2014 and Cauzzi2014 scaled GMPEs contributed by
    the INGV
  * Added a check on classical calculations which are too large to run
  * Added a parameter `collapse_level` and a new collapsing algorithm
  * Added a check for missing TRTs in the GSIM logic tree file
  * Reduced the storage required for site specific calculations
    with complex logic trees by removing duplicated ruptures
  * Restored the computation of the mean disaggregation when multiple
    realizations are requested
  * Slightly changed the syntax of `oq info` (see `oq info --help`) and added
    information about the available IMTs, MFDs and source classes
  * Optimized get_composite_source_model (in the case of a complex source
    specific logic trees a speedup of 80x was measured)
  * Internal: fixed `oq info source_model_logic_tree.xml`
  * Avoided reading multiple times the source models in the case of complex
    logic trees
  * Moved the check on invalid TRTs earlier, before processing the source models
  * Removed the `ucerf_classical` calculator (just use the `classical` one)

  [Paolo Tormene]
  * Added a warning in `oq reduce_sm` listing duplicate source IDs

  [Michele Simionato]
  * Improved `oq reduce_sm` to reduce also duplicated source IDs if they
    belong to different source types
  * Removed the `ucerf_hazard` calculator (just use the `event_based` one)
  * Changed the seed algorithm in all event based calculators including UCERF
  * Fixed the ShakeMap code to use the formula for the median and not the mean
  * Added a check on excessive data transfer in disaggregation calculations
  * Changed back the disaggregation calculator to read the rupture data from
    the workers, thus saving a lot of memory and time
  * Fixed a bug that made it impossible to abort/remove a failed task
  * Added `extendModel` feature to the source model logic tree parser

  [Graeme Weatherill]
  * Fixed bug in the HMTK: the `bin_width` parameter was not passed to
    `mtkActiveFaultModel.build_fault_model`

  [Michele Simionato]
  * Avoided submitting too many tasks in the disaggregation calculator
  * Added a parameter `discard_trts` for manual reduction of GSIM logic tree
  * Fixed a bug in case of duplicated nodal planes affecting the Italy model
  * Removed dynamic reduction of the GSIM logic tree (i.e. now the
    logic tree is known upfront, before calculating the PoES)

  [Paolo Tormene]
  * Fixed an encoding issue in reading configuration files on Windows

  [Michele Simionato]
  * Internal: started the zmq workers when the DbServer starts
  * Fixed a bug when reading rupture.txt files
  * Internal: added an option `--calc-id` to `oq run`
  * Added a check against negative number of cores in openquake.cfg
  * Raised a clear error message if the enlarged bounding box of the sources
    does not contain any site or if it is larger than half the globe

  [Kendra Johnson]
  * Correction to catalogue plotting tool in hmtk to include the last bins
    in density plots

  [Paolo Tormene]
  * Added Classical PSHA Non-parametric sources Demo

  [Robin Gee]
  * Change the header of the exported sigma_epsilon_XX.csv file to indicate
  that values correspond to inter event sigma

  [Graeme Weatherill]
  * Adds independent verification tables for the USGS CEUS models and revises
    implementation for collapsed epistemic uncertainty on sigma and site
    amplification
  * Enhances SERA adaptation of the Abrahamson et al. (2015) `BC Hydro` GMPE to
    add in a configurable smoothed tapering term on the forearc/backarc scaling

  [Michele Simionato]
  * Added a check on the engine version between master and workers

  [Paolo Tormene]
  * Removed the `multi_node` flag, that is not used anymore

  [Michele Simionato]
  * Added a command `oq postzip` to send small calculations to the WebUI
  * Added a limit of 1000 sources when disagg_by_src=true
  * Internal: fixed `oq export input -e zip` that was flattening the tree
    structure of the input files in the exported zip archive
  * Implemented GMFs amplification
  * Introduced the flag `approx_ddd` to support the old algorithm in
    scenario_damage calculations; it is automatically used for exposures
    with fractional asset numbers

  [Paolo Tormene]
  * Modified the server views in order to allow using
    `numpy.load(allow_pickle=False)` in the QGIS IRMT plugin
  * Internal: changed some copy.deepcopy calls into copy.copy in hazardlib

  [Michele Simionato]
  * Removed implicit intensity_measure_types_and_levels
  * Added a check to forbid case-similar headers in the exposures
  * Improved the error message in case of CSV exposures with wrong headers
  * Reduced the slow tasks issue in event_based/ebrisk with many sites
  * Enhanced `oq compare` to accept a file with the control sites
  * Improved the error message for duplicate sites
  * Speedup of the ebrisk calculator
  * Extended the `minimum_intensity` feature to the classical calculator
  * Solved a memory bug when using the nrcan site term: due to a deepcopy
    the engine could run out of memory in the workers for large site collections
  * Added a check to forbid multiple `complexFaultGeometry` nodes
  * Internal: we are now shutting down the ProcessPool explicitly in order
    to support Python 3.8
  * Internal: removed the class hazardlib.gsim.base.IPE
  * Changed the aggregate loss curves generation to not use the partial
    asset loss table, with a huge memory reduction
  * Extended `oq check_input` to accept multiple files
  * Changed the scenario damage calculator to use discrete damage distributions
  * Forced the "number" attribute in the exposure must be an integer in the
    range 1..65535, extrema included

 -- Matteo Nastasi (GEM Foundation) <nastasi@openquake.org>  Mon, 27 Apr 2020 14:22:48 +0000

python3-oq-engine (3.8.1-1~xenial01) xenial; urgency=low

  [Michele Simionato]
  * Fixed random HDF5 bug in disaggregation calculations
  * Fixed memory issue in nrcan15_site_term.p
  * Fixed get_duplicates check in the SiteCollection
  * Fixed bug in case of MMI (log(imls) -> imls)

 -- Matteo Nastasi (GEM Foundation) <nastasi@openquake.org>  Wed, 12 Feb 2020 10:23:22 +0000

python3-oq-engine (3.8.0-1~xenial01) xenial; urgency=low

  [Graeme Weatherill]
  * Updates SERA Craton GMPE to incorporate NGA East site response and reflect
    changes in CEUS USGS model

  [Michele Simionato]
  * The total loss curves in event_based_risk are now built with pandas
  * Added an option `oq engine --param` to override the job.ini parameters
  * Internal: reduced the number of NGAEastUSGS classes from 39 to 1
  * Internal: reduced the number of NGAEast classes from 44 to 2
  * Internal: reduced the 15 NSHMP2014 classes to a single class
  * Internal: reduced the 22 NBCC2015_AA13 classes to a single class

  [Graeme Weatherill]
  * Added complete suite of GMPEs for the Central and Eastern US, as adopted
    within the 2018 US National Seismic Hazard Map
  * Implemented NGA East site amplification model within NGA East Base class

  [Michele Simionato]
  * Implemented hazard curves amplification by convolution
  * Improved the error message if the `event_id` does not start from zero in
    the gmfs.csv files
  * Changed the rupture exporter to export LINESTRINGs instead of degenerate
    POLYGONs
  * Introduced `minimum_loss_fraction` functionality in ebrisk
  * Refined the rupture prefiltering mechanism, possibly changing the numbers
    in calculations with nonzero coefficients of variations
  * Optimized the generation of aggregate loss curves in ebrisk
  * Introduced an experimental AvgGMPE and used it to implement (optional)
    reduction of the gsim logic tree

  [Graeme Weatherill]
  * Implemented Abrahamson et al (2018) update of the BC Hydro GMPE
  * Added configurable nonergodic sigma option to BC Hydro and SERA GMPEs
  * Small refactoring and bug fix in average SA GMPE

  [Michele Simionato]
  * Avoided reading multiple times the GSIM logic tree
  * Changed the GSIM logic tree sampling by ordering the branches by TRT
  * Ignored IMT-dependent weights when using sampling to make such calculations
    possible
  * Storing (partially) the asset loss table

  [Robin Gee]
  * Set DEFINED_FOR_REFERENCE_VELOCITY in CampbellBozorgnia2003NSHMP2007

  [Graeme Weatherill]
  * Re-adjustment of SERA Subduction model epistemic scaling factors

  [Michele Simionato]
  * Improved the task distribution in the ebrisk calculator
  * Fixed a bug in ebrisk with aggregate_by when building the rup_loss_table
  * Storing the asset loss table in scenario_risk, but only for assets and
    events above over a `loss_ratio_threshold` parameter
  * Storing the asset damage table in scenario_damage and event based damage,
    but only for assets and events above a `collapse_threshold` parameter
  * Avoided transferring the GMFs upfront in scenario_damage, scenario_risk
    and event_based_damage

  [Daniele Viganò]
  * Included pandas in the engine distribution

  [Michele Simionato]
  * Avoided reading multiple time the gsim logic tree file and relative files
  * Added a check for duplicate sites in the site model file
  * Implemented an event_based_damage calculator
  * Added an API /v1/calc/ID/extract/gmf_data?event_id=XXX
  * Added an API /v1/calc/ID/extract/num_events
  * Fixed the /v1/calc/ID/status endpoint to return an error 404 when needed
  * Removed the "sites are overdetermined" check, since it now unneeded
  * Turned the calculation of consequences into a plugin architecture

  [Matteo Nastasi]
  * Add '/v1/ini_defaults' web api entry point to retrieve all default
    values for ini attributes (attrs without a default are not returned)

  [Michele Simionato]
  * Renamed rlzi -> rlzi in the sigma-epsilon dataset and exporter
  * Renamed id -> asset_id in all the relevant CSV exporters
  * Renamed rlzi -> rlz_id in the dmg_by_event.csv output
  * Renamed rupid -> rup_id in the ruptures.csv output
  * Renamed id -> event_id in the events.csv output and gmfs.csv output
  * Renamed sid -> site_id in the gmfs.csv output
  * Renamed ordinal -> rlz_id in the realizations.csv output

  [Alberto Chiusole]
  * Changed the way how the available number of CPU cores is computed

  [Kendra Johnson, Robin Gee]
  * Added GMPEs for Rietbrock-Edwards (2019) and Yenier-Atkinson (2015)

  [Michele Simionato]
  * Added more check on the IMTs and made it possible to import a GMF.csv
    file with more IMTs than needed
  * Enabled magnitude-dependent pointsource_distance
  * Removed the syntax for magnitude-dependent maximum distance, since
    now it can be automatically determined by the engine
  * Saving more information in the case of single-site classical hazard
  * Extended `pointsource_distance` to generic sources
  * Removed the boundary information from the CSV rupture exporter
  * Changed the /extract/rupture/XXX API to returns a TOML that can be
    used by a scenario calculator
  * Added general support for file-reading GMPEs
  * Made it possible to disaggregate on multiple realizations
    with the parameters `rlz_index` or `num_rlzs_disagg`
  * Fixed downloading the ShakeMaps (again)
  * Better error message in case of too large maximum_distance
  * Optimized the case of point sources with an hypocenter distribution and
    GSIMs independent from it and in general the case of ruptures with
    similar distances

  [Graeme Weatherill]
  * Updates SERA craton GMPE to reflect updates to NGA East site response model

  [Michele Simionato]
  * Fixed and HDF5 SWMR issue in large disaggregation calculations
  * Made `rrup` the unique acceptable `filter_distance`
  * Fixed disaggregation with a parent calculation
  * Models with duplicated values in the hypocenter and/or nodal plane
    distributions are now automatically optimized
  * Fixed an issue with missing noDamageLimit causing NaN values in
    scenario_damage calculations
  * Added more validations for predefined hazard, like forbidding the site model

  [Marco Pagani]
  * Adding the shift_hypo option for distributed seismicity

  [Michele Simionato]
  * Raised an early error for extra-large GMF calculations
  * Reduced the GMF storage by using 32 bit per event ID instead of 64 bit
  * Raised an error in case of duplicated sites in the site model
  * Fixed the case of implicit grid with a site model: sites could be
    incorrectly discarded
  * Fixed the ShakeMap downloader to find also unzipped `uncertaintly.xml`
    files
  * Fixed the rupture exporters to export the rupture ID and not the
    rupture serial
  * Removed the non-interesting `agg_maps` outputs
  * Changed the task distribution in the classical calculator and added
    a `task_multiplier` parameter

  [Marco Pagani]
  * Fixed a bug in the GenericGmpeAvgSA

  [Michele Simionato]
  * Added a `/v1/calc/validate_zip` endpoint to validate input archives
  * Deprecated inferring the intensity measure levels from the risk functions
  * Fixed a too strict check on the minimum intensities of parent an child
    calculations
  * Extended the ebrisk calculator to compute at the same time both the
    aggregate curves by tag and the total curves

  [Marco Pagani]
  * Implemented Morikawa and Fujiwara (2013) GMM

  [Michele Simionato]
  * Changed the seed algorithm in sampling with more than one source model,
    thus avoiding using more GMPEs than needed in some cases
  * If `ground_motion_fields=false` is set, the GMFs are not stored even
    if `hazard_curves_from_gmfs=true`
  * `oq show job_info` now works while the calculation is running
  * Reduced the sent data transfer in ebrisk calculations
  * Deprecated the old syntax for the `reqv` feature
  * Added short aliases for hazard statistics `mean`, `max` and `std`
  * Reduced substantially the memory occupation in the task queue
  * Added an API `/extract/sources` and an experimental `oq plot sources`
  * Added a check on valid input keys in the job.ini
  * Fixed the check on dependent calculations
  * Specifying at the same time both a grid and individual sites is an error

  [Daniele Viganò]
  * Docker containers rebased on CentOS 8
  * Fixed an issue causing zombie `ssh` processes
    when using `zmq` as task distribution mechanism
  * Introduced support for RHEL/CentOS 8

  [Michele Simionato]
  * Added a check for no GMFs in event_based_risk
  * Avoided transferring the site collection
  * Storing the sources in TOML format

 -- Matteo Nastasi (GEM Foundation) <nastasi@openquake.org>  Mon, 20 Jan 2020 10:14:51 +0000

python3-oq-engine (3.7.1-1~xenial01) xenial; urgency=low

  [Michele Simionato]
  * Fixed disaggregation with a parent calculation
  * Fixed the case of implicit grid with a site model: sites could be
    incorrectly discarded
  * Fixed the ShakeMap downloader to find also unzipped `uncertaintly.xml`
    files
  * Fixed the rupture exporters to export the rupture ID and not the
    rupture serial

  [Marco Pagani]
  * Fixed a bug in the GenericGmpeAvgSA

 -- Matteo Nastasi (GEM Foundation) <nastasi@openquake.org>  Fri, 25 Oct 2019 08:05:41 +0000

python3-oq-engine (3.7.0-1~xenial01) xenial; urgency=low

  [Michele Simionato]
  * Hiding calculations that fail before the pre-execute phase (for instance,
    because of missing files); they already give a clear error
  * Added an early check on truncation_level in presence of correlation model

  [Guillaume Daniel]
  * Implemented Ameri (2017) GMPE

  [Michele Simionato]
  * Changed the ruptures CSV exporter to use commas instead of tabs
  * Added a check forbidding `aggregate_by` for non-ebrisk calculators
  * Introduced a task queue
  * Removed the `cache_XXX.hdf5` files by using the SWMR mode of h5py

  [Kris Vanneste]
  * Updated the coefficients table for the atkinson_2015 to the actual
    values in the paper.

  [Michele Simionato]
  * Added an `/extract/agg_curves` API to extract both absolute and relative
    loss curves from an ebrisk calculation
  * Changed `oq reset --yes` to remove oqdata/user only in single-user mode
  * Now the engine automatically sorts the user-provided intensity_measure_types
  * Optimized the aggregation by tag
  * Fixed a bug with the binning when disaggregating around the date line
  * Fixed a prefiltering bug with complex fault sources: in some cases, blocks
    ruptures were incorrectly discarded
  * Changed the sampling algorithm for the GMPE logic trees: now it does
    not require building the full tree in memory
  * Raised clear errors for geometry files without quotes or with the wrong
    header in the multi_risk calculator
  * Changed the realizations.csv exporter to export '[FromShakeMap]' instead
    of '[FromFile]' when needed
  * Changed the agg_curves exporter to export all realizations in a single file
    and all statistics in a single file
  * Added rlz_id, rup_id and year to the losses_by_event output for ebrisk
  * Fixed a bug in the ruptures XML exporter: the multiplicity was multiplied
    (incorrectly) by the number of realizations
  * Fixed the pre-header of the CSV outputs to get proper CSV files
  * Replaced the 64 bit event IDs in event based and scenario calculations
    with 32 bit integers, for the happiness of Excel users

  [Daniele Viganò]
  * Numpy 1.16, Scipy 1.3 and h5py 2.9 are now required

  [Michele Simionato]
  * Changed the ebrisk calculator to read the CompositeRiskModel directly
    from the datastore, which means 20x less data transfer for Canada

  [Anirudh Rao]
  * Fixed a bug in the gmf CSV importer: the coordinates were being
    sorted and new site_ids assigned even though the user input sites
    csv file had site_ids defined

  [Michele Simionato]
  * Fixed a bug in the rupture CSV exporter: the boundaries of a GriddedRupture
    were exported with lons and lats inverted
  * Added some metadata to the CSV risk outputs
  * Changed the distribution mechanism in ebrisk to reduce the slow tasks

  [Graeme Weatherill]
  * Updates Kotha et al. (2019) GMPE to July 2019 coefficients
  * Adds subclasses to Kotha et al. (2019) to implement polynomial site
    response models and geology+slope site response model
  * Adds QA test to exercise all of the SERA site response calculators

  [Michele Simionato]
  * Internal: there is not need to call ``gsim.init()`` anymore

  [Graeme Weatherill]
  * Adds parametric GMPE for cratonic regions in Europe

  [Michele Simionato]
  * In the agglosses output of scenario_risk the losses were incorrectly
    multiplied by the realization weight
  * Removed the output `sourcegroups` and added the output `events`

  [Graeme Weatherill]
  * Adds new meta ground motion models to undertake PSHA using design code
    based amplification coefficients (Eurocode 8, Pitilakis et al., 2018)
  * Adds site amplification model of Sandikkaya & Dinsever (2018)

  [Marco Pagani]
  * Added a new rupture-site metric: the azimuth to the closest point on the
    rupture

  [Michele Simionato]
  * Fixed a regression in disaggregation with nonparametric sources, which
    were effectively discarded
  * The site amplification has been disabled by default in the ShakeMap
    calculator, since it is usually already taken into account by the USGS

  [Daniele Viganò]
  * Deleted calculations are not removed from the database anymore
  * Removed the 'oq dbserver restart' command since it was broken

  [Richard Styron]
  * Fixed `YoungsCoppersmith1985MFD.from_total_moment_rate()`: due to numeric
    errors it was producing incorrect seismicity rates

  [Michele Simionato]
  * Now we generate the output `disagg_by_src` during disaggregation even in the
    case of multiple realizations
  * Changed the way the random seed is set for BT and PM distributions
  * The filenames generated by `disagg_by_src` exporter now contains the site ID
    and not longitude and latitude, consistently with the other exporters
  * Accepted again meanLRs greater than 1 in vulnerability functions of kind LN
  * Fixed a bug in event based with correlation and a filtered site collection
  * Fixed the CSV exporter for the realizations in the case of scenarios
    with parametric GSIMs
  * Removed some misleading warnings for calculations with a site model
  * Added a check for missing `risk_investigation_time` in ebrisk
  * Reduced drastically (I measured improvements over 40x) memory occupation,
    data transfer and data storage for multi-sites disaggregation
  * Sites for which the disaggregation PoE cannot be reached are discarded
    and a warning is printed, rather than killing the whole computation
  * `oq show performance` can be called in the middle of a computation again
  * Filtered out the far away distances and reduced the time spent in
    saving the performance info by orders of magnitude in large disaggregations
  * Reduced the data transfer by reading the data directly from the
    datastore in disaggregation calculations
  * Reduced the memory consumption sending disaggregation tasks incrementally
  * Added an extract API disagg_layer
  * Moved `max_sites_disagg` from openquake.cfg into the job.ini
  * Fixed a bug with the --config option: serialize_jobs could not be overridden
  * Implemented insured losses

 -- Matteo Nastasi (GEM Foundation) <nastasi@openquake.org>  Thu, 26 Sep 2019 08:51:44 +0000

python3-oq-engine (3.6.0-1~xenial01) xenial; urgency=low

  [Michele Simionato]
  * In some cases `applyToSources` was giving a fake error about the source
    not being in the source model even if it actually was

  [Chris Van Houtte]
  * Adds the Van Houtte et al. (2018) significant duration model for New
    Zealand

  [Michele Simionato]
  * Added a way to compute and plot the MFD coming from an event based
  * Storing the MFDs in TOML format inside the datastore

  [Robin Gee]
  * Moves b4 constant into COEFFS table for GMPE Sharma et al., 2009

  [Graeme Weatherill]
  * Adds functionality to Cauzzi et al. (2014) and Derras et al. (2014)
    calibrated GMPEs for Germany to use either finite or point source distances

  [Michele Simionato]
  * Restored the ability to associate site model parameters to a grid of sites
  * Made it possible to set `hazard_curves_from_gmfs=true` with
    `ground_motion_fields=false` in the event based hazard calculator
  * Introduced a mechanism to split the tasks based on an estimated duration
  * Integrated `oq plot_memory` into `oq plot`
  * Removed `NaN` values for strike and dip when exporting griddedRuptures
  * Fixed `oq reset` to work in multi-user mode
  * Extended the source_id-filtering feature in the job.ini to multiple sources
  * Supported WKT files for the binary perils in the multi_risk calculator
  * Added an early check on the coefficients of variation and loss ratios of
    vulnerability functions with the Beta distribution
  * Made sure that `oq engine --dc` removes the HDF5 cache file too
  * Removed the flag `optimize_same_id_sources` because it is useless now
  * Introduced a soft limit at 65,536 sites for event_based calculations
  * Fixed a performance regression in ucerf_classical that was filtering
    before splitting, thus becoming extra-slow
  * Improved the progress log, that was delayed for large classical calculations
  * Exported the ruptures as 3D multi-polygons (instead of 2D ones)
  * Changed the `aggregate_by` exports for consistency with the others
  * Changed the losses_by_event exporter for ebrisk, to make it more
    consistent with scenario_risk and event_based_risk
  * Changed the agglosses and losses_by_event exporters in scenario_risk,
    by adding a column with the realization index
  * Changed the generation of the hazard statistics to consume very little
    memory
  * Fixed a bug with concurrent_tasks being inherited from the parent
    calculation instead of using the standard default
  * Removed the dependency from mock, since it is included in unittest.mock
  * For scenario, replaced the `branch_path` with the GSIM representation in
    the realizations output
  * Added a check for suspiciously large source geometries
  * Deprecated the XML disaggregation exporters in favor of the CSV exporters
  * Turned the disaggregation calculator into a classical post-calculator
    to use the precomputed distances and speedup the computation even more
  * Fixed the disaggregation calculator by discarding the ruptures outside
    the integration distance
  * Optimized the speed of the disaggregation calculator by moving a statistical
    functions outside of the inner loop
  * Changed the file names of the exported disaggregation outputs
  * Fixed an export agg_curves issue with pre-imported exposures
  * Fixed an export agg_curves issue when the hazard statistics are different
    from the risk statistics
  * Removed the disaggregation statistics: now the engine disaggregates only on
    a single realization (default: the closest to the mean)
  * Forbidden disaggregation matrices with more than 1 million elements
  * Reduced the data transfer when computing the hazard curves
  * Optimized the reading of large CSV exposures
  * Fixed the --hc functionality across users
  * Optimized the reduction of the site collection on the exposure sites
  * Made more robust the gsim logic tree parser: lines like
    `<uncertaintyModel gmpe_table="../gm_tables/Woffshore_low_clC.hdf5">`
    are accepted again
  * Added a check against duplicated values in nodal plane distributions and
    hypocenter depth distributions
  * Changed the support for zipped exposures and source models: now the
    name of the archive must be written explicitly in the job.ini
  * Added support for numpy 1.16.3, scipy 1.3.0, h5py 2.9.0
  * Removed the special case for event_based_risk running two calculations

  [Graeme Weatherill]
  * Adds the Tromans et al. (2019) adjustable GMPE for application to PSHA
    in the UK

  [Michele Simionato]
  * Optimized src.sample_ruptures for (multi)point sources and are sources
  * Fixed a mutability bug in the DistancesContext and made all context
    arrays read-only: the fix may affect calculations using the GMPEs
    berge_thierry_2003, cauzzi_faccioli_2008 and zhao_2006;
  * Fixed a bug with the minimum_distance feature
  * Fixed a bug in the exporter of the aggregate loss curves: now the loss
    ratios are computed correctly even in presence of occupants
  * Removed the (long time deprecated) capability to read hazard curves and
    ground motion fields from XML files: you must use CSV files instead

  [Marco Pagani]
  * Implemented a modified GMPE that add between and within std to GMPEs only
    supporting total std

  [Michele Simionato]
  * Added the ability to use a taxonomy_mapping.csv file
  * Fixed a bug in classical_damage from CSV: for hazard intensity measure
    levels different from the fragility levels, the engine was giving incorrect
    results
  * Serialized also the source model logic tree inside the datastore
  * Added a check on missing intensity_measure_types in event based
  * Fixed `oq prepare_site_model` in the case of an empty datadir
  * Added a comment line with useful metadata to the engine CSV outputs
  * Removed the long time deprecated event loss table exporter for event based
    risk and enhanced the losses_by_event exporter to export the realization ID
  * Removed the long time deprecated GMF XML exporter for scenario
  * IMT-dependent weights in the gsim logic tree can be zero, to discard
    contributions outside the range of validity of (some of the) GSIMs
  * Now it is possible to export individual hazard curves from an event
  * Added a view gmvs_to_hazard

 -- Matteo Nastasi (GEM Foundation) <nastasi@openquake.org>  Tue, 16 Jul 2019 08:42:10 +0000

python3-oq-engine (3.5.2-1~xenial01) xenial; urgency=low

  [Daniele Viganò]
  * Fixed packaging issue, the .hdf5 tables for Canada were missing

  [Michele Simionato]
  * Fixed regression in the gsim logic tree parser for the case
    of .hdf5 tables

 -- Matteo Nastasi (GEM Foundation) <nastasi@openquake.org>  Fri, 31 May 2019 08:01:08 +0000

python3-oq-engine (3.5.1-1~xenial01) xenial; urgency=low

  [Michele Simionato]
  * Added a `rlzi` column to to sig_eps.csv output
  * Accepted GMF CSV files without a `rlzi` column
  * Accepted a list-like syntax like `return_periods=[30, 60, 120, 240, 480]`
    in the job.ini, as written in the manual
  * Fixed a bug in the asset_risk exporter for uppercase tags

  [Paul Henshaw]
  * Fixed an encoding bug while reading XML files on Windows

 -- Matteo Nastasi (GEM Foundation) <nastasi@openquake.org>  Mon, 20 May 2019 13:49:25 +0000

python3-oq-engine (3.5.0-1~xenial01) xenial; urgency=low

  [Giovanni Lanzano]
  * Lanzano and Luzi (2019) GMPE for volcanic zones in Italy

  [Michele Simionato]
  * Now it is possible to export individual hazard curves from an event
    based calculation by setting `hazard_curves_from_gmfs = true` and
    `individual_curves = true (before only the statistics were saved)
  * Made it possible to download remote source models
  * Removed the branching level concept in the logic trees
  * Made it possible to produce individual loss maps and curves with the
    ebrisk calculator with a single line `aggregate_by=id`
  * Added a limit of 2**32 events in event based calculations


 [Michele Simionato]
  * Now it is possible to export individual hazard curves from an event
    based calculation by setting `hazard_curves_from_gmfs = true` and
    `individual_curves = true (before only the statistics were saved)

  [Graeme Weatherill]
  * Adds adaptation of Abrahamson et al. (2016) 'BC Hydro' GMPEs calibrated
    to Mediterranean data and with epistemic adjustment factors

  [Chris Van Houtte]
  * Added new class to bradley_2013b.py for hazard maps
  * Modified test case_37 to test multiple sites

  [Marco Pagani]
  * Fixed a bug in the logic tree parser and added a check to forbid logic
    trees with applyToSources without applyToBranches, unless there is a
    single source model branch

  [Michele Simionato]
  * Removed the experimental parameter `prefilter_sources`

  [Daniele Viganò]
  * Multiple DbServer ZMQ connections are restored to avoid errors under heavy
    load and/or on slower machines

  [Michele Simionato]
  * Removed the ugly registration of custom signals at import time: now they
    are registered only if `engine.run_calc` is called
  * Removed the dependency from rtree
  * Removed all calls to ProcessPool.shutdown to speed up the tests and to
    avoid non-deterministic errors in atexit._run_exitfuncs

  [Marco Pagani]
  * Added tabular GMPEs as provided by Michal Kolaj, Natural Resources Canada

  [Michele Simionato]
  * Extended the ebrisk calculator to support coefficients of variations

  [Graeme Weatherill]
  * Adds Kotha et al (2019) shallow crustal GMPE for SERA
  * Adds 'ExperimentalWarning' to possible GMPE warnings
  * Adds kwargs to check_gsim function

  [Michele Simionato]
  * Fixed problems like SA(0.7) != SA(0.70) in iml_disagg
  * Exposed the outputs of the classical calculation in event based
    calculations with `compare_with_classical=true`
  * Made it possible to serialize together all kind of risk functions,
    including consequence functions that before were not HDF5-serializable
  * Fixed a MemoryError when counting the number of bytes stored in large
    HDF5 datasets
  * Extended `asset_hazard_distance` to a dictionary for usage with multi_risk
  * Extended oq prepare_site_model to work with sites.csv files
  * Optimized the validation of the source model logic tree: now checking
    the sources IDs is 5x faster
  * Went back to the old logic in sampling: the weights are used for the
    sampling and the statistics are computed with identical weights
  * Avoided to transfer the epsilons by storing them in the cache file
    and changed the event to epsilons associations
  * Reduced the data transfer in the computation of the hazard curves, causing
    in some time huge speedups (over 100x)
  * Implemented a flag `modal_damage_state` to display only the most likely
    damage state in the output `dmg_by_asset` of scenario damage calculations
  * Reduced substantially the memory occupation in classical calculations
    by including the prefiltering phase in the calculation phase

  [Daniele Viganò]
  * Added a 'serialize_jobs' setting to the openquake.cfg
    which limits the maximum number of jobs that can be run in parallel

  [Michele Simionato]
  * Fixed two exporters for the ebrisk calculator (agg_curves-stats and
    losses_by_event)
  * Fixed two subtle bugs when reading site_model.csv files
  * Added /extract/exposure_metadata and /extract/asset_risk
  * Introduced an experimental multi_risk calculator for volcanic risk

  [Guillaume Daniel]
  * Updating of Berge-Thierry (2003) GSIM and addition of several alternatives
    for use with Mw

  [Michele Simionato]
  * Changed the classical_risk calculator to use the same loss ratios for all
    taxonomies and then optimized all risk calculators
  * Temporarily removed the `insured_losses` functionality
  * Extended `oq restore` to download from URLs
  * Removed the column 'gsims' from the output 'realizations'
  * Better parallelized the source splitting in classical calculations
  * Added a check for missing hazard in scenario_risk/scenario_damage
  * Improved the GsimLogicTree parser to get the line number information, a
    feature that was lost with the passage to Python 3.5
  * Added a check against mispellings in the loss type in the risk keys
  * Changed the aggregation WebAPI from
    aggregate_by/taxonomy,occupancy/avg_losses?kind=mean&loss_type=structural to
    aggregate/avg_losses?kind=mean&loss_type=structural&tag=taxonomy&tag=occupancy
  * Do not export the stddevs in scenario_damage in the case of 1 event
  * Fixed export bug for GMFs imported from a file
  * Fixed an encoding error when storing a GMPETable
  * Fixed an error while exporting the hazard curves generated by a GMPETable
  * Removed the deprecated feature aggregate_by/curves_by_tag

 -- Matteo Nastasi (GEM Foundation) <nastasi@openquake.org>  Mon, 13 May 2019 09:27:18 +0000

python3-oq-engine (3.4.0-2~xenial01) xenial; urgency=low

  [Michele Simionato]
  * Compatibility with 'decorator' version >= 4.2

  [Giovanni Lanzano]
  * Contributed a GMPE SkarlatoudisEtAlSSlab2013

  [Michele Simionato]
  * Changed the event loss table exporter to export also rup_id and year
  * Extended the ebrisk calculator to compute loss curves and maps

  [Rodolfo Puglia]
  * Spectral acceleration amplitudes at 2.5, 2.75 and 4 seconds added

  [Marco Pagani]
  * Improved the event based calculator to account for cluster-based models

  [Michele Simionato]
  * Removed the now redundant command `oq extract hazard/rlzs`

  [Daniele Viganò]
  * Fixed 'oq abort' to always mark killed jobs as 'aborted'

  [Michele Simionato]
  * Made it possible to use in the Starmap tasks without a monitor argument
  * Stored the sigma and epsilon parameters for each event in event based
    and scenario calculations and extended the gmf_data exporter consequently
  * Fixed the realizations CSV exporter which was truncating the names of the
    GSIMs
  * Deprecated the XML exporters for hcurves, hmaps, uhs
  * Introduced a `sap.script` decorator
  * Used the WebExtractor in `oq importcalc`
  * Restored validation of the source_model_logic_tree.xml file
  * Raised an early error for missing occupants in the exposure
  * Added a check to forbid duplicate file names in the `uncertaintyModel` tag
  * Made it possible to store the asset loss table in the ebrisk calculator
    by specifying `asset_loss_table=true` in the job.ini
  * Added a flag `oq info --parameters` to show the job.ini parameters
  * Removed the `source_name` column from the disagg by source output

  [Rao Anirudh]
  * Fixed wrong investigation_time in the calculation of loss maps from
    loss curves

  [Robin Gee]
  * Added capability to optionally specify a `time_cutoff` parameter to
    declustering time window

  [Michele Simionato]
  * Merged the commands `oq plot_hmaps` and `oq plot_uhs` inside `oq plot`
  * Changed the storage of hazard curves and hazard maps to make it consistent
    with the risk outputs and Extractor-friendly

  [Chris Van Houtte]
  * Added necessary gsims to run the Canterbury Seismic Hazard Model
    in Gerstenberger et al. (2014)
  * Added a new gsim file mcverry_2006_chch.py to have the Canterbury-
    specific classes.
  * Added a new gsim file bradley_2013b.py to implement the
    Christchurch-specific modifications to the Bradley2013 base model.

  [Michele Simionato]
  * Added a check on the intensity measure types and levels in the job.ini,
    to make sure they are ordered by period
  * Reduced the number of client sockets to the DbServer that was causing
    (sporadically) the hanging of calculations on Windows
  * Extended the WebAPI to be able to extract specific hazard curves, maps
    and UHS (i.e. IMT-specific and site specific)
  * Removed the realization index from the event loss table export, since
    is it redundant
  * Forced all lowercase Python files in the engine codebase
  * Removed the dependency from nose

  [Robin Gee]
  * Updated GMPE of Yu et al. (2013)

  [Michele Simionato]
  * Added an `Extractor` client class leveraging the WebAPI and enhanced
    `oq plot_hmaps` to display remote hazard maps
  * Added a check when disaggregation is attempted on a source model
    with atomic source groups
  * Implemented serialization/deserialization of GSIM instances to TOML
  * Added a check against mispelled rupture distance names and fixed
    the drouet_alpes_2015 GSIMs
  * Changed the XML syntax used to define dictionaries IMT -> GSIM
  * Now GSIM classes have an `.init()` method to manage notrivial
    initializations, i.e. expensive initializations or initializations
    requiring access to the filesystem
  * Fixed a bug in event based that made it impossible to use GMPETables
  * Associated the events to the realizations even in scenario_risk: this
    involved changing the generation of the epsilons in the case of asset
    correlation. Now there is a single aggregate losses output for all
    realizations
  * Removed the rlzi column from the GMF CSV export
  * Introduced a new parameter `ebrisk_maxweight` in the job.ini
  * For classical calculations with few sites, store information about the
    realization closest to the mean hazard curve for each site
  * Removed the max_num_sites limit on the event based calculator

  [Valerio Poggi]
  * Added an AvgSA intensity measure type and a GenericGmpeAvgSA which is
    able to use it

  [Michele Simionato]
  * Introduced the ability to launch subtasks from tasks
  * Stored rupture information in classical calculations with few sites

  [Chris Van Houtte]
  * Adding conversion from geometric mean to larger horizontal component in
    bradley_2013.py

  [Michele Simionato]
  * Fixed a bug in applyToSources for the case of multiple sources
  * Moved the prefiltering on the workers to save memory
  * Exported the aggregated loss ratios in avg losses and agg losses
  * Removed the variables quantile_loss_curves and mean_loss_curves: they
    were duplicating quantile_hazard_curves and mean_hazard_curves
  * Only ruptures boundingbox-close to the site collection are stored

  [Marco Pagani]
  * Added cluster model to classical PSHA calculator

  [Michele Simionato]
  * Fixed a bug in scenario_damage from ShakeMap with noDamageLimit=0
  * Avoided the MemoryError in the controller node by speeding up the saving
    of the information about the sources
  * Turned utils/reduce_sm into a proper command
  * Fixed a wrong coefficient in the ShakeMap amplification
  * Fixed a bug in the hazard curves export (the filename did not contain
    the period of the IMT thus producing duplicated files)
  * Parallelized the reading of the exposure

  [Marco Pagani]
  * Fixed the implementation on mutex ruptures

  [Michele Simionato]
  * Changed the aggregated loss curves exporter
  * Added an experimental calculator ebrisk
  * Changed the ordering of the events (akin to a change of seed in the
    asset correlation)

  [Robin Gee]
  * Fixed bug in tusa_langer_2016.py BA08SE model - authors updated b2 coeff
  * Fixed bug in tusa_langer_2016.py related to coeffs affecting Repi models

  [Michele Simionato]
  * Added a check to forbid to set `ses_per_logic_tree_path = 0`
  * Added an API `/extract/event_info/eidx`
  * Splitting the sources in classical calculators and not in event based
  * Removed `max_site_model_distance`
  * Extended the logic used in event_based_risk - read the hazard sites
    from the site model, not from the exposure - to all calculators
  * In classical_bcr calculations with a CSV exposure the retrofitted field
    was not read. Now a missing retrofitted value is an error

 -- Matteo Nastasi (GEM Foundation) <nastasi@openquake.org>  Mon, 18 Mar 2019 10:32:00 +0000

python3-oq-engine (3.3.0-1~xenial01) xenial; urgency=low

  [Graeme Weatherill]
  * Adds GMPE suite for national PSHA for Germany

  [Daniele Viganò]
  * Added a warning box when an unsupported browser is used to view the WebUI
  * Updated Docker containers to support a multi-node deployment
    with a shared directory
  * Moved the Docker containers source code from oq-builders
  * Updated the documentation related to the shared directory
    which is now mandatory for multi-node deployments

  [Matteo Nastasi]
  * Removed tests folders

  [Stéphane Drouet]
  * Added Drouet & Cotton (2015) GMPE including 2017 erratum

  [Michele Simionato]
  * Optimized the memory occupation in classical calculations (Context.poe_map)
  * Fixed a wrong counting of the ruptures in split fault sources with
    an hypo_list/slip_list causing the calculation to fail
  * Made the export of uniform hazard spectra fast
  * Made the `std` hazard output properly exportable
  * Replaced the `~` in the header of the UHS csv files with a `-`
  * Restored the `individual_curves` flag even for the hazard curves
  * Implemented dGMPE weights per intensity measure type
  * Extended `--reuse-hazard` to all calculators
  * Fixed a bug in event_based_risk from GMFs with coefficients of variations

  [Graeme Weatherill]
  * Adds magnitude scaling relation for Germany

  [Michele Simionato]
  * Used floats for the the GSIM realization weights, not Python Decimals
  * Added a flag `fast_sampling`, by default False
  * Added an API `/extract/src_loss_table/<loss_type>`
  * Removed the rupture filtering from `sample_ruptures` and optimized it in
    the `RuptureGetter` by making use of the bounding box
  * Raised the limit on `ses_per_logic_tree_path` from 2**16 to 2**32;
  * Added a parameter `max_num_sites` to increase the number of sites accepted
    by an event based calculation up to 2 ** 32 (the default is still 2 ** 16)
  * Added a command `oq compare` to compare hazard curves and maps within
    calculations
  * Extended the engine to read transparently zipped source models and exposures
  * Restored the check for invalid source IDs in applyToSources
  * Extended the command `oq zip` to zip source models and exposures
  * Parallelized the associations event ID -> realization ID
  * Improved the message when assets are discarded in scenario calculations
  * Implemented aggregation by multiple tags, plus a special case for the
    country code in event based risk

  [Marco Pagani]
  * Added two modified versions of the Bindi et al. (2011) to be used in a
    backbone approach to compute hazard in Italy
  * Added a modified version of Berge-Thierry et al. 2003 supporting Mw

  [Michele Simionato]
  * Changed the way loss curves and loss maps are stored in order to unify
    the aggregation logic with the one used for the average losses
  * Now it is possible to compute the ruptures without specifying the sites
  * Added an early check for the case of missing intensity measure types
  * Deprecated the case of exposure, site model and region_grid_spacing all
    set at the same time
  * Implemented multi-exposure functionality in event based risk
  * Changed the event based calculator to store the ruptures incrementally
    without keeping them all in memory
  * Refactored the UCERF event based calculator to work as much as possible
    the regular calculator
  * Optimized the management and storage of the aggregate losses in the event
    based risk calculation; also, reduced the memory consumption
  * Changed the default for `individual_curves` to "false", which is the right
    default for large calculations
  * Optimized the saving of the events
  * Removed the `save_ruptures` flag in the job.ini since ruptures must be saved
    always
  * Optimized the rupture generation in case of sampling and changed the
    algorithm and seeds
  * Fixed a bug with the IMT `SA(1)` considered different from `SA(1.0)`
  * Removed the long-time deprecated GMF exporter in XML format for event_based
  * Added a re-use hazard feature in event_based_risk in single-file mode
  * Made the event ID unique also in scenario calculations with
    multiple realizations
  * Removed the annoying hidden .zip archives littering the export directory
  * Added an easy way to read the exposure header
  * Added a way to run Python scripts using the engine libraries via `oq shell`
  * Improved the minimum_magnitude feature
  * Fixed the check on missing hazard IMTs
  * Reduced substantially the memory occupation in event based risk
  * Added the option `spatial_correlation=no correlation` for risk calculations
    from ShakeMaps
  * Removed the experimental calculator `ucerf_risk`
  * Optimized the sampling of time-independent sources for the case of
   `prefilter_sources=no`
  * Changed the algorithm associating events to SESs and made the event based
    hazard calculator faster in the case of many SESs
  * Reduced substantially the memory consumption in event based risk
  * Made it possible to read multiple site model files in the same calculation
  * Implemented a smart single job.ini file mode for event based risk
  * Now warnings for invalid parameters are logged in the database too
  * Fixed `oq export avg_losses-stats` for the case of one realization
  * Added `oq export losses_by_tag` and `oq export curves_by_tag`
  * Extended `oq export` to work in a multi-user situation
  * Forbidden event based calculations with more than `max_potential_paths`
    in the case of full enumeration
  * Saved a large amount of memory in event_based_risk calculations
  * Added a command `oq export losses_by_tag/<tagname> <calc_id>`
  * Extended `oq zip` to zip the risk files together with the hazard files
  * Changed the building convention for the event IDs and made them unique
    in the event loss table, even in the case of full enumeration
  * Optimized the splitting of complex fault sources
  * Fixed the ShakeMap download procedure for `uncertainty.zip` archives
    with an incorrect structure (for instance for ci3031111)
  * Disabled the spatial correlation in risk-from-ShakeMap by default
  * Optimized the rupture sampling where there is a large number of SESs
  * Extended the `reqv` feature to multiple tectonic region types and
    removed the spinning/floating for the TRTs using the feature
  * Reduced the GMPE logic tree upfront for TRTs missing in the source model
  * Fixed the ShakeMap downloader to use the USGS GeoJSON feed
  * Improved the error message when there are more than 65536 distinct tags
    in the exposure
  * Turned `vs30measured` into an optional parameter

  [Chris Van Houtte]
  * Added `siteclass` as a site parameter, and `reference_site_class` as
    a site parameter than can be specified by the user in the ini file
  * Added new classes to mcverry_2006.py to take siteclass as a predictor
  * Updated comments in mcverry_2006.py
  * Added new mcverry_2006 test tables to account for difference in site
    parameter
  * Added qa_test_data classical case_32

  [Michele Simionato]
  * Fixed the rupture exporter for Canada
  * Extended the `oq prepare_site_model` to optionally generate the
    fields z1pt0, z2pt5 and vs30measured
  * It is now an error to specify both the sites and the site model in the
    job.ini, to avoid confusion with the precedency
  * Implemented a reader for site models in CSV format
  * Made the export_dir relative to the input directory
  * Better error message for ShakeMaps with zero stddev
  * Added a source_id-filtering feature in the job.ini
  * Added a check on non-homogeneous tectonic region types in a source group
  * Fixed the option `oq engine --config-file` that broke a few releases ago
  * Replaced `nodal_dist_collapsing_distance` and
     `hypo_dist_collapsing_distance` with `pointsource_distance` and made
     use of them in the classical and event based calculators

  [Graeme Weatherill]
  * Fixes to hmtk completeness tables for consistent rates and addition of
    more special methods to catalogue

  [Michele Simionato]
  * Restricted ChiouYoungs2008SWISS01 to StdDev.TOTAL to avoid a bug
    when computing the GMFs with inter/intra stddevs
  * Raised an error if assets are discarded because too far from the hazard
    sites (before it was just a warning)
  * Added an attribute .srcidx to every event based rupture and stored it
  * Fixed an issue with the Byte Order Mark (BOM) for CSV exposures prepared
    with Microsoft Excel
  * Reduced the site collection instead of just filtering it; this fixes
    a source filtering bug and changes the numbers in case of GMF-correlation
  * Added a command `oq prepare_site_model` to prepare a sites.csv file
    containing the vs30 and changed the engine to use it
  * Added a cutoff when storing a PoE=1 from a CSV file, thus avoiding NaNs
    in classical_damage calculations
  * Reduced the data transfer in the risk model by only considering the
    taxonomies relevant for the exposure
  * Extended `oq engine --run` to accept a list of files
  * Optimized the saving of the risk results in event based in the case of
    many sites and changed the command `oq show portfolio_loss` to show
    mean and standard deviation of the portfolio loss for each loss type

  [Marco Pagani]
  * Added a first and preliminary version of the GMM for the Canada model
    represented in an analytical form.
  * Added a modified version of Atkinson and Macias to be used for the
    calculation of hazard in NSHMP2014.
  * Added support for PGA to the Si and Midorikawa (1999).

  [Michele Simionato]
  * Made it possible to run the risk over an hazard calculation of another user
  * Worked around the OverflowError: cannot serialize a bytes object larger
    than 4 GiB in event based calculations
  * Started using Python 3.6 features
  * Fixed the check on vulnerability function ID uniqueness for NRML 0.5
  * Ruptures and GMFs are now computed concurrently, thus mitigating the
    issue of slow tasks
  * Changed the name of the files containing the disaggregation outputs:
    instead of longitude and latitude they contain the site ID now
  * If a worker runs close to out of memory, now a warning appears in the
    main log
  * 'lons' and 'lats' are now spelled 'lon' and 'lat' in
    the REQUIRES_SITES_PARAMETERS to be consistent with site_model.xml

  [Daniele Viganò]
  * Fixed a bug about 'The openquake master lost its controlling terminal'
    when running with 'nohup' from command line

  [Michele Simionato]
  * The `export_dir` is now created recursively, i.e. subdirectories are
    automatically created if needed
  * Fixed a bug with the minimum_magnitude feature and extended it to be
    tectonic region type dependent
  * Changed the rupture generation to yield bunches of ruptures, thus avoiding
    the 4GB pickle limit
  * Parallelized the splitting of the sources, thus making the preprocessing
    faster

  [Marco Pagani]
  * Implemented two additional versions of the Silva et al. 2002 GMPE
  * Added the possibility of setting rake to 'undefined'
  * Added first 'modified GMPE' implementing the site term for Canada 2015 model
  * Fixed a bug in the disaggregation calculation due to wrong binning of magnitudes

  [Michele Simionato]
  * Now the combination uniform_hazard_spectra=true and mean_hazard_curves=false
    is accepted again, as requested by Laurentiu Danciu

  [Daniele Viganò]
  * Support for Ubuntu Trusty is removed
  * Replaced supervisord with systemd in Ubuntu packages

  [Michele Simionato]
  * Changed the way the rupture geometries are stored to be consistent with
    the source geometries
  * We are now saving information about the source geometries in the datastore
    (experimentally)
  * Fixed a bug in event based with sampling causing incorrect GMFs
  * Unified all distribution mechanisms to returns the outputs via zmq
  * Added a check for inconsistent IMTs between hazard and risk
  * Replaced the forking processpool with a spawning processpool

 -- Matteo Nastasi (GEM Foundation) <nastasi@openquake.org>  Mon, 07 Jan 2019 13:51:24 +0000

python3-oq-engine (3.2.0-1~xenial01) xenial; urgency=low

  [Kendra Johnson]
  * Implemented a version of Munson and Thurber (1997) for use with the
    USGS Hawaii hazard model
  * Implemented PGA for Campbell (1997)

  [Matteo Nastasi]
  * specified 'amd64' as the only architecture supported by ubuntu packages

  [Michele Simionato]
  * Changed the source writer: now the `srcs_weights` are written in the XML
    file only if they are nontrivial
  * Changed the algorithm assigning the seeds: they are now generated before
    the source splitting; also, a seed-related bug in the splitting was fixed
  * For event based, moved the rupture generation in the prefiltering phase

  [Daniele Viganò]
  * Fixed a bug with CTRL-C when using the `processpool` distribution

  [Robin Gee]
  * Raised the source ID length limit in the validation from 60 to 75 characters
    to allow sources with longer IDs

  [Michele Simionato]
  * Introduced a `multi_node` flag in `openquake.cfg` and used it to
    fully parallelize the prefiltering in a cluster
  * Used the rupture seed as rupture ID in event based calculations
  * Changed the deprecation mechanism of GSIMs to use a class attribute
    `superseded_by=NewGsimClass`
  * Solved the pickling bug in event based hazard by using generator tasks
  * Improved the distribution of the risk tasks by changing the weight

  [Pablo Heresi]
  * Contributed the HM2018CorrelationModel

  [Michele Simionato]
  * Restored the `individual_curves` flag that for the moment is used for the
    risk curves
  * Introduced two experimental new parameters `floating_distance` and
    `spinning_distance` to reduce hypocenter distributions and nodal plane
    distributions of ruptures over the corresponding distances
  * Optimized the parsing of the logic tree when there is no "applyToSources"
  * Made the IMT classes extensible in client code
  * Reduced the hazard maps from 64 to 32 bit, to be consistent with the
    hazard curves and to reduce by half the download time

  [Graeme Weatherill]
  * Implements a fix of Montalva et al (2016) for new coefficients (now
    Montalva et al. (2017))

  [Michele Simionato]
  * Parallelized the reading of the source models
  * Optimized `oq info --report` by not splitting the sources in that case
  * Speedup the download of the hazard curves, maps and uhs
  * Honored `concurrent_tasks` in the prefiltering phase too
  * It is now legal to compute uniform hazard spectra for a single period
  * Added command `oq plot_memory`
  * Introduced a MultiGMPE concept
  * Saved the size of the datastore in the database and used it in the WebUI

  [Graeme Weatherill]
  * Adds geotechnical related IMTs

  [Michele Simionato]
  * Renamed /extract/agglosses -> /extract/agg_losses and same for aggdamages
  * Supported equivalent epicentral distance with a `reqv_hdf5` file
  * Fixed the risk from ShakeMap feature in the case of missing IMTs
  * Changed the way gmf_data/indices and ruptures are stored
  * Added experimental support for dask
  * Added 11 new site parameters for geotechnic hazard
  * Changed the SiteCollection to store only the parameters required by the
    GSIMs

  [Robin Gee]
  * The number of sites is now an argument in the method _get_stddevs()
    in the GMPE of Kanno, 2006

  [Michele Simionato]
  * Changed the serialization of ruptures to HDF5: the geometries are now
    stored in a different dataset
  * Bug fix: the asset->site association was performed even when not needed
  * Made it possible to serialize to .hdf5 multipoint sources and
    nonparametric gridded sources
  * Added a check on source model logic tree files: the uncertaintyModel
    values cannot be repeated in the same branchset
  * Added a flag `std_hazard_curves`; by setting it to `true` the user can
    compute the standard deviation of the hazard curves across realizations

  [Marco Pagani]
  * Added Thingbaijam et al. (2017) magnitude-scaling relationship

  [Michele Simionato]
  * Added an /extract/ API for event_based_mfd
  * Fixed a bug in the classical_damage calculators: multiple loss types
    were not treated correctly

  [Marco Pagani]
  * Adding tests to the method computing decimal time

  [Michele Simionato]
  * Removed the event_based_rupture calculator and three others
  * Added a field `size_mb` to the `output` table in the database and made
    it visible in the WebUI as a tooltip
  * Added a command `oq check_input job.ini` to check the input files
  * Made the loss curves and maps outputs from an event based risk calculation
    visible to the engine and the WebUI (only the stats)
  * Added a check on duplicated branchIDs in GMPE logic trees

  [Daniele Viganò]
  * Fixed a bug when reading exposure with utf8 names on systems with non-utf8
    terminals (Windows)
  * Changed the openquake.cfg file and added a dbserver.listen parameter
  * Added the hostname in the WebUI page. It can be customize by the user
    via the `local_settings.py` file

  [Michele Simionato]
  * Added a Content-Length to the outputs downloadable from the WebUI
  * Fixed a bug when extracting gmf_data from a hazard calculation with a
    filtered site collection
  * Stored an attributed `events.max_gmf_size`
  * Added a check on exposures with missing loss types
  * Added a LargeExposureGrid error to protect the user by tricky exposures
    (i.e. France with assets in the Antilles)
  * Changed the event_based_risk calculator to compute the loss curves and
    maps directly; removed the asset_loss_table
  * Changed the event_based_risk calculator to distribute by GMFs always
  * Optimized the memory consumption in the UCERF classical calculator
  * Added a parameter `minimum_magnitude` in the job.ini
  * Added an utility `utils/combine_mean_curves.py`

 -- Matteo Nastasi (GEM Foundation) <nastasi@openquake.org>  Thu, 06 Sep 2018 12:27:53 +0000

python3-oq-engine (3.1.0-1~xenial01) xenial; urgency=low

  [Marco Pagani and Changlong Li]
  * Added a version of the Yu et al. (2013) GMPE supporting Mw

  [Michele Simionato]
  * Reduced the data transfer in the UCERF calculators
  * Stored the zipped input files in the datastore for reproducibility
  * Fixed a regression when reading GMFs from an XML in absence of a sites.csv
    file

  [Robin Gee]
  * Extend `oq to_shapefile` method to also work with `YoungsCoppersmithMFD`
    and `arbitraryMFD` MFD typologies.

  [Michele Simionato]
  * Now the hazard statistics can be computed efficiently even in a single
    calculation, i.e. without the `--hc` option
  * Added a check on the Python version in the `oq` command
  * Reduced the data transfer when sending the site collection
  * Changed the default `filter_distance`

  [Daniele Viganò]
  * Fixed a bug where the PID was not saved into the database
    when using the command line interface
  * Made it impossible to fire  multiple `CTRL-C` in sequence
    to allow processes teardown and tasks revocation when Celery is used

  [Michele Simionato]
  * Used `scipy.spatial.distance.cdist` in `Mesh.get_min_distance`
  * Prefiltered sites and assets in scenario calculations
  * Made it possible to specify the `filter_distance` in the `job.ini`
  * Made rtree optional again and disabled it in macOS
  * Optimized the SiteCollection class and doubled the speed of distance
    calculations in most continental scale calculations
  * Fixed an ordering bug in event based risk from GMFs when using a
    vulnerability function with PMF
  * Replaced Rtree with KDtree except in the source filtering
  * Parallelized the source prefiltering
  * Removed the tiling feature from the classical calculator
  * Undeprecated `hazardlib.calc.stochastic.stochastic_event_set` and
    made its signature right
  * Removed the source typology from the ruptures and reduced the rupture
    hierarchy
  * Removed the mesh spacing from PlanarSurfaces
  * Optimized the instantiation of the rtree index
  * Replaced the old prefiltering mechanism with the new one

  [Daniele Viganò]
  * Managed the case of a dead controlling terminal (SIGHUP)

  [Michele Simionato]
  * Removed Decimal numbers from the PMF distribution in hazardlib
  * Fixed another tricky bug with rtree filtering across the international
    date line
  * Added a parameter `prefilter_sources` with values `rtree|numpy|no`
  * Removed the prefiltering on the workers, resulting in a huge speedup
    for gridded ruptures at the cost of a larger data transfer
  * Changed the `losses_by_event` output to export a single .csv file with
    all realizations
  * Added a `cross_correlation` parameter used when working with shakemaps
  * Now sites and exposure can be set at the same time in the job.ini
  * Introduced a `preclassical` calculator
  * Extended the scenario_damage calculator to export `dmg_by_event`
    outputs as well as `losses_by_event` outputs if there is a consequence
    model
  * Unified `region` and `region_constraint` parameters in the job.ini
  * Added a check to forbid duplicated GSIMs in the logic tree
  * Introduced some changes to the `realizations` exporter (renamed field
    `uid` -> `branch_path` and removed the `model` field)
  * Added a command `oq celery inspect`
  * Reduced the check on too many realizations to a warning, except for
    event based calculations
  * Improved the hazard exporter to exports only data for the filtered
    site collection and not the full site collection
  * Extended the BCR exporter to export the asset tags

  [Catalina Yepes]
  * Revised/enhanced the risk demos

  [Michele Simionato]
  * Added a warning about the option `optimize_same_id_sources` when the user
    should take advantage of it

  [Daniele Viganò]
  * `celery-status` script converted into `oq celery status` command
  * Removed Django < 1.10 backward compatibility
  * Updated Python dependices (numpy 1.14, scipy 1.0.1,
    Django 1.10+, Celery 4+)

  [Michele Simionato]
  * Implemented scenario_risk/scenario_damage from shakemap calculators
  * Exported the asset tags in the asset based risk outputs
  * Fixed a numeric issue for nonparametric sources causing the hazard curves
    to saturate at high intensities
  * Added an utility to download shakemaps
  * Added an XML exporter for the site model
  * Slight change to the correlation module to fix a bug in the SMTK
  * Added a distribution mechanism `threadpool`

 -- Matteo Nastasi (GEM Foundation) <nastasi@openquake.org>  Fri, 01 Jun 2018 09:02:01 +0000

python3-oq-engine (3.0.0-1~precise01) precise; urgency=low

  [Michele Simionato]
  * Fixed a bug with newlines in the logic tree path breaking the CSV exporter
    for the realizations output
  * When setting the event year, each stochastic event set is now considered
    independent
  * Fixed a bug in the HMTK plotting libraries and added the ability to
    customize the figure size
  * Fixed bug in the datastore: now we automatically look for the attributes
    in the parent dataset, if the dataset is missing in the child datastore
  * Extended extract_losses_by_asset to the event based risk calculator
  * Stored in source_info the number of events generated per source
  * Added a script utils/reduce_sm to reduce the source model of a calculation
    by removing all the sources not affecting the hazard
  * Deprecated `openquake.hazardlib.calc.stochastic.stochastic_event_set`
  * Fixed the export of ruptures with a GriddedSurface geometry
  * Added a check for wrong or missing `<occupancyPeriods>` in the exposure
  * Fixed the issue of slow tasks in event_based_risk from precomputed GMFs
    for sites without events
  * Now the engine automatically associates the exposure to a grid if
    `region_grid_spacing` is given and the sites are not specified otherwise
  * Extracting the site mesh from the exposure before looking at the site model
  * Added a check on probs_occur summing up to 1 in the SourceWriter
  * `oq show job_info` now shows the received data amount while the
    calculation is progressing

  [Daniele Viganò]
  * Removed support for Python 2 in `setup.py`
  * Removed files containing Python 2 dependencies
  * Added support for WebUI groups/permissions on the
    export outputs and datastore API endpoints

  [Michele Simionato]
  * Fixed `oq show` for multiuser with parent calculations
  * Fixed `get_spherical_bounding_box` for griddedSurfaces
  * Implemented disaggregation by source only for the case
    of a single realization in the logic tree (experimental)
  * Replaced celery with celery_zmq as distribution mechanism
  * Extended `oq info` to work on source model logic tree files
  * Added a check against duplicated fields in the exposure CSV
  * Implemented event based with mutex sources (experimental)
  * Add an utility to read XML shakemap files in hazardlib
  * Added a check on IMTs for GMFs read from CSV

  [Daniele Viganò]
  * Changed the default DbServer port in Linux packages from 1908 to 1907

  [Michele Simionato]
  * Logged rupture floating factor and rupture spinning factor
  * Added an extract API for losses_by_asset
  * Added a check against GMF csv files with more than one realization
  * Fixed the algorithm setting the event year for event based with sampling
  * Added a command `oq importcalc` to import a remote calculation in the
    local database
  * Stored avg_losses-stats in event based risk if there are multiple
    realizations
  * Better error message in case of overlapping sites in sites.csv
  * Added a an investigation time attribute to source models with
    nonparametric sources
  * Bug fix: in some cases the calculator `event_based_rupture` was generating
    too few tasks and the same happened for classical calculation with
    `optimize_same_id_sources=true
  * Changed the ordering of the epsilons in scenario_risk
  * Added the ability to use a pre-imported risk model
  * Very small result values in scenario_damage (< 1E-7) are clipped to zero,
    to hide numerical artifacts
  * Removed an obsolete PickleableSequence class
  * Fixed error in classical_risk when num_statistics > num_realizations
  * Fixed a TypeError when reading CSV exposures with occupancy periods
  * Extended the check on duplicated source IDs to models in format NRML 0.5
  * Added a warning when reading the sources if .count_ruptures() is
    suspiciously slow
  * Changed the splitting logic: now all sources are split upfront
  * Improved the splitting of complex fault sources
  * Added a script to renumber source models with non-unique source IDs
  * Made the datastore of calculations using GMPETables relocatable; in
    practice you can run the Canada model on a cluster, copy the .hdf5 on
    a laptop and do the postprocessing there, a feat previously impossible.

  [Valerio Poggi]
  * Included a method to export data directly from the Catalogue() object into
    standard HMTK format.

  [Michele Simionato]
  * Now the parameter `disagg_outputs` is honored, i.e. only the specified
    outputs are extracted from the disaggregation matrix and stored
  * Implemented statistical disaggregation outputs (experimental)
  * Fixed a small bug: we were reading the source model twice in disaggregation
  * Added a check to discard results coming from the wrong calculation
    for the distribution mode `celery_zmq`
  * Removed the long time deprecated commands
    `oq engine --run-hazard` and `oq engine --run-risk`
  * Added a distribution mode `celery_zmq`
  * Added the ability to use a preimported exposure in risk calculations
  * Substantial cleanup of the parallelization framework
  * Fixed a bug with nonparametric sources producing negative probabilities

 -- Matteo Nastasi (GEM Foundation) <nastasi@openquake.org>  Mon, 09 Apr 2018 09:52:32 +0200

python3-oq-engine (2.9.0-1~precise01) precise; urgency=low

  [Michele Simionato]
  * Deprecated the NRML format for the GMFs

  [Matteo Nastasi]
  * Debian package moved to Python 3.5

  [Graeme Weatherill]
  * Small bug fix for Derras et al (2014) GMPE when Rjb = 0.0

  [Michele Simionato]
  * Improved the .rst reports for classical calculations with tiling
  * Reduced the data transfer in the event based risk calculator by
    reading the event IDs directly from the workers
  * Integrated the gmf_ebrisk calculator inside the event based calculator
  * Improved the weighting algorithm for the sources in the event based
    rupture calculator
  * Improved error message for source model files declared as nrml/0.5 when
    they actually are nrml/0.4
  * Optimized the classical_bcr calculator for the case of many realizations
  * Extended the exposure CSV importer to manage the `retrofitted` field

  [Marco Pagani, Changlong Li]
  * Adds the Yu et al. (2013) GMPEs

  [Michele Simionato]
  * Fixed a bug in the hazard outputs: they were displayed in the WebUI even
    if they were missing
  * Implemented splitting of nonparametric sources

  [Marco Pagani]
  * Fixed the 'get_closest_points' method for the
    `openquake.hazardlib.geo.surface.gridded.GriddedSurface` class

  [Michele Simionato]
  * Now the source model paths are relative to the source model logic tree file
  * Fixed an international date line bug when using rtree for prefiltering
  * Deprecated `nrml.parse`, it is now called `nrml.to_python`
  * Improved the task distribution by splitting the AreaSources upfront
    and by improving the weighting algorithm

  [Daniele Viganò]
  * TMPDIR can be customized via the `openquake.cfg` file
  * Updated dependencies compatibility in setup.py

  [Michele Simionato]
  * If the hazard is precomputed, setting the `site_model_file`,
    `gsim_logic_tree_file` or `source_model_logic_tree_file` gives a warning
  * Removed the obsolete API `/extract/qgis-` and added `extract/hcurves`,
    `extract/hmaps`, `extract/uhs` for use with the QGIS plugin
  * Removed the deprecated GeoJSON exporters
  * Fixed a bug with `oq engine --run job.ini --exports npz`
  * Fixed the ordering of the IMTs in hazardlib
  * `oq engine --delete-calculation` now aborts the calculation first
  * Added some documentation about how to access the datastore
  * Introduced a minimum_distance for the GSIMs
  * Fixed several small issues with the UCERF calculators; now ucerf_hazard
    can be used as a precalculator of gmf_ebrisk
  * Initial support for disaggregation by source
  * Added the ability to import large exposures as CSV (experimental)
  * Changed the source weights to be proportional to the number of GSIMs
    relevant for the tectonic region type, thus improving the task distribution

  [Daniele Viganò]
  * The RPM python3-oq-engine package replaced python-oq-engine
  * RPM packages moved to Python 3.5

  [Michele Simionato]
  * Added the ability to dump a specific calculation
  * Changed the signature of the extract command to `oq extract what calc_id`,
    where `what` is a path info plus query string;

  [Graeme Weatherill]
  * Implements significant duration GMPEs of Bommer et al. (2009) and Afshari &
    Stewart (2016)
  * Adds significant duration IMT definitions to support IMTs

  [Michele Simionato]
  * Run the DbServer as a detached process
  * Improved the test coverage for event based with GMF correlation
  * Optimized the event based risk calculator from ruptures: now the ruptures
    are instantiated in the workers and not in the controller if possible
  * Exported the parameter `ses_per_logic_tree_path` in the ruptures.csv file
  * Improved the display names for the risk outputs
  * Added a /v1/:calc_id/abort route to the engine server and Abort buttons
    to the WebUI
  * Fixed the seeds properly in the case of vulnerability functions with PMFs:
    now even if the ground motion fields are all equal, the risk numbers
    will be different since there is a different seed per each field
  * Stored a rupture loss table in event based risk calculations
  * Made sure that the number of effective ruptures is stored in csm_info
  * Fixed the HMTK tests to work with numpy from 1.11 to 1.14
  * Added a command `oq shell` to open an embedded (I)Python shell
  * Turned the 'realizations' output into a dynamic output

  [Matteo Nastasi]
  * Split package from python-oq-engine to python-oq-engine,
    python-oq-engine-master and python-oq-engine-worker
  * Implemented an API `/v1/on_same_fs` to check filesystem accessibility
    between engine and a client application

  [Michele Simionato]
  * Reduced the data transfer when computing the hazard curves in postprocessing
  * Removed the FilteredSiteCollection class

  [Nick Ackerley]
  * Some improvements to the plotting routines of the HMTK

  [Michele Simionato]
  * Removed the ability to run `oq engine --run job_h.ini,job_r.ini`
  * Forbidden the site model in gmf_ebrisk calculations
  * When the option `--hc` is given the ruptures can now be read directly
    from the workers, thus saving some startup time
  * Optimized the storage of the ruptures: the site IDs are not saved anymore
  * Added a check for missing `risk_investigation_time`
  * Reduced the data transfer in the gmf_ebrisk calculator
  * Now the gmf_ebrisk calculator builds the aggregate loss curves too
  * Extended the gmf_ebrisk calculator to use the GMFs produced by an event
    based hazard calculation, both via CSV and via the --hc option
  * Fixed a performance bug in the computations of the aggregate loss curves
    by reading the full event loss table at once
  * Fixed `oq zip` to work with gmf_ebrisk calculations
  * Fixed a serious bug in the gmf_ebrisk calculator: the results were in most
    cases wrong and dependent on the number of spawned tasks
  * Now the `master_seed` controls the generation of the epsilons in all
    situations (before in event_based_risk without `asset_correlation` it was
    managed by `random_seed`)
  * Changed the management of the epsilons in the gmf_ebrisk calculator to
    be the same as in the event_based_risk calculator
  * Added a check on the input files: the listed paths must be relative paths
  * Fixed a bug when storing the disagg-bins in the case the lenghts of the
    arrays are not the same for all sites
  * In the case of a single tile the prefiltering was applied twice: fixed the
    problem and generally improved the filtering/weighting of the sources
  * Fixed the CSV exporter for disaggregation outputs when iml_disagg is set

  [Graeme Weatherill]
  * Fixed ASK14 GMPE behaviour to remove ValueError
  * Implements comprehensive suite of NGA East ground motion models for
    central and eastern United States
  * Minor modification of check_gsim functions to permit instantiated classes
    to be passed

 -- Matteo Nastasi (GEM Foundation) <nastasi@openquake.org>  Mon, 26 Feb 2018 08:53:58 +0100

python3-oq-engine (2.8.0-0~precise01) precise; urgency=low

  [Michele Simionato]
  * `iml_disagg` and `poes_disagg` cannot coexist in the job.ini file
  * Added a check on `conditional_loss_poes` in the event_based_risk calculator:
    now it requires `asset_loss_table` to be set

  [Anirudh Rao]
  * Sorted taxonomies before comparison in the BCR calculator

  [Michele Simionato]
  * Optimized the disaggregation calculation by performing the PMF extraction
    only once at the end of the calculation and not in the workers
  * Added an `oq zip` command
  * Avoided running an useless classical calculation if `iml_disagg` is given

  [Valerio Poggi]
  * Implemented subclasses for ZhaoEtAl2006Asc and AtkinsonBoore2006 to account
    for the distance filter used by SGS in their PSHA model for Saudi Arabia.
    Distance threshold is hard coded to 5km in this implementation.

  [Michele Simionato]
  * Added a warning if the aggregated probability of exceedence (poe_agg) in
    a disaggregation output is very dissimilar from poes_disagg
  * Removed the flag `split_sources`
  * Optimized the operation `arrange_data_in_bins` in the disaggregation
    calculator and reduced the data transfer by the number of tectonic
    region types
  * Improved the sending of the sources to the workers, especially for the
    MultiPointSources
  * Better error message if the user sets a wrong site_id in the sites.csv file
  * Now the distance and lon lat bins for disaggregation are built directly
    from the integration distance
  * Used uniform bins for disaggregation (before they were potentially
    different across realizations / source models)
  * Improved the error message if the user forgets both sites and sites.csv
    in a calculation starting from predetermined GMFs
  * Improved the error message if the user specifies a non-existing file in
    the job.ini
  * Change the ordering of the TRT bins in disaggregation: now they are
    ordered lexicographically
  * Added more validity checks on the job.ini file for disaggregation
  * Changed the .hdf5 format generated by `oq extract -1 hazard/rlzs`; you can
    still produce the old format by using `oq extract -1 qgis-hazard/rlzs`
  * Optimized the disaggregation calculator by instantiating
    `scipy.stats.truncnorm` only once per task and not once per rupture
  * Optimized the disaggregation calculator when `iml_disagg` is specified,
    by caching duplicated results
  * Made sure that `oq dbserver stop` also stops the zmq workers if the zmq
    distribution is enabled
  * Added a check when disaggregating for a PoE too big for the source model
  * If `iml_disagg` is given, forbid `intensity_measure_types_and_levels`
  * Fixed the disaggregation outputs when `iml_disagg` is given: the PoE has
    been removed by the name of the output and correct PoE is in the XML file
  * Fixed `oq export loss_curves/rlzs` for event_based_risk/case_master
  * Removed the obsolete parameter `loss_curve_resolution`
  * Fixed a Python 3 unicode error with `oq engine --run job.zip`
  * Added a command `oq abort <calc_id>`
  * Stored the avg_losses in classical risk in the same way as in
    event_based_risk and made them exportable with the same format
  * Removed the outputs losses_by_tag from the event based risk calculators
    and changed the default for the avg_losses flag to True
  * WebUI: now every job runs in its own process and has name oq-job-<ID>
  * Refactored the WebUI tests to use the DbServer and django.test.Client
  * Added an experimental feature `optimize_same_id_sources`
  * Fixed a bug in gmf_ebrisk when there are zero losses and added more
    validity checks on the CSV file
  * The parameter `number_of_ground_motion_fields` is back to being optional in
    scenario calculators reading the GMFs from a file, since it can be inferred
  * Removed the deprecated risk outputs dmg_by_tag, dmg_total,
    losses_by_tag, losses_total
  * Deprecated the .geojson exporters for hazard curves and maps
  * We now keep the realization weights in case of logic tree sampling (before
    they were rescaled to 1 / R and considered all equals)
  * Optimized sampling for extra-large logic trees
  * Added a check on missing `source_model_logic_tree`
  * Fix to the gmf_ebrisk calculator: the realization index in the event loss
    table was incorrect and too many rows were saved
  * Added a way to restrict the source logic model tree by setting a sm_lt_path
    variable in the job.ini (experimental)
  * Fixed the precedence order when reading openquake.cfd

 -- Matteo Nastasi (GEM Foundation) <nastasi@openquake.org>  Wed, 29 Nov 2017 14:33:05 +0100

python-oq-engine (2.7.0-0~precise01) precise; urgency=low

  [Michele Simionato]
  * Fixed the risk exporters for tags containing non-ASCII characters

  [Valerio Poggi]
  * Implemented the Pankow and Pechmann 2004 GMPE (not verified)

  [Graeme Weatherill]
  * Added Derras et al. (2014) GMPE
  * Implemented the Zhao et al. (2016) GMPE for active shallow crustal,
    subduction interface and subduction slab events
  * Adds 'rvolc' (volcanic path distance) to the distance context

  [Michele Simionato]
  * The outputs loss_curves-rlzs and loss_curves-stats are now visible again
    as engine outputs (before they were hidden)
  * Added a debug command `oq plot_assets` and fixed `oq plot_sites`
  * Added a flag `--multipoint` to the command `oq upgrade_nrml`
  * Deprecated several outputs: hcurves-rlzs, agg_loss_table, losses_total,
    dmg_by_tag, dmg_total, losses_by_tag, losses_by_tag-rlzs
  * Extended the command `oq extract job_id` to check the database
  * Optimized the scenario damage calculator by vectorizing the calculation
    of the damage states
  * Extended the FragilityFunctions to accept sequences/arrays of intensity
    levels, as requested by Hyeuk Ryu

  [Daniele Viganò]
  * Added support for groups in the WebUI/API server

  [Michele Simionato]
  * Added an experimental distribution mode of kind "zmq"
  * Implemented an API `/extract/agglosses/loss_type?tagname1=tagvalue1&...`
    with the ability to select all tagvalues (`*`) for a given tagname
  * Deprecated reading hazard curves from CSV, since it was an experimental
    features and nobody is using it
  * Changed the exporter of the event loss table to export all realizations
   into a single file

  [Graeme Weatherill]
  * Adds the Bindi et al. (2017) GMPEs for Joyner-Boore and Hypocentral
    Distance

  [Michele Simionato]
  * Made it mandatory to specify the sites for all calculators reading the
    GMFs from a CSV file
  * Tested also the case of calculators requiring a shared_dir
  * Improved the error checking when parsing vulnerability functions with PMF

  [Daniele Viganò]
  * Fixed a bug in `oq reset` command which was not stopping
    the DbServer properly

  [Michele Simionato]
  * Implemented an API `/extract/aggcurves/loss_type?tagname1=tagvalue1&...`
  * Implemented an API `/extract/aggdamages/loss_type?tagname1=tagvalue1&...`
  * Every time a new calculation starts, we check if there is a newer version
    of the engine available on GitHub
  * Changed the search logic for the configuration file `openquake.cfg`
  * Implemented an API `/extract/agglosses/loss_type?tagname1=tagvalue1&...`
  * Fixed several bugs in the gmf_ebrisk calculator, in particular in presence
    of asset correlation and missing values on some sites
  * Fixed a bug with logging configured a WARN level instead of INFO level
    if rtree was missing (affecting only `oq run`)
  * Changed the ScenarioDamage demo to use two GSIMs
  * Added a node `<tagNames>` in the exposure
  * Added a web API to extract the attributes of a datastore object
  * Fixed `oq to_shapefile` and `oq from_shapefile` to work with NRML 0.5
    (except MultiPointSources)
  * Added information about the loss units to the `agg_curve` outputs
  * `oq extract hazard/rlzs` now extracts one realization at the time
  * The rupture filtering is now applied during disaggregation
  * Changed the /extract wen API to return a compressed .npz file
  * Fixed a bug with multi-realization disaggregation, celery and no
    shared_dir: now the calculation does not hang anymore

 -- Matteo Nastasi (GEM Foundation) <nastasi@openquake.org>  Thu, 19 Oct 2017 13:53:08 +0200

python-oq-engine (2.6.0-0~precise01) precise; urgency=low

  [Michele Simionato]
  * Fixed the GMF .npz export when the GMFs are extracted from a file
  * Stored the number of nonzero losses per asset and realization in
    event_based_risk calculations with asset_loss_table=True

  [Daniele Viganò]
  * Fixed 'openquake' user creation in RPM when SELinux is in enforcing mode
  * Changed the behaviour during RPM upgrades:
    the old openquake.cfg configuration file is left untouched and the new one
    installed as openquake.cfg.rpmnew

  [Michele Simionato]
  * Added a check on `number_of_ground_motion_fields` when the GMFs are
    extracted from a NRML file
  * Added a command `oq extract` able to extract hazard outputs into HDF5 files
  * Fixed a bug when reading GMFs from a NRML file: the hazard sites were
    read from the exposure (incorrectly) and not from the GMFs
  * Fixed a bug in MultiMFDs of kind `arbitraryMFD`

  [Valerio Poggi]
  * Implemented the Atkinson (2010) GMPE as subclass `Atkinson2010Hawaii`
    of `BooreAtkinson2008`

  [Michele Simionato]
  * Used the new loss curves algorithm for the asset loss curves and loss maps
  * Added a generic `extract` functionality to the web API
  * Fixed a bug when computing the rjb distances with multidimensional meshes
  * Changed the GMF CSV exporter to export the sites too; unified it with the
    event based one

  [Daniele Viganò]
  * Changed the 'CTRL-C' behaviour to make sure that all children
    processes are killed when a calculation in interrupted

  [Michele Simionato]
  * Fixed a bug in the statistical loss curves exporter for classical_risk
  * Replaced the agg_curve outputs with losses by return period outputs
  * Turned the DbServer into a multi-threaded server
  * Used zmq in the DbServer
  * Fixed correct_complex_sources.py
  * Fixed `oq export hcurves-rlzs -e hdf5`
  * Changed the source weighting algorithm: now it is proportional to the
    the number of affected sites
  * Added a command `oq show dupl_sources` and enhances `oq info job.ini`
    to display information about the duplicated sources
  * Added a flag `split_sources` in the job.ini (default False)
  * Updated the demos to the format NRML 0.5

  [Valerio Poggi]
  * Implemented the Munson and Thurber 1997 (Volcanic) GMPE

  [Graeme Weatherill]
  * Adapts CoeffsTable to be instantiated with dictionaries as well as strings

  [Daniele Viganò]
  * Extended the 'oq reset' command to work on multi user installations

  [Michele Simionato]
  * Fixed a bug: if there are multiple realizations and no hazard stats,
    it is an error to set hazard_maps=true or uniform_hazard_spectra=true
  * Implemented aggregation by asset tag in the risk calculators
  * Fixed a small bug in the HMTK (in `get_depth_pmf`)
  * Extended the demo LogicTreeCase1ClassicalPSHA to two IMTs and points
  * Added a documentation page `oq-commands.md`
  * Removed the automatic gunzip functionality and added an automatic
    checksum functionality plus an `oq checksum` command
  * Made the demo LogicTreeCase2ClassicalPSHA faster
  * Fixed the export by realization of the hazard outputs
  * Changed the generation of loss_maps in event based risk, without the option
    `--hc`: now it is done in parallel, except when reading the loss ratios
  * Renamed `--version-db` to `--db-version`, to avoid
    confusions between `oq --version` and `oq engine -version`
  * Fixed bug in the exported outputs: a calculation cannot export the results
    of its parent
  * Extended the `sz` field in the rupture surface to 2 bytes, making it
    possible to use a smaller mesh spacing
  * Changed the ordering of the fields in the loss curves and loss maps
    generated by the event based risk calculator; now the insured fields
    are at the end, before they were intermixed with each loss type
  * Changed the format of array `all_loss_ratios/indices`
  * The size in bytes of the GMFs was saved incorrectly
  * Added an exporter gmf_scenario/rup-XXX working also for event based
  * First version of the calculator gmf_ebrisk
  * Implemented risk statistics for the classical_damage calculator
  * Added a .csv importer for the ground motion fields
  * Implemented risk statistics for the classical_bcr calculator

  [Armando Scarpati]
  * Show to the user the error message when deleting a calculation
    in the WebUI fails

  [Michele Simionato]
  * Better error message when running a risk file in absence of hazard
    calculation
  * Changed the sampling logic in event based calculators
  * Imported GMFs from external file into the datastore

  [Daniele Viganò]
  * Added the 'celery-status' script in 'utils' to check the
    task distribution in a multi-node celery setup

  [Michele Simionato]
  * Removed an excessive check from the WebUI: now if an output exists,
    it can be downloaded even if the calculation was not successful

  [Armando Scarpati]
  * Visualized the calculation_mode in the WebUI

  [Michele Simionato]
  * Made the upgrade_manager transactional again
  * Changed the storage of the GMFs; as a consequence the exported .csv
    has a different format

  [Daniele Viganò]
  * Fixed a bug introduced by a change in Django 1.10 that was causing
    the HTTP requests log to be caught by our logging system and
    then saved in the DbServer
  * Updated requirements to allow installation of Django 1.11 (LTS)

  [Michele Simionato]
  * Added two commands `oq dump` and `oq restore`
  * Added a check that on the number of intensity measure types when
    generating uniform hazard spectra (must be > 1)

 -- Matteo Nastasi (GEM Foundation) <nastasi@openquake.org>  Mon, 25 Sep 2017 15:05:45 +0200

python-oq-engine (2.5.0-0~precise01) precise; urgency=low

  [Armando Scarpati]
  * Added a confirmation dialog when trying to remove a calculation via the
    WebUI

  [Michele Simionato]
  * Hazard maps were not exposed to the engine in event based calculations
  * Fixed the check on the DbServer instance: it was failing in presence
    of symbolic links
  * Optimized MultiMFD objects for the case of homogeneous parameters
  * Added an .npz exporter for the scenario_damage output `dmg_by_asset`
  * Removed the pickled CompositeSourceModel from the datastore
  * Improved the error message when the rupture mesh spacing is too small
  * Unified the versions of baselib, hazardlib and engine
  * Raised a clear error if the user does not set the `calculation_mode`
  * Made it is possible to pass the hdf5 full path to the DataStore class
  * Made it possible to use CELERY_RESULT_BACKEND != 'rpc://'

  [Michele Simionato, Daniele Viganò]
  * Merged the `oq-hazardlib` repository into `oq-engine`.
    The `python-oq-hazardlib` package is now provided by `python-oq-engine`

  [Michele Simionato]
  * Added CSV exports for the agg_curve outputs
  * Fixed a bug in `oq export hcurves-rlzs --exports hdf5`
  * Restored the parameter sites_per_tile with a default of 20,000, i.e.
    tiling starts automatically if there are more than 20,000 sites
  * Better error message for invalid exposures
  * Removed the deprecated XML outputs of the risk calculators
  * Added an end point `v1/calc/XXX/oqparam` to extract the calculation
    parameters as a JSON dictionary
  * Fixed the excessive logic tree reduction in event based calculators
  * Improved the command `oq db`
  * Fixed an encoding bug when logging a filename with a non-ASCII character
  * Fixed a bug when exporting a GMF with `ruptureId=0`
  * Added a parameter `disagg_outputs` to specify the kind of disaggregation
    outputs to export
  * Raised an early error if the consequence model is missing some taxonomies
  * Restored the tiling functionality in the classical calculator; to enable
    it, set `num_tiles` in the job.ini file
  * If there are no statistical hazard curves to compute, do not transfer
    anything
  * Fixed a small bug in `oq plot` and added a test

  [Daniele Viganò]
  * Added `collectstatic` and `createsuperuser` subcommands to the
    `oq webui` command
  * Added a `local_settings.py.pam` template to use PAM as the authentication
    provider for API and WebUI
  * Now the command `oq webui start` tries to open a browser tab
    with the WebUI loaded

 -- Daniele Viganò (GEM Foundation) <daniele@openquake.org>  Wed, 14 Jun 2017 10:32:28 +0200

python-oq-engine (2.4.0-0~precise01) precise; urgency=low

  [Michele Simionato]
  * Now the command `oq export loss_curves/rlz-XXX` works both for the
    `classical_risk` calculator and the `event_based_risk` calculator

  [Daniele Viganò]
  * Remove the default 30 day-old view limit in the WebUI calculation list

  [Michele Simionato]
  * Fixed a broken import affecting the command `oq upgrade_nrml`
  * Made it possible to specify multiple file names in <uncertaintyValue/>
    in the source_model_logic_tree file
  * Reduced the data transfer in the object `RlzsAssoc` and improved the
    postprocessing of hazard curves when the option `--hc` is given
  * Changed the `ruptures.xml` exporter to export unique ruptures
  * Fixed a bug when downloading the outputs from the WebUI on Windows
  * Made `oq info --report` fast again by removing the rupture fine filtering
  * Improved the readibility of the CSV export `dmg_total`
  * Removed the column `eid` from the CSV export `ruptures`; also
    renamed the field `serial` to `rup_id` and reordered the fields
  * Changed the event loss table exporter: now it exports an additional
    column with the `rup_id`
  * Changed scenario npz export to export also the GMFs outside the maximum
    distance
  * Fixed scenario npz export when there is a single event
  * Replaced the event tags with numeric event IDs
  * The mean hazard curves are now generated by default
  * Improved the help message of the command `oq purge`
  * Added a `@reader` decorator to mark tasks reading directly from the
    file system
  * Removed the .txt exporter for the GMFs, used internally in the tests
  * Fixed a bug with relative costs which affected master for a long time,
    but not the release 2.3. The insured losses were wrong in that case.
  * Added an .hdf5 exporter for the asset loss table
  * Loss maps and aggregate losses are computed in parallel or sequentially
    depending if the calculation is a postprocessing calculation or not
  * Deprecated the XML risk exporters
  * Removed the .ext5 file
  * Restored the parameter `asset_loss_table` in the event based calculators
  * Added a full .hdf5 exporter for `hcurves-rlzs`
  * Removed the `individual_curves` flag: now by default only the statistical
    hazard outputs are exported
  * Saved *a lot* of memory in the computation of the hazard curves and stats
  * Renamed the parameter `all_losses` to `asset_loss_table`
  * Added an experimental version of the event based risk calculator which
    is able to use GMFs imported from an external file
  * Added a `max_curve` functionality to compute the upper limit of the
    hazard curves amongst realizations
  * Raised an error if the user specifies `quantile_loss_curves`
    or `conditional_loss_poes` in a classical_damage calculation
  * Added a CSV exporter for the benefit-cost-ratio calculator
  * The classical_risk calculator now reads directly the probability maps,
    not the hazard curves
  * Turned the loss curves into on-demand outputs
    for the event based risk calculator
  * The loss ratios are now stored in the datastore and not in an
    external .ext5 file
  * The engine outputs are now streamed by the WebUI
  * Used a temporary export directory in the tests, to avoid conflicts
    in multiuser situations
  * Added an .npz exporter for the loss maps
  * Raised an error early when using a complex logic tree in scenario
    calculations
  * Changed the CSV exporter for the loss curves: now it exports all the
    curves for a given site for the classical_risk calculator
  * Fixed the save_ruptures procedure when there are more than 256
    surfaces in the MultiSurface
  * Renamed the `csq_` outputs of the scenario_damage to `losses_`
  * Changed the way scenario_damage are stored internally to be more
    consistent with the other calculators
  * Removed the GSIM from the exported file name of the risk outputs
  * New CSV exporter for GMFs generated by the event based calculator
  * The event IDs are now unique and a constraint on the maximum
    number of source groups (65,536) has been added
  * Added an output `losses_by_event` to the scenario_risk calculator
  * Changed the output `ruptures.csv` to avoid duplications
  * Added an output `losses_by_taxon` to the scenario_risk calculator
  * Fixed a performance bug in `get_gmfs`: now the scenario risk and damage
    calculators are orders of magnitude faster for big arrays
  * Added an export test for the event loss table in the case of multiple TRTs
  * Removed the experimental `rup_data` output
  * Added an .npz export for the output `losses_by_asset`
  * Exported the scenario_risk aggregate losses in a nicer format

  [Daniele Viganò]
  * The 'oq webui' command now works on a multi-user installation
  * Splitted RPM packages into python-oq-engine (single node)and
    python-oq-engine-master/python-oq-engine-worker (multi-node)

  [Paolo Tormene]
  * The 'Continue' button in the Web UI is now available also for risk
    calculations

  [Michele Simionato]
  * Fixed a Python 3 bug in the WebUI when continuing a calculation: the
    hazard_calculation_id was passed as a string and not as an integer
  * Changed to rupture storage to use variable length-arrays, with a speedup
    of two orders of magnitude
  * Avoided storing twice the rupture events
  * Optimized the serialization of ruptures on HDF5 by using a `sids` output
  * Changed the Web UI button from "Run Risk" to "Continue"
  * The `avg` field in the loss curves is computed as the integral of the curve
    again, and it is not extracted from the avg_losses output anymore
  * Made the `fullreport` exportable
  * Fixed the `rup_data` export, since the boundary field was broken
  * Restored the output `losses_by_taxon` in the event_based_risk calculator
  * Fixed the calculator event based UCERF so that average losses can
    be stored

  [Daniele Viganò]
  * Added a check to verify that an 'oq' client is talking to the
    right DbServer instance
  * Introduced an optional argument for 'oq dbserver' command line
    to be able to override its default interface binding behaviour

  [Michele Simionato]
  * Optimized the event based calculators by reducing the number of calls
    to the GmfComputer and by using larger arrays
  * Added a check on missing vulnerability functions for some loss type
    for some taxonomy
  * Now we save the GMFs on the .ext5 file, not the datastore
  * Fixed bug in event_based_risk: it was impossible to use vulnerability
    functions with "PM" distribution
  * Fixed bug in event_based_risk: the ebrisk calculator is required as
    precalculator of event_based_risk, not others
  * Fixed bug in scenario_risk: the output `all_losses-rlzs` was aggregated
    incorrectly
  * Now the ucerf_risk calculators transfer only the events, not the ruptures,
    thus reducing the data transfer of several orders of magnitude
  * Added a view `get_available_gsims` to the WebUI and fixed the API docs
  * Introduced a configuration parameter `max_site_model_distance` with default
    of 5 km
  * Implemented sampling in the UCERF event based hazard calculator

  [Daniele Viganò]
  * Use threads instead of processes in DbServer because SQLite3
    isn't fork-safe on macOS Sierra

  [Michele Simionato]
  * Fixed a TypeError when deleting a calculation from the WebUI
  * Extended the command `oq to_hdf5` to manage source model files too
  * Improved significantly the performance of the event based calculator
    when computing the GMFs and not the hazard curves
  * Stored information about the mean ground motion in the datastore
  * Saved the rupture mesh with 32 floats instead of 64 bit floats
  * Raised the limit on the event IDs from 2^16 to 2^32 per task
  * Fixed classical_risk: there was an error when computing the statistics
    in the case of multiple assets of the same taxonomy on the same site
  * Changed the UCERF event based calculators to parallelize by SES
  * Fixed a site model bug: when the sites are extracted from the site model
    there is no need to perform geospatial queries to get the parameters
  * Added a command `oq normalize` to produce good `sites.csv` files
  * Introduced a `ses_seed` parameter to specify the seed used to generate
    the stochastic event sets; `random_seed` is used for the sampling only
  * Changed the `build_rcurves` procedure to read the loss ratios directly from
    the workers

 -- Matteo Nastasi (GEM Foundation) <nastasi@openquake.org>  Tue, 23 May 2017 10:46:56 +0200

python-oq-engine (2.3.0-0~precise01) precise; urgency=low

  [Michele Simionato]
  * `oq info --report` now filters the ruptures and reports the correct
    number of effective ruptures even for classical calculators
  * Stripped the TRT information from the event loss table CSV export
    and optimized its performance
  * Fixed a bug when storing the GMPE logic tree file in the datastore
  * Added a command `oq run_tiles` (experimental)
  * Fixed the event based calculator so that it can run UCERF ruptures
  * Fixed a bug in the scenario_risk calculator in case of multiple assets
    of the same taxonomy on the same site with no insurance losses
  * Now the event IDs are generated in the workers in the event based calculator
    and there is a limit of 65536 tasks with 65536 ruptures each
  * Changed the UCERF classical calculators to compute one branch at the time
  * Fixed the header `occupants:float32` in the CSV risk exports involving
    occupants
  * Fixed the name of the zipped files downloaded by the Web UI: there
    was a spurious dot
  * Fixed the UCERF classical calculator in the case of sampling
  * Reduced the size of the event tags in the event based calculators, thus
    saving GB of disk space in UCERF calculations
  * Fixed the name of the files downloaded by the Web UI: they must not
    contain slashes
  * Now deleting a calculation from the Web UI really deletes it, before
    if was only hiding it

  [Daniele Viganò]
  * Moved the OpenQuake Engine manual sources inside doc/manual

  [Michele Simionato]
  * Introduced an experimental classical time dependent UCERF calculator
  * Added a dynamic output for source group information
  * Changed the UCERF rupture calculator to fully store the ruptures
  * Fixed a bug in `combine_maps`: realizations with zero probability were
    discarded, thus breaking the computation of the statistics
  * Added a command `oq reset` to reset database and datastores
  * Reduced the data transfer back and disk space occupation for UCERF
    event based risk calculations
  * Tasks meant to be used with a shared directory are now marked with a
    boolean attribute `.shared_dir_on`
  * Added a warning when running event based risk calculations with sampling
  * Made sure that the openquake.cfg file is read only once

  [Daniele Viganò]
  * Moved the openquake.cfg config file inside the python package
    under openquake/engine/openquake.cfg
  * Removed support to OQ_LOCAL_CFG_PATH and OQ_SITE_CFG_PATH vars;
    only the OQ_CONFIG_FILE enviroment variable is read

  [Michele Simionato]
  * If there is a single realization, do not compute the statistics
  * Changed the separator from comma to tab for the output `ruptures`
  * If there are no conditional_loss_poes, the engine does not try to
    export the loss maps anymore
  * Fixed `oq engine --make-html-report` when using Python 3
  * Fixed bug when running `oq info job.ini` with NRML 0.5 source models

 -- Matteo Nastasi (GEM Foundation) <nastasi@openquake.org>  Thu, 23 Feb 2017 14:37:44 +0100

python-oq-engine (2.2.0-0~precise01) precise; urgency=low

  [Michele Simionato]
  * Fixed an HDF5 bug by not using a `vstr` array for the asset references
  * Fixed a wrong error message generated by `oq purge`
  * Added information about the rupture in the event loss table exports
  * Fixed a bug and added a test calculation with nonparametric sources
  * Fixed the classical UCERF calculator when there is more than one branch
  * Added .npz exporter for gmf_data for event based calculations

  [Daniele Viganò]
  * Port WebUI/API server to Django 1.9 and 1.10
  * Add dependencies to setup.py
  * Update Copyright to 2017

  [Michele Simionato]
  * Increased the splitting of ComplexFaultSources
  * Added a way to reuse the CompositeSourceModel from a previous computation
  * Turned the loss maps into dynamically generated outputs
  * Extended the source model writer to serialize the attributes
    src_interdep, rup_interdep, srcs_weights
  * Fixed a bug when exporting the uniform hazard spectra in presence of
    IMTs non spectral acceleration
  * Fixed a bug when computing the loss maps in presence of insurance,
    temporarily introduced in master
  * Made the datastore for event based risk calculations much lighter
    by computing the statistical outputs at export time
  * Now it is possible to post process event based risk outputs with the
    `--hc` option
  * Added a command `oq to_hdf5` to convert .npz files into .hdf5 files
  * Moved commonlib.parallel into baselib
  * Merged the experimental calculator ebrisk into event_based_risk and
    used correctly the random_seed for generating the GMFs (not the master_seed)
  * Added a flag `ignore_covs` to ignore the coefficients of variation
  * Changed the GMF scenario exporter to avoid generating composite arrays with
    a large number of fields
  * Exporting in .npz format rather than HDF5
  * Introduced a `shared_dir` parameter in openquake.cfg
  * Fixed a serialization bug for planar surfaces
  * Removed the flag `asset_loss_table`: the loss ratios are
    saved if and only if the `loss_ratios` dictionary is non-empty
  * Added a CSV exporter for the GMFs in the event based calculator
  * Added a CSV exporter for the rup_data output
  * Added a CSV exporter for the disaggregation output
  * Stored the disaggregation matrices directly (no pickle)
  * Turned the CompositeRiskModel into a HDF5-serializable object
  * Fixed all doctests for Python 3

  [Daniele Viganò]
  * Removed the 'oq-engine' wrapper (command already deprecated)

  [Michele Simionato]
  * Assigned a year label to each seismic event in the event based calculator
  * Now the ebrisk calculator supports the case of asset_correlation=1 too
  * Made it possible to export the losses generated by a specific event
  * Lowered the limit on the length of source IDs to 60 chars
  * Fixed excessive strictness when validating `consequenceFunction.id`
  * Added an `ucerf_rupture` calculator able to store seismic events and
    rupture data and reduced the data transfer

  [Daniele Viganò]
  * MANIFEST now includes all files, with any extension located in the
    tests folders. It is now possible to run tests from an installation
    made with packages

  [Michele Simionato]
  * Improved error message when the user gives a source model file instead of
    a source model logic tree file
  * Fixed the management of negative calculation IDs
  * Relaxed the tolerance so that the tests pass on Mac OS X
  * Implemented csv exporter for the ruptures
  * Optimized the epsilon generation in the ebrisk calculator for
    asset_correlation=0
  * Improved the performance of the scenario risk calculators
  * Now by default we do not save the ruptures anymore
  * Fixed a memory leak recently introduced in parallel.py
  * Simplified classical_risk (the numbers can be slightly different now)
  * Serialized the ruptures in the HDF5 properly (no pickle)
  * Introduced a parameter `iml_disagg` in the disaggregation calculator
  * Fixed `oq reduce` to preserve the NRML version
  * Fixed a bug when splitting the fault sources by magnitude

 -- Matteo Nastasi (GEM Foundation) <nastasi@openquake.org>  Mon, 23 Jan 2017 14:36:48 +0100

python-oq-engine (2.1.0-0~precise01) precise; urgency=low

  [Michele Simionato]
  * There is now a flag `save_ruptures` that can be turned off on demand;
    by default the ruptures are always saved in the event based calculators
  * Optimized the memory consumption when using a ProcessPoolExecutor (i.e
    fork before reading the source model) by means of a `wakeup` task
  * Reduced the splitting of the fault sources
  * Added a view `task_slowest` displaying info about the slowest task
    (only for classical calculations for the moment)
  * concurrent_tasks=0 disable the concurrency
  * Optimized the saving time of the GMFs
  * Changed the default number of concurrent tasks and increased the
    relative weight of point sources and area sources
  * Fixed the UCERF event loss table export and added a test for it
  * Optimized the computation of the event loss table
  * Introduced two new calculators ucerf_risk and ucerf_risk_fast

  [Paolo Tormene]
  * Added to the engine server the possibility to log in and out
    programmatically by means of HTTP POST requests

  [Michele Simionato]
  * Optimized the memory consumption of the event based risk calculators
  * Extended the `oq show` command to work in a multi-user environment
  * Improved the test coverage of the exports in the WebUI
  * Removed the SourceManager: now the sources are filtered in the workers
    and we do not split in tiles anymore
  * Made the full datastore downloadable from the WebUI
  * Added a command "oq db" to send commands the engine database
    (for internal usage)
  * By default the WebUI now displays only the last 100 calculations
  * Added more validity checks to the disaggregation parameters; split the
    sources even in the disaggregation phase
  * Added an optimized event based calculator computing the total losses by
    taxonomy and nothing else
  * Filtered the sources up front when there are few sites (<= 10)
  * Reduced the number of tasks generated when filter_sources is False
  * Saved engine_version and hazardlib_version as attributes of the datastore
  * Avoided saving the ruptures when ground_motion_fields is True
  * Finalized the HDF5 export for hazard curves, hazard maps and uniform
    hazard spectra
  * Restored a weight of 1 for each rupture in the event based calculator
  * Removed the MultiHazardCurveXMLWriter
  * Improved the saving of the ruptures in event based calculations
  * Reduced the data transfer due to the `rlzs_by_gsim` parameter
  * Added an HDF5 export for scenario GMFs
  * If `filter_sources` if false, the light sources are not filtered, but the
    heavy sources are always filtered
  * Now the dbserver can be stopped correctly with CTRL-C
  * Parallelized the splitting of heavy sources
  * Changed the event loss table exporter: now a single file per realization
    is exported, containing all the loss types
  * Removed the dependency from the Django ORM
  * Now the WebUI restarts the ProcessPoolExecutor at the end of each job,
    to conserve resources
  * Optimized the computation of hazard curves and statistics, especially
    for the memory consumption
  * Reduced the data transfer due to the `rlzs_assoc` and `oqparam` objects
  * Fixed a bug in the disaggregation calculator when a source group has
    been filtered away by the maximum distance criterium
  * Fixed an encoding error in the reports when the description contains a
    non-ASCII character
  * Changed the distribution framework: celery is supported in a way more
    consistent with the other approaches; moreover, ipyparallel is supported
  * Hazard maps are now a fake output, dynamically generated at export time
  * Made the number of produced tasks proportional to the number of tiles
  * Raised an error for event_based_risk producing no GMFs
  * Added a view for the slow sources
  * Transmitted the attributes of a SourceGroup to the underlying sources
  * Fixed the names of exported files for hazard maps in .geojson format
  * Added an header with metadata to the exported hazard curves and maps
  * Avoid storing filtered-away probability maps, thus fixing a bug
  * Restored the precalculation consistency check that was disabled during the
    transition to engine 2.0
  * Fixed a bug with `oq engine --delete-calculation`
  * Hazard curves/maps/uniform spectra can now be recomputed
  * Restored the early check on missing taxonomies
  * Raise an early error if an user forget the `rupture_mesh_spacing` parameter
  * Fixed a bug while deleting jobs from the db in Ubuntu 12.04
  * Ported the shapefile converter from the nrml_converters
  * Added source model information in the file `realizations.csv`
  * `oq engine --run job.ini --exports csv` now also exports the realizations
  * Introduced the format NRML 0.5 for source models
  * Added a check on the version in case of export errors
  * Extended `oq purge` to remove calculations from the database too
  * Fixed `--make-html-report`: the view task_info was not registered
  * Stored several strings as HDF5-variable-length strings
  * Fixed an export bug for the hazard curves in .geojson format
  * Removed the array cost_types from the datastore
  * Taxonomies with chars not in the range a-z0-9 were incorrectly rejected
  * Improved the XML parsing utilities in speed, memory, portability and
    easy of use
  * Forbidden the reuse of exposure because is was fragile and error prone
  * Fixed a bug with the `realizations` array, which in hazard calculations
    was empty in the datastore

 -- Matteo Nastasi (GEM Foundation) <nastasi@openquake.org>  Fri, 14 Oct 2016 11:07:26 +0200

python-oq-engine (2.0.0-0~precise01) precise; urgency=low

  [Michele Simionato]
  * Quoted the taxonomies in the CSV exports
  * Fixed a bug in classical_damage and added a master test for it
  * Fixed the escaping of the taxonomies in the datastore
  * Fixed the names of the exported risk files
  * Fixed a segfault in the WebUI when exporting files with h5py >= 2.4
  * Added a command `oq dbserver` to start/stop the database server
  * The engine exports the hazard curves one file per IMT
  * Exported lon and lat with 5 digits after the decimal point
  * Added a command `oq info --build-reports`
  * Introduced experimental support for exporting .hdf5 files

  [Daniele Viganò]
  * Reworked substantially the engine documentation: removed obsolete pages,
    updated to engine 2.0 and added instructions for Windows and Mac OS X
  * Remove oq_create_db script, db is created by the DbServer
  * Move oq_reset_db into utils and clean old code

  [Michele Simionato]
  * Now the DbServer automatically upgrades the database if needed
  * Renamed oq-lite -> oq and added a subcommand `oq engine`
  * Added a CSV reader for the hazard curves
  * Having time_event=None in the hazard part of a calculation is now valid
  * Added an exporter for the rupture data, including the occurrence rate
  * Refactored the CSV exporters
  * Moved celeryconfig.py; now celery must be started with
    `celery worker --config openquake.engine.celeryconfig`
  * Added a default location `~/oqdata/dbserver.log` for the DbServer log
  * Added an early check on the SA periods supported by the GSIMs
  * Now the gsim_logic_tree file is parsed only once
  * Added a document about the architecture of the engine
  * The realizations are now exported as a CSV file
  * Escaped taxonomies in the datastore
  * The Web UI log tool is now escaping the HTML
  * Moved openquake.commonlib.commands -> openquake.commands and
    openquake.commonlib.valid -> openquake.risklib.valid to have a
    linear tower of internal dependencies
  * Supported all versions of Django >= 1.5
  * Provided a better error message in the absence of openquake.cfg
  * Removed the check on the export_dir when using the WebUI
  * Reduce the data transfer of the realization association object
  * If uniform_hazard_spectra is true, the UHS curves are generated
    even if hazard_maps is false; the hazard maps are not exported
  * Optimized the filtering of PointSources
  * Initial work on the UCERF event based hazard calculator
  * Added a test calculation crossing the International Date Line (Alaska)

  [Daniele Viganò]
  * Remove the dependency from the python 'pwd' package which is not
    available on Windows
  * Supervisord init scripts are now provided for the dbserver, celery
    and the webui. Celery is not started by default, other two are.

  [Michele Simionato]
  * Another export fix: made sure it is run by the current user
  * Fixed the export: if the export directory does not exist, it is created
  * Introduced the configuration variable `multi_user`, false for source
    installations and true for package installations
  * Fixed the WebUI export
  * Removed the .txt outputs from the WebUI page engine/<output_id>/outputs
    (they are useful only internally)
  * Fixed the export: first the xml exporter is tried and then the csv exporter;
    if both are available, only the first is used, not both of them
  * Optimized the case when the epsilons are not required, i.e. all the
    covariance coefficients are zero in the vulnerability functions
  * Added another test for event based risk (`case_miriam`)
  * Revisited the distribution mechanism and refined the weight of the
    ruptures in the event based calculators to avoid generating slow tasks
  * Added an automatic help for the subcommands of oq-lite and managed
    --version correctly
  * The event based risk calculator now use different seeds for different
    realizations; also, the performance has been substantially improved
  * Improved the .rst reports with data transfer information
  * Removed the RlzsAssoc object from the datastore
  * Fixed the number of tasks generated by the risk calculators
  * Refactored the serialization of CompositionInfo instances to HDF5
  * Used exponential notation with 5 decimal digits in most exported XML files
  * Refactored the sampling mechanics in the event based calculators
  * The event_based_risk calculator infers the minimum intensity of the GMFs
    from the vulnerability functions (if not specified in the job.ini)
  * Fixed the `avg_losses-stats`: they were not generated in absence of
    loss curves
  * Added a command `oq-lite info --exports`
  * Added filtering on the mininum intensity also in the event based
    hazard calculator; improved the performance and memory occupation
  * Added a view displaying the calculation times by source typology
  * Fixed the test of GMPETable after the correction in hazardlib
  * Optimized the saving of the asset loss table
  * Optimized the case of multiple assets of the same taxonomy on the
    same point and introduced a datastore view `assets_by_site`
  * Fixed HDF5 segmentation faults in the tests for Ubuntu 16.04

  [Daniele Viganò]
  * Add support for Ubuntu 16.04 (xenial) packages
  * Removed the openquake_worker.cfg file because it is not used anymore

  [Michele Simionato]
  * Replaced PostgreSQL with SQLite
  * Introduced a dbserver to mediate the interaction with the database
  * Restored the signal handler to manage properly `kill` signals so that
    the workers are revoked when a process is killed manually
  * Fixed in a more robust way the duplicated log bug
  * Made more robust the killing of processes by patching concurrent.futures
  * Fixed a critical bug with celery not being used even when `use_celery`
    was true.
  * Improved the validation of NRML files
  * Added a command `oq-engine --show-log <job_id>`

  [Daniele Viganò]
  * Use the 'postgresql' meta package as dependency of the .deb
    package to support newer versions of Postgres; this makes
    Trusty package installable on Ubuntu 16.04 and Debian 8

  [Daniele Viganò, Michele Simionato]
  * Fixed a bug in `oq-engine --export-outputs`

  [Daniele Viganò, Matteo Nastasi]
  * Allow installation of the binary package on Ubuntu derivatives

  [Matteo Nastasi]
  * Backport of libhdf5 and h5py for ubuntu 'precise' serie

  [Michele Simionato]
  * Removed openquake/engine/settings.py
  * Made the dependency on celery required only in cluster installations
  * Integrated the authentication database in the engine server database
  * Fixed the description in the Web UI (before it was temporarily set to
    the string "A job").
  * Introduced filtering on the minimum intensity of the ground shaking
  * Solved the issue of serializing large SES collections, over the HDF5 limit
  * The loss maps and curves XML exporters now export the coordinates
    of the assets, not the coordinates of the closest hazard site
  * Stored the job.ini parameters into a table in the datastore
  * Added a check on the IMTs coming from the risk models
  * Changed the aggregate loss table exporter to export the event tags,
    not the event IDs
  * Fixed a bug with the CSV export of the ground motion fields
  * Fixed a bug with the export of UHS curves with `--exports=xml`
  * Reduced substantially the data transfer and the memory occupation
    for event based calculations with a large number of assets: we
    can run the California exposure with half million assets now
  * Fixed a bug in the SESCollection exporter
  * Changed the asset<->epsilons association: before for a given taxonomy the
    assets were ordered by `asset_ref`, now they are ordered by `id`. This
    has a minor impact on the numbers sensitive to the epsilons, akin to a
    change of seeds
  * Added a test on the ordering of the epsilons
  * Accepted `.` and `|` as valid characters for source IDs
  * Changed the GMF calculator to use a single seed per unique rupture
  * Changed the SESCollection exporter: now a single file is exported, before
    we were exporting one file per source model path per tectonic region model
  * Changed the event based calculators to avoid duplicating ruptures
    occurring more than once
  * Changed the risk calculators to work in blocks of assets on the same site
  * Made it possible to set different integration distances for different
    tectonic region types
  * Optimized the aggregation by asset in the event based risk calculator
  * Reporting the source_id when the filtering fails

 -- Matteo Nastasi (GEM Foundation) <nastasi@openquake.org>  Tue, 21 Jun 2016 14:17:03 +0200

python-oq-engine (1.9.1-0~precise01) precise; urgency=low

  [Michele Simionato]
  * Fixed a bug in the Web UI when running a risk calculation starting
    from a previous calculation

 -- Matteo Nastasi (GEM Foundation) <nastasi@openquake.org>  Mon, 07 Mar 2016 11:11:59 +0100

python-oq-engine (1.9.0-0~precise01) precise; urgency=low

  [Michele Simionato]
  * Fixed a bug such that in some circumstances the logging stream handler
    was instantiated twice, resulting in duplicated logs
  * Changed the default job status to 'executing' (was 'pre_executing')
  * Fixed the ordering of the logs in the Web UI
  * Removed the dependency from PostGIS
  * Restored the monitoring which was accidentally removed
  * Removed the obsolete option `--hazard-output-id`
  * Printed the names of the files exported by the engine, even when there
    are multiple files for a single output
  * Introduced four new tables job, output, log, performance: all the other
    60+ database tables are not used anymore

 -- Matteo Nastasi (GEM Foundation) <nastasi@openquake.org>  Wed, 02 Mar 2016 14:33:38 +0100

python-oq-engine (1.8.0-0~precise01) precise; urgency=low

  [Michele Simionato]
  * Removed two `oq-engine` switches (`--export-stats` and `--list-inputs`)
    and fixed `--show-view`; unified `--delete-hazard-calculation` and
    `--delete-risk-calculation` into a single `--delete-calculation`
  * Updated `make_html_report.py` to extract the full report from the
    datastore
  * If `use_celery` is true, use celery to determine a good default for
    the parameter `concurrent_tasks`
  * Made celery required only in cluster situations
  * Fixed the duplication of exported result in the classical_damage
    calculator when there is more than one realization
  * Removed several obsolete or deprecated switches from the `oq-engine` command
  * Replaced all classical calculators with their lite counterparts
  * Fixed the site-ordering in the UHS exporter (by lon-lat)

  [Paolo Tormene]
  * Added API to validate NRML

  [Michele Simionato]
  * The engine can now zip files larger than 2 GB (used in the export)
  * Now the loss maps and curves are exported with a fixed ordering: first
    by lon-lat, then by asset ID
  * Replaced the old disaggregation calculator with the oq-lite one

 -- Matteo Nastasi (GEM Foundation) <nastasi@openquake.org>  Mon, 15 Feb 2016 12:06:54 +0100

python-oq-engine (1.7.0-0~precise01) precise; urgency=low

  [Michele Simionato]
  * Fixed an encoding bug in --lhc
  * Fixed an export bug: it is now possible to export the outputs generated
    by another user, if the read permissions are set correctly

 -- Matteo Nastasi (GEM Foundation) <nastasi@openquake.org>  Mon, 14 Dec 2015 10:40:26 +0100

python-oq-engine (1.6.0-0~precise01) precise; urgency=low

  [Daniele Viganò]
  * Added the oq_reset_db script. It removes and recreates the database and
    the datastore

  [Matteo Nastasi]
  * Demos moved to /usr/share/openquake/risklib

  [Michele Simionato]
  * Removed the 'view' button from the Web UI
  * Removed the epsilon_sampling configuration parameter
  * Made customizable the display_name of datastore outputs (before it was
    identical to the datastore key)
  * The zip files generated for internal use of the Web UI are now hidden
  * Made visible to the engine only the exportable outputs of the datastore
  * Closed explicitly the datastore after each calculation
  * Replaced the old scenario calculators with the HDF5-based calculators
  * Fixed a very subtle bug in the association queries: some sites outside
    of the region constraint were not discarded in some situations
  * Removed the self-termination feature `terminate_job_when_celery_is_down`
  * Removed the epsilon sampling "feature" from the scenario_risk calculator
  * Replaced the event based calculators based on Postgres with the new ones
    based on the HDF5 technology

 -- Matteo Nastasi (GEM Foundation) <nastasi@openquake.org>  Tue, 17 Nov 2015 11:29:47 +0100

python-oq-engine (1.5.1-0~precise01) precise; urgency=low

  [Michele Simionato]
  * Fixed a bug affecting exposures with multiple assets on the same site

 -- Matteo Nastasi (GEM Foundation) <nastasi@openquake.org>  Fri, 25 Sep 2015 14:22:08 +0200

python-oq-engine (1.5.0-0~precise01) precise; urgency=low

  [Michele Simionato]
  * The event based calculators in the engine are now officially deprecated
    and they raise a warning when used
  * Optimization: we do not generate the full epsilon matrix if all
    coefficients of variation are zero
  * Fixed two subtle bugs in the management of the epsilons: it means that
    all event based risk calculations with nonzero coefficients of variations
    will produce slightly different numbers with respect to before
  * Removed excessive checking on the exposure attributes 'deductible' and
    'insuredLimit' that made it impossible to run legitimate calculations
  * Changed the meaning of 'average_loss' for the aggregated curves: now it
    is the sum of the aggregated losses in the event loss table,
    before it was extracted from the aggregated loss curve
  * Changed the way the average losses (and insured average losses) are
    computed by the event based risk calculator: now they are extracted
    from the event loss table, before they were extracted from the loss curves
  * Set to NULL the stddev_losses and stddev_insured_losses for the event based
    risk calculator, since they were computed incorrectly
  * Introduced a new experimental command
    'oq-engine --show-view CALCULATION_ID VIEW_NAME'; the only view available
    for the moment is 'mean_avg_losses'
  * Negative calculation IDs are interpreted in a Pythonic way, i.e. -1
    means the last calculation, -2 the calculation before the last one, etc.
  * If a site parameter is more distant than 5 kilometers from its closest
    site, a warning is logged
  * Changed the splitting of fault sources to reduce the number of generated
    sources and avoid data transfer failures if rupture_mesh_spacing is too
    small
  * Changed the event loss table export: now the CSV file does not contain
    the magnitude and the rows are ordered by rupture tag first and loss second
  * Removed the calculator EventBasedBCR
  * Longitude and latitude are now rounded to 5 digits
  * Fixed a very subtle bug in the vulnerability functions, potentially
    affecting calculations with nonzero coefficients of variation and nonzero
    minIML; the numbers produced by the engine were incorrect; see
    https://bugs.launchpad.net/oq-engine/+bug/1459926
  * 'investigation_time' has been replaced by 'risk_investigation_time' in
    risk configuration files
  * Initial support for Django 1.7

  [Daniele Viganò]
  * Removed the bin/openquake wrapper: now only bin/oq-engine is
    available

  [Michele Simionato]
  * Added parameter parallel_source_splitting in openquake.cfg

  [Daniele Viganò]
  * setup.py improvements
  * Added MANIFEST.in
  * celeryconfig.py moved from /usr/openquake/engine to
    /usr/share/openquake/engine

  [Matteo Nastasi]
  * Packaging system improvement

 -- Matteo Nastasi (GEM Foundation) <nastasi@openquake.org>  Wed, 23 Sep 2015 15:48:01 +0200

python-oq-engine (1.4.1-0~precise01) precise; urgency=low

  [Michele Simionato]
  * Added a new 'ebr' hazard/risk calculator
  * Fixed the engine core export: now it can export datastore outputs as
    zip files
  * Now the parameter concurrent_tasks is read from the .ini file
  * Parallelized the source splitting procedure
  * Fixed a bug in the hazard calculators which were not using the parameter
    concurrent_tasks from the configuration file

 -- Matteo Nastasi (GEM Foundation) <nastasi@openquake.org>  Fri, 15 May 2015 10:06:26 +0200

python-oq-engine (1.4.0-2~precise01) precise; urgency=low

  [Daniele Viganò]
  * Fixed debian/control: add missing lsb-release to build deps

 -- Matteo Nastasi (GEM Foundation) <nastasi@openquake.org>  Fri, 08 May 2015 14:33:26 +0200

python-oq-engine (1.4.0-1~precise01) precise; urgency=low

  [Matteo Nastasi, Daniele Viganò]
  * Fixed dependencies version management

 -- Matteo Nastasi (GEM Foundation) <nastasi@openquake.org>  Thu, 07 May 2015 14:14:09 +0200

python-oq-engine (1.4.0-0~precise01) precise; urgency=low

  [Matteo Nastasi, Daniele Viganò]
  * Add binary package support for both Ubuntu 12.04 (Precise)
    and Ubuntu 14.04 (Trusty)

  [Michele Simionato]
  * Removed the SiteModel table: now the association between the sites and the
    site model is done by using hazardlib.geo.geodetic.min_distance

  [Daniele Viganò]
  * added authentication support to the 'engineweb' and the 'engineserver'

  [Michele Simionato]
  * the aggregate loss curves can be exported in CSV format

  [Matteo Nastasi]
  * added 'outtypes' attribute with list of possible output types for
    each output item in outputs list API command
  * added '/v1/calc/<id>/status' API command
  * added 'engineweb' django application as local web client for oq-engine

  [Michele Simionato]
  * Renamed the maximum_distance parameter of the risk calculators to
    asset_hazard_distance, to avoid confusion with the maximum_distance
    parameter of the hazard calculators, which has a different meaning;
    is it an error to set the maximum_distance in a job_risk.ini file
  * Added to the API an URL /v1/calc/:calc_id/remove to hide jobs
  * A new key is_running is added to the list of dictionaries returned by
    the URL /v1/calc/list
  * Replaced the mock tests for the engine server with real functional tests
  * Added a resource /v1/calc/:calc_id/traceback to get the traceback of a
    failed calculation
  * Now the logs are stored also in the database, both for the controller node
    and the worker nodes
  * Bypassed Django when deleting calculations from the database: this avoids
    running out of memory for large calculations
  * Fixed an issue in the scenario calculator: the GMFs were not filtered
    according to the distance to the rupture
  * Now critical errors appear in the log file
  * Added a --run command to run hazard and risk together
  * Fixed bug in the event based calculator; in the case
    number_of_logic_tree_samples > 0 it was generating incorrect hazard curves.
    Also improved (a lot) the performance in this case.
  * Fixed a tricky bug happening when some tectonic region type are filtered
    away.
  * The event based risk calculator now save only the non-zero losses in
    the table event_loss_asset.
  * Added a CSV exporter for the Stochastic Event Sets, for debugging purposes.
  * The GMF CSV exporter now sorts the output by rupture tag.

  [Matteo Nastasi]
  * Each pull request must be accompanied by an update of the debian
    changelog now.

 -- Matteo Nastasi (GEM Foundation) <nastasi@openquake.org>  Thu, 07 May 2015 11:33:24 +0200

python-oq-engine (1.3.0-1) precise; urgency=low

  [Matteo Nastasi]
  * gunzip xml demos files after copied into /usr/openquake/engine directory

 -- Matteo Nastasi (GEM Foundation) <nastasi@openquake.org>  Thu, 26 Feb 2015 16:35:20 +0100

python-oq-engine (1.3.0-0) precise; urgency=low

  [Michele Simionato]
  * Updated python-django dependency >= 1.6.1, (our repository already
    includes a backported version for Ubuntu 'precise' 12.04); this change
    makes unnecessary "standard_conforming_strings" postgresql configuration
    variable setting
  * The event based risk calculator is able to disaggregate the event loss
    table per asset. To enable this feature, just list the assets you are
    interested in in the job.ini file: "specific_assets = a1 a2 a3"
  * We have a new hazard calculator, which can be invoked by setting in the
    job.ini file: "calculation_mode = classical_tiling"
    This calculators is the same as the classical calculator (i.e. you will
    get the same numbers) but instead of considering all the hazard sites at
    once, it splits them in tiles and compute the hazard curves for each tile
    sequentially. The intended usage is for very large calculations that
    exceed the available memory. It is especially convenient when you have
    very large logic trees and you are interested only in the statistics (i.e.
    mean curves and quantile curves). In that case you should use it with the
    option individual_curves=false. Notice that this calculator is still in
    an experimental stage and at the moment is does not support UHS curves.
    Hazard maps and hazard curves are supported.
  * We have a new risk calculator, which can be invoked by setting in the
    job.ini file: "calculation_mode = classical_damage"
    This calculator is able to compute the damage distribution for each asset
    starting from the hazard curves produced by the classical
    (or classical_tiling) calculator and a set of fragility functions. Also
    this calculator should be considered in experimental stage.
  * A significant change has been made when the parameter
    number_of_logic_tree_samples is set to a non-zero value. Now, if a branch
    of the source model logic tree is sampled twice we will generate the
    ruptures twice; before the ruptures were generated once and counted twice.
    For the classical calculator there is no effect on the numbers (sampling
    the same branch twice will produce two copies of identical ruptures);
    however, for the event based calculator, sampling the same branch twice
    will produce different ruptures. For instance, in the case of a simple
    source model with a single tectonic region type, before we would have
    generated a single file with the stochastic event sets, now we generate
    number_of_logic_tree_samples files with different stochastic event sets.
    The previous behavior was an optimization-induced bug.
  * Better validation of the input files (fragility models, job.ini)
  * The ability to extract the sites from the site_model.xml file
  * Several missing QA tests have been added
  * The export mechanism has been enhanced and more outputs are being exported
    in CSV format
  * New parameter complex_fault_mesh_spacing
  * Some error messages have been improved
  * A lot of functionality has been ported from the engine to oq-lite,
    i.e.  a lite version of the engine that does not depend on
    PostgreSQL/PostGIS/Django nor from RabbitMQ/Celery. This version is
    much easier to install than the regular engine and it is meant for
    small/medium computation that do not require a cluster. The engine
    demos, have been moved to the oq-risklib repository, so that they can
    be run via the oq-lite command without installing the full engine.
  * Currently the following calculators have been ported (all are to be
    intended as experimental): classical hazard, classical tiling, event
    based hazard, scenario hazard, classical risk, scenario damage,
    classical damage.

 -- Matteo Nastasi (GEM Foundation) <nastasi@openquake.org>  Thu, 26 Feb 2015 10:44:03 +0100

python-oq-engine (1.2.2-0) precise; urgency=low

  * consistency in version management between debian/ubuntu package and
    library from git sources

 -- Matteo Nastasi (GEM Foundation) <nastasi@openquake.org>  Thu, 18 Dec 2014 16:25:05 +0100

python-oq-engine (1.2.1-2) precise; urgency=low

  * Fixed custom dependencies versions (again)

 -- Matteo Nastasi (GEM Foundation) <nastasi@openquake.org>  Tue, 16 Dec 2014 10:48:19 +0100

python-oq-engine (1.2.1-1) precise; urgency=low

  * Fixed custom dependencies versions

 -- Matteo Nastasi (GEM Foundation) <nastasi@openquake.org>  Tue, 16 Dec 2014 09:48:19 +0100

python-oq-engine (1.2.1-0) precise; urgency=low

  * Fixed the logging handler

 -- Matteo Nastasi (GEM Foundation) <nastasi@openquake.org>  Mon, 15 Dec 2014 10:17:30 +0100

python-oq-engine (1.2.0-3) precise; urgency=low

  * Add constraint on python-django dependency version

 -- Matteo Nastasi (GEM Foundation) <nastasi@openquake.org>  Thu, 11 Dec 2014 10:04:45 +0100

python-oq-engine (1.2.0-2) precise; urgency=low

  * More precise exception message

 -- Matteo Nastasi (GEM Foundation) <nastasi@openquake.org>  Wed, 10 Dec 2014 16:21:06 +0100

python-oq-engine (1.2.0-1) precise; urgency=low

  * Bugs fixed in 1.2 release: http://goo.gl/GjbF2r
  * Replace a reference to the 'openquake' command with 'oq-engine'
  * Moved the expected outputs of the ScenarioDamage QA tests in qa_tests_data
  * Moved the logic tree realizations into commonlib
  * It is now possible to compute the uniform spectra even when
    individual_curves is false
  * Reduced the precision when exporting GMFs to XML
  * Fixed test_job_from_file
  * Delayed the OqParam validation
  * Simplified the monitoring
  * Extract the QA tests data from the engine
  * Renamed commonlib.general -> baselib.general
  * Removed the dependency from oq-commonlib
  * Avoid warning no XML exporter for event_loss
  * Update packager and postinst to use the openquake2 db (new default one)
  * Use shallow-clone to improve CI builds speed
  * Download calculation results as files
  * Added an API to retrieve the engine version
  * Unified the export framework for hazard and risk
  * Fast export of the GMFs
  * Fast scenario export
  * Fixed test_is_readable_all_files_lack_permissions when run as root
  * Now 'test_script_lower_than_current_version' does not require an Internet
    connection
  * Warn the user if she asks for statistical outputs but using a single hazard
    output
  * Move the calculation of input/output weights into commonlib
  * Changed the export_dir in several tests
  * Now the packagers makes a HTML report with the performances of the demos
  * Remove hardcoded references to openquake2 in oq_create_db
  * Move JobStats creation inside job_from_file
  * Fixed precision
  * Align openquake_worker.cfg with openquake.cfg
  * Implement memory hard limit control
  * Using commonlib.readinput.get_source_models
  * Check that the hazard calculation mode is consistent with risk calculation
    mode
  * Rollback only if a transaction is on
  * Fixed a bug in export_risk
  * Daily html report
  * Reflected the API change in commonlib.readinput.get_oqparam
  * Updated the engine to cope with the changes in risklib and commonlib
  * Fixed the name of the SES file
  * Changed some hard-coded weights in general.py
  * Changed the import of the calc module
  * Drop risk calculation table
  * Simplified the risk calculators
  * Reflected the API change in hazardlib.calc.gmf.GmfComputer
  * Added a test for duplicated tags in import_gmf_scenario.py
  * Implemented losses per event per asset
  * Dependency check
  * Removed more risk unit tests
  * Removed another couple of redundant tests
  * Remove check on setup.py version since now it's taken from init
  * Fixed _calc_to_response_data
  * Fixed bug when running risk calculations from the platform
  * openquake wrapper script
  * Changed version number in setup.py too
  * Updated version to 1.2
  * Renamed nrml_version->commonlib_version
  * Fixed a bug in the engine server (wrong calculation_id)
  * Fix oq-engine command name in output list
  * Removed the dependency from nrmllib
  * Fixed two merge errors
  * Important fixes pre-2.0 copied from the better-risk branch
  * Renamed the command openquake->oq-engine
  * Change ses collection
  * Fixed the migration script 0007
  * Fixed a bug with the quantile_hazard_curves attribute
  * Removed EventBasedHazardCalculatorTestCase
  * Remove the hazard_calculation table
  * correct complex source for wrong order in edges points
  * missing file open fixed
  * Removed routing tests
  * Added the script correct_complex_sources
  * Complex surf validation
  * Insert the IMT in the db, if not already there
  * The intensity measure types are now sorted also in the scenario calculator
  * Simplified the QA test scenario_damage/case_4
  * Enable 'set -x' when $GEM_SET_DEBUG is true
  * Remove a try finally in engine server task.py
  * Simplification because now the maximum_distance is mandatory
  * Fixed a wrong source model used in the Event Based export test
  * Fixed the what_if_I_upgrade check
  * Added a table imt_taxonomy
  * Fixed the management of missing db upgrades
  * Now the engine is using the new validation mechanism for the hazard sources
  * Fixed the name of a field (risk_job_id->job_id)
  * Special case when the hazard is known at the exact sites of the assets
  * Moved the epsilons from the getters to the database
  * Update the database name in openquake_worker.cfg
  * Removed the old validation mechanism
  * The parameter concurrent_tasks must be available to the workers too
  * Solved the problem with UHS
  * Fixed master https://ci.openquake.org/job/master_oq-engine/1208
  * If individual_curves is set, multi-imt curves must not be generated
  * --what-if-I-upgrade functionality
  * Stats only
  * Short output summary
  * Removed task_no
  * Hazard curves from gmfs
  * Fixed a critical bug with --hazard-output-id
  * Fix the test check_limits_event_based
  * Changed the output_weight for the event based calculator
  * Introduced --hazard-job-id and made it possible to reuse exposures imported
    in the hazard part of the computation
  * Replaced the ScenarioGetter with the GroundMotionFieldGetter
  * Return loss matrix
  * Removed --schema-path from oq_create_db
  * Calculation limits
  * Fixed a bug on tablespace permissions
  * Make the event based calculator more debuggable
  * Added the column uniq_ruptures to the table source_info
  * Db migrations
  * Db migrations 2
  * Saved more sources in source_info
  * Perform means and quantiles in memory
  * Parallel filtering
  * Reintroduce the 'terminate_job_when_celery_is_down' config option
  * Fix risk disaggregation
  * Ordering the sources after filtering-splitting
  * Source ordering
  * Gmf from ruptures
  * Fixed a stupid bug with OQ_TERMINATE_JOB_WHEN_CELERY_IS_DOWN
  * Introduced a variable OQ_TERMINATE_JOB_WHEN_CELERY_IS_DOWN
  * The random seeds have now a default value of 42
  * Added a check for invalid quantile computations
  * Now hazard calculations can be deleted safely
  * Add a file openquake_worker.cfg to be read in the workers
  * Simplified the LOG_FORMAT by removing the name
  * Avoid an ugly error when no tasks are spawned
  * Added a view on the event loss table for convenience of analysis
  * Epsilon sampling feature
  * Distribute-by-rupture phase 2
  * Restored distribution-by-rupture in the event based calculator
  * Provide a good error message when a source model contains GSIMs not in the
    file gsim_logic_tree
  * Moved parse_config from the engine to commonlib
  * Added a test checking the existence of the __init__.py files and fixed the
    QA test classical/case_15
  * Refactored initialize_realizations and added a warning when
    num_samples > num_realizations
  * Fixed a missing import
  * Saving the rupture hypocenter fully into the database
  * Removed an offending ALTER OWNER
  * Source info table
  * Added a test for sampling a large source model logic tree
  * Hazard curves from gmfs
  * Removed num_sites and num_sources from job_stats
  * Removed redundant tests
  * Retrieved the correct output directly, not via an order by
  * Making use of commonlib.parallel in the engine
  * Enhanced qatest_1, so that it subsumes regression_1 and regression_2
  * Taking advantage of the new riskloaders in commonlib
  * Added a missing integer cast
  * Changed disagg/case_1 to use full enumeration
  * Fixed the ordering of the ruptures in the event based calculator
  * Fixed a bug in the GroundMotionValuesGetter
  * Reflected the API change in refactor-risk-model
  * Sent the tectonic region types with less sources first, and fixed
    an ordering bug in a QA test
  * Turn AMQPChannelExceptions into warnings
  * Hide the SES output from a scenario calculator
  * Add a debug flag to enable set -x in packager.sh
  * Better task spawning
  * Reflected the changes to the GmfComputer in hazardlib
  * Fixed the bug in the risk event based calculator with multiple realizations
  * Fix gmf duplication
  * Removed the need for logictree.enumerate_paths
  * Fixed a small bug
  * Removed a commonlib dependency breaking the oqcreate script
  * Now the indices of the filtered sites are stored in the
    ProbabilisticRupture table
  * Fixed another import
  * Fixed a wrong import
  * Moved logictree to commonlib and fixed all the tests
  * Removed the obsolete table hzrdr.ses and small refactoring
  * Tasks with fewer assets are submitted first
  * Better parallelization of the risk calculators
  * Reducing the celery timeout from 30s to 3s
  * Fixed a tricky bug in the scenario calculator with duplicate imts
  * Fixed the ScenarioExportTestCase by changing the position of the points
  * The scenario calculator is now block-size independent
  * Use only the relevant tectonic region types to build the GMPE logic tree
  * Fixed a broadcasting in the classical calculator
  * Saving memory on the controller node
  * Restored the source model sampling feature
  * Complex logic tree test
  * Solved the block size dependence in the risk calculators
  * Fixed a critical ordering bug
  * Changed the _do_run_calc signature
  * Avoid returning duplicated data in the classical calculator
  * Changed the order of the statements in 01-remove-cnode_stats.sql
  * Added a cache on the GSIMs for the probabilities of no exceedence in the
    classical calculator
  * Fix the export of GmfSets in the case of multiple source models
  * Fixed underflow error in postgres
  * Fixed a bug with celery ping
  * Avoid errors on signals when the engine is run through the server
  * Errors in a task are converted into a RuntimeError
  * Remove calculation unit
  * The IML must be extrapolated to zero for large poes
  * Log a warning when more than 80% of the memory is used
  * Refactored the hazard getters
  * Removed the SES table
  * Added a nice error message for far away sources
  * Add support in the engine for a local_settings.py
  * Send the site collection via rabbitmq, not via the database
  * Improvements to the CeleryNodeMonitor
  * Minimal tweaks to the risk calculators
  * Save the number of sites in JobStats as soon as it is available
  * Fix branch var to be compliant within the new CI git plugin
  * Restored the lost fine monitoring on the hazard getters
  * Cluster monitor
  * Celery check
  * Removed the obsolete table uiapi.cnode_stats
  * Make use of the light site collection introduced in hazardlib
  * Optimize the disaggregation calculator
  * Fix a memory leak of celery
  * Remove python-gdal and fix issue with postinst
  * Manual pickling/unpickling
  * Updates Copyright to 2014
  * The rupture tag must be unique
  * Turn SIGTERM into SIGINT
  * Remove another engine-server test script from pylint
  * Removed the dependency on the current working directory from
    utils_config_test
  * Replace README.txt with README.md in the packager script
  * Increase the tolerance in the disaggregation test
  * Readme merge
  * Avoid storing copies of the ruptures
  * Untrapped exceptions in oqtask give ugly error messages
  * Support for posting zipfiles to the engine-server
  * Using iter_native in celery
  * Added test for the loss_fraction exporter
  * Fixed a missing loss_type in export_loss_fraction_xml
  * Merging the engine server inside the engine repository
  * Removing ruptures phase 2
  * Restored qatest 1
  * Added tests for failing computations
  * Removed the progress handler from the engine
  * Better error and logging management
  * Exclude tests folder from pylint check
  * Fixing the build master_oq-engine #790
  * Ruptures are not read from the database anymore, only written
  * In development mode celery is automatically started/stopped together with
    the engine server
  * Remove common directory from risk demos
  * Remove duplication hazard risk
  * Removing the duplication run_hazard/run_risk in engine.py
  * Renamed directories and packages to be consistent with GEM conventions
  * Fixed test_initialize_sources
  * Getting a more uniform distribution of the tasks
  * Remove celery
  * Remove time_span from disaggregation calculator
  * Return the traceback from celery to the controller node
  * If there are no GMVs within the maximum distance for the given assets, the
    computation should not fail with an ugly error but print a warning
  * Better error management
  * Fixed a stupid error in compute_hazard_curves
  * Support for non-parametric sources
  * Fixed the issue of slow sources
  * Fixed the two upgrade scripts breaking the migration from 1.0 to 1.1
  * Add --export-hazard-outputs and --export-risk-outputs switches; also add
    geojson export for hazard curves
  * Light monitor
  * Set CELERY_MAX_CACHED_RESULTS = 1
  * Changed from relative path to full path
  * Fix the feature "import gmf scenario data from file"
  * version: remove warning for pkg install + git program installed case
  * Remove block_size and point_source_block_size
  * Move the unit tests inside the openquake.engine directory
  * Version visualization improvement
  * Added missing CASCADE on a DB migration script
  * Raised the tolerance in ClassicalHazardCase13TestCase
  * In the event based calculator split by ruptures, not by SES
  * BROKER_POOL_LIMIT is causing problem so set it to none
  * Split area sources
  * Force BROKER_POOL_LIMIT to 10
  * Fixed an upgrade script
  * Prefiltering sources in all calculators
  * Savaged the easy part of the work on the decouple-logic-trees branch
  * Changed the way hazard map are interpolated
  * Fixed a bug with static urls
  * Remove database related code
  * Removed hazard curve progress
  * Improved the IMT management in the engine by leveraging the new
    functionality in hazardlib
  * Configuration file for storing oq-platform connection parameters
  * Add loss type to risk outputs
  * Remove parsed source
  * Fix remove demos symlinks
  * gmf.lt_realization_id can be NULL
  * Fixed the _prep_geometry feature of Risk and Hazard calculations
  * Remove a reference to the removed view hzrdr.gmf_family
  * Engine-Server: support for multiple platform installations
  * Removed the complete_logic_tree flags
  * Fixed setup.py
  * Removed the SourceProgress table
  * New risk demos
  * Run a risk calculation
  * Remove validation on site models
  * Removed the rest of the stuff related to the supervisor
  * Removed the supervisor, redis, kombu and related stuff
  * Removed a wrong import
  * An import ordering issue is breaking Jenkins
  * Various small fixes for oq_create_db script
  * Do not register a progress handler if it is not passed
  * Engine Unit test fix
  * Geonode integration
  * Progress Bar support
  * Finally fixed the dependency from the blocksize in the event based
    calculator
  * A simple fix for engine_test.py
  * Replace numpy arrays with postgres array fields in output tables
  * Dump and restore Stochastic Event Set
  * Removed the old distribution and used parallelize as default distribution
    mechanism everywhere
  * Change the distribution in the risk calculators
  * Save in job_stats how much the database increased during the current
    computation
  * Removed calc_num task properly
  * Change dist classical
  * Improve the table job_stats
  * Now the CacheImporter infers the fields from the database, in the right
    order
  * Removed parsed_rupture_model from the db
  * The revoke command should not terminate the workers
  * Remove JobCompletedError
  * Override hazard investigation time in risk event based calculator
  * Companion of https://github.com/gem/oq-engine/pull/1298/
  * Companion of https://github.com/gem/oq-nrmllib/pull/116
  * Simplify schema
  * Filter the sources before storing them in the database
  * Improve the parallelize distribution
  * Fix disaggregation
  * Changed the distance in hazardlib
  * Improve memory consumption in the GMF calculation
  * The file with the exported disagg matrix must contain the poe in the name
  * The multiple sites QA test (classical/case_13) broke
  * Solve the dependency from the parameter concurrent_tasks
  * QA test for multiple sites
  * Cross domain ajax fix for view methods [r=matley] [f=*1234765]
  * Tweaks to make platform calcs work [r=matley] [f=*1234765]
  * Create job and calculation objects in a transaction
  * Make test fixtures optional
  * Get the list of the available magnitude scaling relationships at runtime
  * Save memory when exporting the GMF
  * Fixed a typo in an ordering query
  * Insured loss curves statistics
  * When exporting the GMF, we need to export the rupture tags, not the ids
  * Hazard Curve Parser import update [r=micheles] [f=*trivial]
  * To save space in the db and to avoid running into the text field size
    limit, change model_content.raw_content to store gzipped content
  * Add a tag to the ruptures
  * Change the dump/restore procedures to work with directories, not tarfiles
  * Fix risk QA tests fixtures
  * Documentation for the REST API
  * Fix hazard_curve_multi export path
  * Revise insured losses algorithm
  * Post-calculation migration
  * Correction of baseline DB revision
  * Review Risk demos
  * A couple of fixes to scenario tests
  * Compute standard deviation of losses
  * Validate time_event
  * Add 404 responses in the case of non-existent artifacts
  * Run calcs, part 2
  * Minor loss map export fix
  * Fix for installing source code via pip/git
  * Remove cache from HazardCurveGetterPerAsset
  * Changed an import from nrmllib
  * Pyflakes fixes to the calculators and engine module
  * Reading logic trees from DB - follow up (fix for a careless refactoring
    error)
  * Raise an error when no gmvs are available in a scenario computation
  * Small fix in dump_hazards.py: the filenames list contained duplicates
  * Add 'engine' functionality to disable the job supervisor
  * Read logic trees from DB (instead of the filesystem)
  * Extend forms.CharField to allow null values
  * Small fixes to the script restore_hazards.py
  * Update test fixtures used for risk scenario calculations
  * Trivial: Some small tweaks/cleanups
  * File parsing fix
  * Risk BaseCalculator refactoring
  * Run calculations via REST API (initial sketch)
  * Better input loading (update to 'engine' API)
  * Update Risk Event Based QA test
  * Fixed a very subtle bug with the ordering of sites
  * Added index to hzrdi.hazard_site
  * Updated tests to the new interface
    of 'openquake.engine.db.models.SiteCollection'
  * Compute ground motion values from Stochastic Event Set
    in a risk calculation
  * "List calc results" views
  * Misc. engine fixes to stabilize the build
  * Record all OQ software versions in oq_job
  * Export to path or file (not just path)
  * Minor fix to risk QA test collection
  * Engine API improvements
  * Hazard map GeoJSON export
  * Refactoring: moved risk calculation logic to risklib
  * GeoJSON loss map support
  * GeoJSON export prep
  * Include API version in URLs
  * 'calc info' views
  * Rough sketch of the 'list calculations' views
  * Export loss_fraction quantile fix
  * Fix 'hazard_curve_multi' export
  * Fix Risk QA test collection (nosetests)
  * Remove site_collection column from the database
  * Pack and risk demos LP: #1197737
  * Added more monitoring to the hazard calculators

 -- Matteo Nastasi (GEM Foundation) <nastasi@openquake.org>  Wed, 10 Dec 2014 11:17:03 +0100

python-oq-engine (1.0.0-1) precise; urgency=low

  * 'occupants' is now a float
  * Hazard curve import tool: updated NRML hazard curve parser
  * Made sure that the task_ids are stored in the performance table soon enough
    (LP: #1180271)
  * Added fixtures for risk tests
  * Some support to compute avg and std for the GMFs (LP: #1192413)
  * Renamed the GMF tables (LP: #1192512)
  * Kill running celery tasks on job failure (LP: #1180271)
  * Removed 'patches' folder
  * Event loss csv: fix delimiting character (LP: #1192179)
  * Fixed restore_hazards_test.py (LP: #1189772)
  * Fix restore hazards (LP: #1189772)
  * Fix risk/classical/case_3 (LP: #1190569)
  * Fix get_asset_chunk unit test
  * Added dumping of ses_collection/ses/ses_rupture (LP: #1189750)
  * Fixed the issue with sequences in restore_hazards.py (LP: #1189772)
  * Risk Probabilistic Event Based Calculator - QA Test
  * Fix the GMF export and tables (LP: #1169078,#1187413)
  * Some work to fix qa_tests/risk/event_based_bcr (LP: #1188497)
  * Run risk demos to test the package (LP: #1188117)
  * Update risk demos
  * renamed units -> number_of_units. Support for asset_category == "population"
    (LP: #1188104)
  * Fixed the z1pt0<->z2pt5 inversion problem (LP: #1186490)
  * Removed the special case for gmf_scenario
  * Exposure DB schema update (LP: #1185488)
  * Fix the site_data table to store one site per row; change gmf_agg to point
    to site_data (LP: #1184603)
  * Fix export of Benefit Cost Ratio calculator outputs. (LP: #1181182)
  * Inserted the GMFs with the CacheInserter instead of the BulkInserter
    (LP: #1184624)
  * Added better instrumentation to the hazard getters
  * Make the engine smart enough to infer the right block size (LP: #1183329)
  * New risk demos (LP: #1180698,#1181182)
  * Time event validation fix (LP: #1181235)
  * Unicode list cast fix
  * Implement distribution by SES in the event based hazard calculator
    (LP: #1040141)
  * Remove gmf scenario (LP: #1170628)
  * Purge gmf table (LP: #1170632)
  * Parallelize the queries of kind "insert into gmf agg" by using the standard
    mechanism (LP: #1178054)
  * Skipped hazard/event_based/case_4/test.py (LP: #1181908)
  * Remove the dependency from the gmf/gmf_set tables in the XML export
    procedure (LP: #1169078)
  * Saved memory in the hazard getters by returning only the distinct GMFs
    (LP: #1175941)
  * Fixed the case of no gmfcollections and cleaned up the post processing
    mechanism (LP: #1176887)
  * Filter the ruptures according to the maximum_distance criterium
    (LP: #1178571)
  * New hazard demos (LP: #1168756)
  * Parallelize insert into gmf_agg table (LP: #1178054)
  * Removed some verbose logs in debug mode (LP: #1170938)
  * lxc sandbox - improved CI with sandboxed source tests (LP: #1177319)
  * Report "calculation", not the job (LP: #1178583)
  * Fix performance_monitor_test.py on Mac OS X (LP: #1177403)
  * Remove config.gem files from demos
  * Vulnerability functions for contents, occupants and non-structural damage
    (LP: #1174231)
  * Improved the memory profiling (LP: #1175941)
  * Cleanup of the hazard getters and small improvements to help the performance
    analysis of risk calculators (LP: #1175941)
  * Add a facility to import hazard_curves from XML files (LP: #1175452)
  * Refactoring of risk calculators (LP: #1175702)
  * Added references to RiskCalculation model
  * --config-file option (LP: #1174316)
  * Update calls to risklib to the latest interface (LP: #1174301)
  * Event-Based Hazard: Better hazard curve / GMF validation (LP: #1167302)
  * Improved hazard doc
  * CONTRIBUTORS.txt
  * DB cleanup
  * --optimize-source-model pre-processing option (LP: #1096867)
  * Relax validation rules on interest rate for benefit-cost ratio analysis
    (LP: #1172324)
  * Support non-unique taxonomy -> IMT association across different
    vulnerability files (LP: #1171782)
  * Point source block size (LP: #1096867)
  * Use "hazard curve multi imt" also when all the realizations are considered
    (LP: #1171389)
  * Fix aggregate loss curve computation (LP: #1171361)
  * Add instrumentation via the EnginePerformanceMonitor to all the calculators
    (LP: #1171060)
  * Replaced run_job_sp with run_hazard_job (LP: #1153512)
  * Cleanup input reuse
  * Simplify hazard getter query
  * Add a forgotten constrain ON DELETE CASCADE on the table gmf_agg
    (LP: #1170637)
  * Mean loss curve computation updated (LP: #1168454,#1169886,#1170630)
  * Changed the generation of hazard_curves to use the gmf_agg table
    (LP: #1169703)
  * Add geospatial index on gmf_agg
  * Fix hazard map and UHS export filenames (include PoE) (LP: #1169988)
  * Lower the parameter ses_per_logic_tree_path in the event_based QA tests to
    make them much faster (LP: #1169883)
  * Fix Event based mean loss curve computation (LP: #1168454)
  * An attempt to solve the memory occupation issue for the event_based risk
    calculator (LP: #1169577)
  * Update event based mean/quantile loss curve computation (LP: #1168454)
  * Fix disagg export file name (LP: #1163276)
  * Include 'investigation_time' in exported UHS XML (LP: #1169106)
  * Raise warnings when invalid/unknown/unnecessary params are specified
    (LP: #1164324)
  * Fix characteristic fault rupture serialization (LP: #1169069)
  * Fixed a bug in event_based/core_test.py due to the version of mock used
    (LP: #1167310)
  * Make sure the generated XML are valid according to NRML (LP: #1169106)
  * Fix the tests of the event_based depending on random number details
    (LP: #1167310)
  * Scenario risk is using "default" connection on a cluster (LP: #1167969)
  * Add a mechanism to populate the db from CSV files, without the need to run
    a fake calculation (LP: #1167310,#1167693)
  * Source model NRML to hazardlib conversion now throws useful error messages
    (LP: #1154512)
  * Organization of hazard exports (LP: #1163276)
  * Some trivial optimizations in Risk Event Based calculator
  * Do not use 'default' user on raw cursors. (LP: #1167776)
  * Removed a bunch of old test fixtures
  * release updated
  * hazard curves in multiple imts (LP: #1160427)
  * Critical fix to disaggregation interpolation (LP: #1167245)
  * Fix setup.py version number
  * Fix char source logic tree validation (LP: #1166756)
  * Update version to 1.0
  * Reflect latest interface changes in risklib (LP: #1166252)
  * Event base performance (LP: #1168233)
  * Fix a "reproducibility" issue when getting hazard sites from exposure
    (LP: #1163818)
  * Disaggregation in event based risk calculator (LP: #1160993)
  * Read 'sites' from 'sites_csv' (LP: #1097618)
  * add debconf tool to manage postgresql.conf file modification
  * Issue 1160993 (LP: #1160993,#1160845)
  * Importing GMF from XML: step 2 (LP: #1160398)
  * Disaggregation of losses by taxonomy (LP: #1160845)
  * Vulnerability model validation (LP: #1157072)
  * Big docs cleanup
  * Mean and quantile Loss map support (LP: #1159865)
  * Event-Based Hazard: Save multi-surface ruptures (LP: #1144225)
  * Fix loss curve export (LP: #1157072)
  * Fix an incorrect parameter in event-based hazard QA tests, cases 2 and 4
  * end-to-end qa tests for Scenario Risk and Scenario Damage
  * Trivial fix for setup.py
  * New E2E regression tests
  * Updated QA tests due to change in risklib
  * Engine cleanup
  * Characteristic source logic tree support (LP: #1144225)
  * Added a script to dump the hazard outputs needed for the risk (LP: #1156998)
  * Remove complete logic tree flags when redundant (LP: #1155904)
  * Do not read risk inputs from fylesystem but from ModelContent
  * Remove --force-inputs feature (LP: #1154552)
  * UHS Export (LP: #1082312)
  * UHS post-processing (LP: #1082312)
  * Fragility model using structure dependent IMT (LP: #1154549)
  * Correct bin/openquake help string for --log-level
  * Hazard post-processing code cleanup (LP: #1082312)
  * Allow Event-Based hazard post-processing to run without celery
  * More event-based hazard QA tests (LP: #1088864)
  * Real errors are masked in the qa_test since the real computation runs in a
    subprocess (LP: #1153512)
  * Minor simplification of the hazard_getter query
  * Correlation model qa tests (LP: #1097646)
  * Vulnerability model using structure dependent intensity measure types
    (LP: #1149270)
  * Fix a broken scenario hazard export test
  * Support for Characteristic Fault Sources (LP: #1144225)
  * Added a missing KILOMETERS_TO_METERS conversion in the hazard_getters
  * Average Losses (LP: #1152237)
  * Improved the error message for unavailable gsims
  * Companion changes to https://github.com/gem/oq-risklib/pull/38
  * Fix 1144741 (LP: #1144741)
  * Fix 1144388 (LP: #1144388)
  * Fixed ordering bug in the XML export of gmf_scenario (LP: #1152172)
  * Don't save hazard curves to the DB which are all zeros (LP: #1096926)
  * Add hazard nose attribute to the hazard QA test
  * Avoid fully qualified name in the XML <uncertaintyModel> tag (LP: #1116398)
  * Fix Scenario Risk calculator
  * New CLI functionality: delete old calculations (LP: #1117052)
  * DB security cleanup (LP: #1117052)
  * Event-Based Hazard Spatial Correlation QA tests (LP: #1099467)
  * Correct OQ engine version in db script
  * Preloaded exposure (LP: #1132902)
  * 1132708 and 1132731 (LP: #1132731)
  * Stabilize classical hazard QA test case 11
  * DB schema bootstrap script now runs silently by default
  * Fix aggregate loss export test
  * Fix a broken disagg/core test
  * Easy hazard getters optimization (LP: #1132708)
  * Fix progress risk
  * Event loss tables (LP: #1132699)
  * Fix the memory occupation issue for the scenario_risk calculator
    (LP: #1132018,#1132017)
  * Performance monitor to measure times and memory occupation of bottleneck
    code (LP: #1132017)
  * Scenario insured losses
  * Version fix (already present fix in master, add a test to verify it)
  * Classical Hazard QA test, SA IMT case (LP: #1073591)
  * Optimize hazard curve insertion (LP: #1100332)
  * updates due to the latest risklib api changes
  * Fixed the bug introduced by change the location field from Geometry to
    Geography
  * "openquake --version broked" fix
  * Fixed bug in the distribution of the realizations logic
  * Simplified the hazard getters so that they are pickleable without effort
  * Update to disaggregation equation (LP: #1116262)
  * Scenario Aggregated Loss
  * Risk maximum distance (LP: #1095582)
  * Add timestamps to calculation summary output (LP: #1129271)
  * More efficient hazard curve update transactions. (LP: #1121825)
  * Scenario risk tests
  * Added parameter taxonomies_from_fragility_model (LP: #1122817)
  * Add a check for missing taxonomies in the scenario_damage calculator
    (LP: #1122817)
  * Add '_update_progress' for clearer profiling (LP: #1121825)
  * Removed many global dictionaries and adopted a convention-over-configuration
    approach
  * Generation of ground motion fields only within a certain distance from the
    rupture (LP: #1121940)
  * Link between Rupture / Stochastic Event Set and Ground motion field outputs
    (LP: #1119553)
  * Fixed the qa_test for scenario_damage
  * Fix HazardCalculation.get_imts()
  * Donot save absolute losses (LP: #1096881)
  * Scenario hazard: fix a reference to the site collection
  * Fixes scenario hazard correlation
  * Scenario risk
  * Changed DmgState to have a foreign key to OqJob, not to Output; also removed
    the CollapseMap special treatment (LP: #1100371)
  * Drop upload table
  * Remove several global dictionaries from the engine
  * Mean and quantile Loss curve computation (LP: #1101270)
  * Cache the SiteCollection to avoid redundant recreation (LP: #1096915)
  * Scenario hazard correlation model (LP: #1097646)

 -- Matteo Nastasi (GEM Foundation) <nastasi@openquake.org>  Mon, 24 Jun 2013 17:39:07 +0200

python-oq-engine (0.9.1-1) precise; urgency=low

  * upstream release

 -- Matteo Nastasi (GEM Foundation) <nastasi@openquake.org>  Mon, 11 Feb 2013 11:00:54 +0100

python-oq-engine (0.8.3-3) precise; urgency=low

  * Add missing monitor.py source

 -- Muharem Hrnjadovic <mh@foldr3.com>  Tue, 23 Oct 2012 10:16:18 +0200

python-oq-engine (0.8.3-2) precise; urgency=low

  * Use arch-independent JAVA_HOME env. variable values (LP: #1069804)

 -- Muharem Hrnjadovic <mh@foldr3.com>  Mon, 22 Oct 2012 15:30:39 +0200

python-oq-engine (0.8.3-1) precise; urgency=low

  * upstream release

 -- Muharem Hrnjadovic <mh@foldr3.com>  Fri, 19 Oct 2012 19:53:00 +0200

python-oq-engine (0.8.2-5) precise; urgency=low

  * Make sure the vs30_type param is capitalized (LP: #1050792)

 -- Muharem Hrnjadovic <mh@foldr3.com>  Fri, 21 Sep 2012 12:01:34 +0200

python-oq-engine (0.8.2-4) precise; urgency=low

  * fix JAVA_HOME value so it works in ubuntu 12.04 LTS (LP: #1051941)

 -- Muharem Hrnjadovic <mh@foldr3.com>  Mon, 17 Sep 2012 14:52:12 +0200

python-oq-engine (0.8.2-3) precise; urgency=low

  * Insured loss probabilistic event based calculator (LP: #1045318)

 -- Muharem Hrnjadovic <mh@foldr3.com>  Wed, 05 Sep 2012 09:22:36 +0200

python-oq-engine (0.8.2-2) precise; urgency=low

  * remove namespace/module ambiguity

 -- Muharem Hrnjadovic <mh@foldr3.com>  Tue, 04 Sep 2012 17:08:17 +0200

python-oq-engine (0.8.2-1) precise; urgency=low

  * Upstream release (LP: #1045214)

 -- Muharem Hrnjadovic <mh@foldr3.com>  Tue, 04 Sep 2012 08:52:53 +0200

python-oq-engine (0.8.1-5) precise; urgency=low

  * rm threaded serialization patch (since it increases overall run time)

 -- Muharem Hrnjadovic <mh@foldr3.com>  Wed, 25 Jul 2012 17:01:32 +0200

python-oq-engine (0.8.1-4) precise; urgency=low

  * Try threaded serialization in order to fix performance regression
    (LP: #1027874)

 -- Muharem Hrnjadovic <mh@foldr3.com>  Mon, 23 Jul 2012 13:21:32 +0200

python-oq-engine (0.8.1-3) precise; urgency=low

  * Fix import exception when DJANGO_SETTINGS_MODULE is not set (LP: #1027776)

 -- Muharem Hrnjadovic <mh@foldr3.com>  Mon, 23 Jul 2012 09:08:01 +0200

python-oq-engine (0.8.1-2) precise; urgency=low

  * Fix for region discretization bug (LP: #1027041)

 -- Muharem Hrnjadovic <mh@foldr3.com>  Sun, 22 Jul 2012 10:12:25 +0200

python-oq-engine (0.8.1-1) precise; urgency=low

  * new upstream release (LP: #1027030)

 -- Muharem Hrnjadovic <mh@foldr3.com>  Fri, 20 Jul 2012 15:06:18 +0200

python-oq-engine (0.7.0-4) precise; urgency=low

  * fix typo in oq_restart script (LP: #994565)

 -- Muharem Hrnjadovic <mh@foldr3.com>  Fri, 04 May 2012 15:01:54 +0200

python-oq-engine (0.7.0-3) precise; urgency=low

  * Correct the version displayed by OpenQuake (on demand).

 -- Muharem Hrnjadovic <mh@foldr3.com>  Fri, 04 May 2012 08:20:18 +0200

python-oq-engine (0.7.0-2) oneiric; urgency=low

  * Fix bug in the classical PSHA calculator (LP: #984055)

 -- Muharem Hrnjadovic <mh@foldr3.com>  Wed, 02 May 2012 22:00:59 +0200

python-oq-engine (0.7.0-1) oneiric; urgency=low

  * Upstream release, rev. 0.7.0

 -- Muharem Hrnjadovic <mh@foldr3.com>  Wed, 02 May 2012 21:34:03 +0200

python-oq-engine (0.6.1-9) oneiric; urgency=low

  * Fix db router config for the oqmif schema (LP: #993256)

 -- Muharem Hrnjadovic <mh@foldr3.com>  Wed, 02 May 2012 15:23:40 +0200

python-oq-engine (0.6.1-8) oneiric; urgency=low

  * Re-apply fix for ERROR: role "oq_ged4gem" does not exist (LP: #968056)

 -- Muharem Hrnjadovic <mh@foldr3.com>  Wed, 02 May 2012 10:23:40 +0200

python-oq-engine (0.6.1-7) oneiric; urgency=low

  * delete obsolete .pyc files in /usr/openquake (LP: #984912)

 -- Muharem Hrnjadovic <mh@foldr3.com>  Thu, 19 Apr 2012 10:28:45 +0200

python-oq-engine (0.6.1-6) oneiric; urgency=low

  * Remove spurious 'oqmif' db user from settings.py (LP: #980769)

 -- Muharem Hrnjadovic <mh@foldr3.com>  Fri, 13 Apr 2012 14:35:54 +0200

python-oq-engine (0.6.1-5) oneiric; urgency=low

  * Pass the postgres port to the 'createlang' command as well.

 -- Muharem Hrnjadovic <mh@foldr3.com>  Fri, 13 Apr 2012 10:37:26 +0200

python-oq-engine (0.6.1-4) oneiric; urgency=low

  * Fix psql invocation.

 -- Muharem Hrnjadovic <mh@foldr3.com>  Fri, 13 Apr 2012 06:01:12 +0200

python-oq-engine (0.6.1-3) oneiric; urgency=low

  * Support machines with multiple postgres versions (LP: #979881)

 -- Muharem Hrnjadovic <mh@foldr3.com>  Fri, 13 Apr 2012 05:49:41 +0200

python-oq-engine (0.6.1-2) oneiric; urgency=low

  * Fix oq_restart_workers script so it uses the correct db table (oq_job)

 -- Muharem Hrnjadovic <mh@foldr3.com>  Wed, 04 Apr 2012 11:29:36 +0200

python-oq-engine (0.6.1-1) oneiric; urgency=low

  * OpenQuake 0.6.1 upstream release (LP: #971541)

 -- Muharem Hrnjadovic <mh@foldr3.com>  Tue, 03 Apr 2012 08:52:39 +0200

python-oq-engine (0.6.0-15) oneiric; urgency=low

  * Support machines with multiple postgres versions (LP: #979881)

 -- Muharem Hrnjadovic <mh@foldr3.com>  Thu, 12 Apr 2012 18:56:58 +0200

python-oq-engine (0.6.0-14) oneiric; urgency=low

  * Improved version string, post-installation actions

 -- Muharem Hrnjadovic <mh@foldr3.com>  Fri, 30 Mar 2012 17:21:40 +0200

python-oq-engine (0.6.0-13) oneiric; urgency=low

  * proper fix for GMF serialization problem (LP: #969014)

 -- Muharem Hrnjadovic <mh@foldr3.com>  Fri, 30 Mar 2012 15:14:41 +0200

python-oq-engine (0.6.0-12) oneiric; urgency=low

  * Fix GMF serialization in the hazard event based calculator (LP: #969014)

 -- Muharem Hrnjadovic <mh@foldr3.com>  Fri, 30 Mar 2012 12:15:44 +0200

python-oq-engine (0.6.0-11) oneiric; urgency=low

  * Fix ERROR: role "oq_ged4gem" does not exist (LP: #968056)

 -- Muharem Hrnjadovic <mh@foldr3.com>  Thu, 29 Mar 2012 10:44:23 +0200

python-oq-engine (0.6.0-10) oneiric; urgency=low

  * Fix BaseHazardCalculator, so self.calc gets initialized.

 -- Muharem Hrnjadovic <mh@foldr3.com>  Fri, 23 Mar 2012 07:20:47 +0100

python-oq-engine (0.6.0-9) oneiric; urgency=low

  * Turn off accidental worker-side logic tree processing (LP: #962788)

 -- Muharem Hrnjadovic <mh@foldr3.com>  Fri, 23 Mar 2012 06:27:36 +0100

python-oq-engine (0.6.0-8) oneiric; urgency=low

  * Package tested and ready for deployment.

 -- Muharem Hrnjadovic <mh@foldr3.com>  Tue, 20 Mar 2012 15:54:31 +0100

python-oq-engine (0.6.0-7) oneiric; urgency=low

  * All demos pass, rebuild this package

 -- Muharem Hrnjadovic <mh@foldr3.com>  Wed, 07 Mar 2012 18:12:26 +0100

python-oq-engine (0.6.0-6) oneiric; urgency=low

  * Another db user fix

 -- Muharem Hrnjadovic <mh@foldr3.com>  Wed, 07 Mar 2012 17:18:31 +0100

python-oq-engine (0.6.0-5) oneiric; urgency=low

  * Fix database users

 -- Muharem Hrnjadovic <mh@foldr3.com>  Wed, 07 Mar 2012 16:39:49 +0100

python-oq-engine (0.6.0-4) oneiric; urgency=low

  * Fix distro series

 -- Muharem Hrnjadovic <mh@foldr3.com>  Wed, 07 Mar 2012 09:25:57 +0100

python-oq-engine (0.6.0-3) precise; urgency=low

  * Added license file

 -- Muharem Hrnjadovic <mh@foldr3.com>  Wed, 07 Mar 2012 08:35:12 +0100

python-oq-engine (0.6.0-2) oneiric; urgency=low

  * added sample celeryconfig.py file

 -- Muharem Hrnjadovic <mh@foldr3.com>  Mon, 05 Mar 2012 20:07:23 +0100

python-oq-engine (0.6.0-1) oneiric; urgency=low

  * OpenQuake rev. 0.6.0 upstream release (LP: #946879)
  * add postgresql-plpython-9.1 dependency (LP: #929429)

 -- Muharem Hrnjadovic <mh@foldr3.com>  Mon, 05 Mar 2012 11:05:22 +0100

python-oq-engine (0.5.1-2) oneiric; urgency=low

  * add postrm script (LP: #906613)

 -- Muharem Hrnjadovic <mh@foldr3.com>  Thu, 02 Feb 2012 13:00:06 +0100

python-oq-engine (0.5.1-1) oneiric; urgency=low

  * 0.5.1 upstream release (LP: #925339)

 -- Muharem Hrnjadovic <mh@foldr3.com>  Thu, 02 Feb 2012 10:11:58 +0100

python-oq-engine (0.5.0-9) oneiric; urgency=low

  * Fix error resulting from backporting code.

 -- Muharem Hrnjadovic <mh@foldr3.com>  Wed, 25 Jan 2012 16:27:49 +0100

python-oq-engine (0.5.0-8) oneiric; urgency=low

  * Fix hazard map serialization failure (LP: #921604)

 -- Muharem Hrnjadovic <mh@foldr3.com>  Wed, 25 Jan 2012 16:06:54 +0100

python-oq-engine (0.5.0-7) oneiric; urgency=low

  * Remove one last 'sudo' from db setup script

 -- Muharem Hrnjadovic <mh@foldr3.com>  Wed, 25 Jan 2012 12:17:35 +0100

python-oq-engine (0.5.0-6) oneiric; urgency=low

  * NRML files are written only once (LP: #914614)
  * optimize parallel results collection (LP: #914613)
  * fix "current realization" progress counter value (LP: #914477)

 -- Muharem Hrnjadovic <mh@foldr3.com>  Thu, 19 Jan 2012 15:16:51 +0100

python-oq-engine (0.5.0-5) oneiric; urgency=low

  * Revert to the usual database user names.

 -- Muharem Hrnjadovic <mh@foldr3.com>  Tue, 10 Jan 2012 10:49:49 +0100

python-oq-engine (0.5.0-4) oneiric; urgency=low

  * Remove "sudo" from db setup script (LP: #914139)

 -- Muharem Hrnjadovic <mh@foldr3.com>  Tue, 10 Jan 2012 08:18:14 +0100

python-oq-engine (0.5.0-3) oneiric; urgency=low

  * Fix demo files.

 -- Muharem Hrnjadovic <mh@foldr3.com>  Mon, 09 Jan 2012 21:10:08 +0100

python-oq-engine (0.5.0-2) oneiric; urgency=low

  * Calculation and serialization are to be carried out in parallel
    (LP: #910985)

 -- Muharem Hrnjadovic <mh@foldr3.com>  Mon, 09 Jan 2012 15:53:05 +0100

python-oq-engine (0.5.0-1) oneiric; urgency=low

  * Prepare rel. 0.5.0 of python-oq-engine (LP: #913540)
  * set JAVA_HOME for celeryd (LP: #911697)

 -- Muharem Hrnjadovic <mh@foldr3.com>  Mon, 09 Jan 2012 07:15:31 +0100

python-oq-engine (0.4.6-11) oneiric; urgency=low

  * Facilitate java-side kvs connection caching
    (LP: #894261, #907760, #907993).

 -- Muharem Hrnjadovic <mh@foldr3.com>  Mon, 02 Jan 2012 13:42:42 +0100

python-oq-engine (0.4.6-10) oneiric; urgency=low

  * Only use one amqp log handler per celery worker (LP: #907360).

 -- Muharem Hrnjadovic <mh@foldr3.com>  Mon, 02 Jan 2012 13:10:50 +0100

python-oq-engine (0.4.6-9) oneiric; urgency=low

  * add a debian/preinst script that makes sure we have no garbage
    from previous package installation lying around (LP: #906613).

 -- Muharem Hrnjadovic <mh@foldr3.com>  Tue, 20 Dec 2011 10:43:12 +0100

python-oq-engine (0.4.6-8) oneiric; urgency=low

  * Repackage 0.4.6-6 (no asynchronous classical PSHA code)
    for oneiric (also fix the postgres-9.1 issues).

 -- Muharem Hrnjadovic <mh@foldr3.com>  Fri, 16 Dec 2011 11:34:47 +0100

python-oq-engine (0.4.6-6) oneiric; urgency=low

  * Make sure /var/lib/openquake/disagg-results exists and has an
    appropriate owner and permissions (LP: #904659)

 -- Muharem Hrnjadovic <mh@foldr3.com>  Thu, 15 Dec 2011 12:26:28 +0100

python-oq-engine (0.4.6-5) natty; urgency=low

  * Make sure the demos that were broken in 0.4.6 are not installed
    (LP: #901112)

 -- Muharem Hrnjadovic <mh@foldr3.com>  Fri, 09 Dec 2011 16:40:50 +0100

python-oq-engine (0.4.6-4) natty; urgency=low

  * Tolerate the failure of chown and/or chmod on /var/lib/openquake
    (LP: #902083)

 -- Muharem Hrnjadovic <mh@foldr3.com>  Fri, 09 Dec 2011 10:38:46 +0100

python-oq-engine (0.4.6-3) natty; urgency=low

  * Remove UHS changes in order to fix python-java-bridge failures
    (LP: #900617)

 -- Muharem Hrnjadovic <mh@foldr3.com>  Fri, 09 Dec 2011 07:51:19 +0100

python-oq-engine (0.4.6-2) oneiric; urgency=low

  * Add missing dependency, python-h5py (LP: #900300)

 -- Muharem Hrnjadovic <mh@foldr3.com>  Mon, 05 Dec 2011 15:09:37 +0100

python-oq-engine (0.4.6-1) oneiric; urgency=low

  * Upstream release (LP: #898634)
  * Make postgres dependencies less version dependent (LP: #898622)

 -- Muharem Hrnjadovic <mh@foldr3.com>  Mon, 05 Dec 2011 10:51:46 +0100

python-oq-engine (0.4.4-19) oneiric; urgency=low

  * Functions called from celery tasks should not make use of logic trees
    (LP: #880743)

 -- Muharem Hrnjadovic <mh@foldr3.com>  Mon, 24 Oct 2011 14:37:41 +0200

python-oq-engine (0.4.4-18) oneiric; urgency=low

  * Add python-setuptools as a python-oq-engine dependency (LP: #877915)

 -- Muharem Hrnjadovic <mh@foldr3.com>  Sun, 23 Oct 2011 18:29:41 +0200

python-oq-engine (0.4.4-17) oneiric; urgency=low

  * Refresh the demos and make sure the newest ones are always installed
    under /usr/openquake/demos

 -- Muharem Hrnjadovic <mh@foldr3.com>  Sun, 23 Oct 2011 18:12:59 +0200

python-oq-engine (0.4.4-16) oneiric; urgency=low

  * Remove superfluous OPENQUAKE_ROOT import.

 -- Muharem Hrnjadovic <mh@foldr3.com>  Sun, 23 Oct 2011 16:42:17 +0200

python-oq-engine (0.4.4-15) oneiric; urgency=low

  * Added the python code needed for the new logic tree implementation
    (LP: #879451)

 -- Muharem Hrnjadovic <mh@foldr3.com>  Sun, 23 Oct 2011 12:27:15 +0200

python-oq-engine (0.4.4-14) oneiric; urgency=low

  * leave exceptions raised by celery tasks alone (LP: #878736)

 -- Muharem Hrnjadovic <mh@foldr3.com>  Thu, 20 Oct 2011 12:30:50 +0200

python-oq-engine (0.4.4-13) oneiric; urgency=low

  * Avoid failures while reraising exceptions (LP: #877992)

 -- Muharem Hrnjadovic <mh@foldr3.com>  Wed, 19 Oct 2011 15:03:58 +0200

python-oq-engine (0.4.4-12) natty; urgency=low

  * Impose upper limit on JVM memory usage (LP: #821002)

 -- Muharem Hrnjadovic <mh@foldr3.com>  Mon, 17 Oct 2011 17:35:40 +0200

python-oq-engine (0.4.4-11) oneiric; urgency=low

  * add python-oq-engine_0.4.4.orig.tar.gz to upload

 -- Muharem Hrnjadovic <mh@foldr3.com>  Fri, 14 Oct 2011 11:57:11 +0200

python-oq-engine (0.4.4-10) oneiric; urgency=low

  * Ubuntu 11.10 upload.

 -- Muharem Hrnjadovic <mh@foldr3.com>  Fri, 14 Oct 2011 11:37:17 +0200

python-oq-engine (0.4.4-9) natty; urgency=low

  * 'new_in_this_release' files apply to latest upgrade (LP: #873205)

 -- Muharem Hrnjadovic <mh@foldr3.com>  Thu, 13 Oct 2011 10:36:04 +0200

python-oq-engine (0.4.4-8) natty; urgency=low

  * Make sure all demo files are unzipped (LP: #872816)

 -- Muharem Hrnjadovic <mh@foldr3.com>  Thu, 13 Oct 2011 10:17:08 +0200

python-oq-engine (0.4.4-7) natty; urgency=low

  * More robust detection of the 'openquake' system group (LP #872814)

 -- Muharem Hrnjadovic <mh@foldr3.com>  Wed, 12 Oct 2011 14:37:40 +0200

python-oq-engine (0.4.4-6) natty; urgency=low

  * make the demo files writable by owner *and* group.

 -- Muharem Hrnjadovic <mh@foldr3.com>  Tue, 11 Oct 2011 16:09:51 +0200

python-oq-engine (0.4.4-5) natty; urgency=low

  * Remove unneeded database users (LP #872277)
  * fix smoketests (add DEPTHTO1PT0KMPERSEC, VS30_TYPE parameter defaults)

 -- Muharem Hrnjadovic <mh@foldr3.com>  Tue, 11 Oct 2011 15:48:20 +0200

python-oq-engine (0.4.4-4) natty; urgency=low

  * turn off -x flag in debian/postinst
  * unzip the example files in /usr/openquake/demos

 -- Muharem Hrnjadovic <mh@foldr3.com>  Tue, 11 Oct 2011 14:55:30 +0200

python-oq-engine (0.4.4-3) natty; urgency=low

  * fix lintian warning

 -- Muharem Hrnjadovic <mh@foldr3.com>  Tue, 11 Oct 2011 14:26:25 +0200

python-oq-engine (0.4.4-2) natty; urgency=low

  * Use dh_installexamples to include the smoketests in the package.

 -- Muharem Hrnjadovic <mh@foldr3.com>  Tue, 11 Oct 2011 12:23:06 +0200

python-oq-engine (0.4.4-1) natty; urgency=low

  * fix permissions for config files in /etc/openquake (LP #850766)
  * be more intelligent about pg_hba.conf files (LP #848579)
  * add smoke tests to the package (LP #810982)

 -- Muharem Hrnjadovic <mh@foldr3.com>  Tue, 11 Oct 2011 11:47:30 +0200

python-oq-engine (0.4.3-21) natty; urgency=low

  * Remove unneeded dependency on fabric (LP: #852004)

 -- Muharem Hrnjadovic <mh@foldr3.com>  Fri, 16 Sep 2011 20:47:49 +0000

python-oq-engine (0.4.3-20) natty; urgency=low

  * Shut down celery prior to restarting postgres and setting up the database
    (LP: #846388)

 -- Muharem Hrnjadovic <mh@foldr3.com>  Sat, 10 Sep 2011 19:47:56 +0200

python-oq-engine (0.4.3-19) natty; urgency=low

  * Close all db connections in order to prevent package upgrade failures
   (LP: 846279)

 -- Muharem Hrnjadovic <mh@foldr3.com>  Sat, 10 Sep 2011 09:37:34 +0200

python-oq-engine (0.4.3-18) natty; urgency=low

  * declare the "include_defaults" flag in the openquake script (LP: #845994)

 -- Muharem Hrnjadovic <mh@foldr3.com>  Fri, 09 Sep 2011 22:38:40 +0200

python-oq-engine (0.4.3-17) natty; urgency=low

  * package the correct software revision (LP: #845583)

 -- Muharem Hrnjadovic <mh@foldr3.com>  Fri, 09 Sep 2011 15:00:05 +0200

python-oq-engine (0.4.3-16) natty; urgency=low

  * Add all required db users to pg_hba.conf (LP: #845461)

 -- Muharem Hrnjadovic <mh@foldr3.com>  Fri, 09 Sep 2011 11:25:41 +0200

python-oq-engine (0.4.3-15) natty; urgency=low

  * Remove obsolete dependency on python-geoalchemy (LP: #845439)

 -- Muharem Hrnjadovic <mh@foldr3.com>  Fri, 09 Sep 2011 10:25:25 +0200

python-oq-engine (0.4.3-14) natty; urgency=low

  * turn off 'set -x' in debian/postinst

 -- Muharem Hrnjadovic <mh@foldr3.com>  Fri, 09 Sep 2011 07:18:34 +0200

python-oq-engine (0.4.3-13) natty; urgency=low

  * Better detection of postgresql-8.4

 -- Muharem Hrnjadovic <mh@foldr3.com>  Fri, 09 Sep 2011 07:16:11 +0200

python-oq-engine (0.4.3-12) natty; urgency=low

  * detect the absence of the rabbitmq and postgres services and refrain
    from the corresponding initialization actions  (LP: #845344)

 -- Muharem Hrnjadovic <mh@foldr3.com>  Fri, 09 Sep 2011 06:47:32 +0200

python-oq-engine (0.4.3-11) natty; urgency=low

  * Fix logging sink configuration file and location.

 -- Muharem Hrnjadovic <mh@foldr3.com>  Wed, 07 Sep 2011 14:31:51 +0200

python-oq-engine (0.4.3-10) natty; urgency=low

  * Fix database user/permissions for admin schema.

 -- Muharem Hrnjadovic <mh@foldr3.com>  Wed, 07 Sep 2011 14:07:30 +0200

python-oq-engine (0.4.3-9) natty; urgency=low

  * turn off 'set -x' in debian/postinst

 -- Muharem Hrnjadovic <mh@foldr3.com>  Tue, 06 Sep 2011 17:44:37 +0200

python-oq-engine (0.4.3-8) natty; urgency=low

  * Fixed database (user) setup and general breakage (LP: #842472)

 -- Muharem Hrnjadovic <mh@foldr3.com>  Tue, 06 Sep 2011 17:42:51 +0200

python-oq-engine (0.4.3-7) natty; urgency=low

  * Fix database (user) setup (LP: #842472)
  * Copy configuration file to /etc/openquake (LP: #842468)

 -- Muharem Hrnjadovic <mh@foldr3.com>  Tue, 06 Sep 2011 15:34:17 +0200

python-oq-engine (0.4.3-6) natty; urgency=low

  * Delay the import of openquake.engine.job to allow the user to see the version
    and/or help without errors (LP: #842604)

 -- Muharem Hrnjadovic <mh@foldr3.com>  Tue, 06 Sep 2011 14:37:06 +0200

python-oq-engine (0.4.3-5) natty; urgency=low

  * Copy configuration file to /usr/openquake (LP: #842468)

 -- Muharem Hrnjadovic <mh@foldr3.com>  Tue, 06 Sep 2011 11:45:55 +0200

python-oq-engine (0.4.3-4) natty; urgency=low

  * Fix 'Architecture' field in debian/control.

 -- Muharem Hrnjadovic <mh@foldr3.com>  Mon, 05 Sep 2011 21:35:10 +0200

python-oq-engine (0.4.3-3) natty; urgency=low

  * Add Django as a dependency (LP: #830974)

 -- Muharem Hrnjadovic <mh@foldr3.com>  Mon, 05 Sep 2011 21:33:01 +0200

python-oq-engine (0.4.3-2) natty; urgency=low

  * Make db error detection smarter (LP: #819710)

 -- Muharem Hrnjadovic <mh@foldr3.com>  Mon, 05 Sep 2011 21:30:16 +0200

python-oq-engine (0.4.3-1) natty; urgency=low

  * Upstream release (LP: #839424)

 -- Muharem Hrnjadovic <mh@foldr3.com>  Mon, 05 Sep 2011 18:13:42 +0200

python-oq-engine (0.4.1-12) natty; urgency=low

  * Better error detection for schema creation output (LP #819710)
  * Remove unneeded python-guppy dependency (LP #826487)

 -- Muharem Hrnjadovic <mh@foldr3.com>  Mon, 15 Aug 2011 03:16:43 +0200

python-oq-engine (0.4.1-11) natty; urgency=low

  * Add the cache garbage collector script (LP #817541)

 -- Muharem Hrnjadovic <mh@foldr3.com>  Thu, 28 Jul 2011 16:56:33 +0200

python-oq-engine (0.4.1-10) natty; urgency=low

  * The name of the default db should be 'openquake'

 -- Muharem Hrnjadovic <mh@foldr3.com>  Tue, 26 Jul 2011 15:47:18 +0200

python-oq-engine (0.4.1-9) natty; urgency=low

  * postgresql reload after pg_hba.conf modification was missing

 -- Muharem Hrnjadovic <mh@foldr3.com>  Tue, 26 Jul 2011 15:28:52 +0200

python-oq-engine (0.4.1-8) natty; urgency=low

  * log4j.properties needs to live in the openquake source code tree
    (LP #816397)

 -- Muharem Hrnjadovic <mh@foldr3.com>  Tue, 26 Jul 2011 14:52:20 +0200

python-oq-engine (0.4.1-7) natty; urgency=low

  * Fix obsolete celeryconfig.py file.

 -- Muharem Hrnjadovic <mh@foldr3.com>  Tue, 26 Jul 2011 14:24:25 +0200

python-oq-engine (0.4.1-6) natty; urgency=low

  * Move xml schemas to the openquake source code tree (LP #816375)

 -- Muharem Hrnjadovic <mh@foldr3.com>  Tue, 26 Jul 2011 13:52:56 +0200

python-oq-engine (0.4.1-5) natty; urgency=low

  * Fix mistake in postinst (db init output in now redirected correctly)

 -- Muharem Hrnjadovic <mh@foldr3.com>  Tue, 26 Jul 2011 12:16:20 +0200

python-oq-engine (0.4.1-4) natty; urgency=low

  * database initialisation is now checked for errors

 -- Muharem Hrnjadovic <mh@foldr3.com>  Tue, 26 Jul 2011 11:25:18 +0200

python-oq-engine (0.4.1-3) natty; urgency=low

  * when invoked from postinst the sudo commands in the create_oq_schema
    script break it (since the latter is run by the postgres user)

 -- Muharem Hrnjadovic <mh@foldr3.com>  Tue, 26 Jul 2011 07:58:31 +0200

python-oq-engine (0.4.1-2) natty; urgency=low

  * get_uiapi_writer_session() has defaults (LP #815912)
  * moved the db-rooted source code tree under openquake (LP #816232)

 -- Muharem Hrnjadovic <mh@foldr3.com>  Tue, 26 Jul 2011 06:35:03 +0200

python-oq-engine (0.4.1-1) natty; urgency=low

  * OpenQuake 0.4.1 release
  * add postgresql-8.4 as a recommended package (LP #810953)
  * configure the OpenQuake database if postgres is installed (LP #810955)
  * add dependencies (LP #813961)
  * add the sticky bit to /usr/openquake (LP #810985)

 -- Muharem Hrnjadovic <mh@foldr3.com>  Thu, 21 Jul 2011 11:48:36 +0200

python-oq-engine (0.3.9-6) natty; urgency=low

  * The rabbitmq-server and redis-server packages should be merely recommended
    since we may want to install the openquake package on worker machines but
    deploy the two daemons in question elsewhere.

 -- Muharem Hrnjadovic <mh@foldr3.com>  Tue, 14 Jun 2011 20:12:50 +0200

python-oq-engine (0.3.9-5) natty; urgency=low

  * The number of celery tasks is based on the number of CPUs/cores
    (when the HAZARD_TASKS parameter is not set).

 -- Muharem Hrnjadovic <mh@foldr3.com>  Thu, 09 Jun 2011 15:15:54 +0200

python-oq-engine (0.3.9-4) natty; urgency=low

  * Create /usr/openquake in postinst

 -- Muharem Hrnjadovic <mh@foldr3.com>  Tue, 07 Jun 2011 16:43:24 +0200

python-oq-engine (0.3.9-3) natty; urgency=low

  * Added java-oq dependency

 -- Muharem Hrnjadovic <mh@foldr3.com>  Tue, 07 Jun 2011 14:58:44 +0200

python-oq-engine (0.3.9-2) natty; urgency=low

  * Added the python-geoalchemy dependency.

 -- Muharem Hrnjadovic <mh@foldr3.com>  Tue, 07 Jun 2011 10:30:02 +0200

python-oq-engine (0.3.9-1) natty; urgency=low

  * Upstream OpenQuake python sources.

 -- Muharem Hrnjadovic <mh@foldr3.com>  Mon, 06 Jun 2011 11:42:24 +0200<|MERGE_RESOLUTION|>--- conflicted
+++ resolved
@@ -1,12 +1,9 @@
   [Michele Simionato]
-<<<<<<< HEAD
   * Fixed tau-phi inversion in LanzanoLuzi2019
-=======
   * Fixed another bug with conditioned GMFs appearing as the error
     `array[m, n, bad] = exp(mean_covs[0, g, m, n], im)
      TypeError: list indices must be integers or slices, not tuple`
->>>>>>> a68c660a
-
+ 
   [Claudio Schill]
   * Fixed sorting bug in the sigma_mu adjustment factor in
     the Kuehn et al. (2020) GMM
