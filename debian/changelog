  [Michele Simionato]
<<<<<<< HEAD
  * Optimized the memory consumption of the event based risk calculators
=======
  * Extended the `oq show` command to work in a multi-user environment
>>>>>>> ee7671d1
  * Improved the test coverage of the exports in the WebUI
  * Removed the SourceManager: now the sources are filtered in the workers
    and we do not split in tiles anymore
  * Made the full datastore downloadable from the WebUI
  * Added a command "oq db" to send commands the engine database
    (for internal usage)
  * By default the WebUI now displays only the last 100 calculations
  * Added more validity checks to the disaggregation parameters; split the
    sources even in the disaggregation phase
  * Added an optimized event based calculator computing the total losses by
    taxonomy and nothing else
  * Filtered the sources up front when there are few sites (<= 10)
  * Reduced the number of tasks generated when filter_sources is False
  * Saved engine_version and hazardlib_version as attributes of the datastore
  * Avoided saving the ruptures when ground_motion_fields is True
  * Finalized the HDF5 export for hazard curves, hazard maps and uniform
    hazard spectra
  * Restored a weight of 1 for each rupture in the event based calculator
  * Removed the MultiHazardCurveXMLWriter
  * Improved the saving of the ruptures in event based calculations
  * Reduced the data transfer due to the `rlzs_by_gsim` parameter
  * Added an HDF5 export for scenario GMFs
  * If `filter_sources` if false, the light sources are not filtered, but the
    heavy sources are always filtered
  * Now the dbserver can be stopped correctly with CTRL-C
  * Parallelized the splitting of heavy sources
  * Changed the event loss table exporter: now a single file per realization
    is exported, containing all the loss types
  * Removed the dependency from the Django ORM
  * Now the WebUI restarts the ProcessPoolExecutor at the end of each job,
    to conserve resources
  * Optimized the computation of hazard curves and statistics, especially
    for the memory consumption
  * Reduced the data transfer due to the `rlzs_assoc` and `oqparam` objects
  * Fixed a bug in the disaggregation calculator when a source group has
    been filtered away by the maximum distance criterium
  * Fixed an encoding error in the reports when the description contains a
    non-ASCII character
  * Changed the distribution framework: celery is supported in a way more
    consistent with the other approaches; moreover, ipyparallel is supported
  * Hazard maps are now a fake output, dynamically generated at export time
  * Made the number of produced tasks proportional to the number of tiles
  * Raised an error for event_based_risk producing no GMFs
  * Added a view for the slow sources
  * Transmitted the attributes of a SourceGroup to the underlying sources
  * Fixed the names of exported files for hazard maps in .geojson format
  * Added an header with metadata to the exported hazard curves and maps
  * Avoid storing filtered-away probability maps, thus fixing a bug
  * Restored the precalculation consistency check that was disabled during the
    transition to engine 2.0
  * Fixed a bug with `oq engine --delete-calculation`
  * Hazard curves/maps/uniform spectra can now be recomputed
  * Restored the early check on missing taxonomies
  * Raise an early error if an user forget the `rupture_mesh_spacing` parameter
  * Fixed a bug while deleting jobs from the db in Ubuntu 12.04
  * Ported the shapefile converter from the nrml_converters
  * Added source model information in the file `realizations.csv`
  * `oq engine --run job.ini --exports csv` now also exports the realizations
  * Introduced the format NRML 0.5 for source models
  * Added a check on the version in case of export errors
  * Extended `oq purge` to remove calculations from the database too
  * Fixed `--make-html-report`: the view task_info was not registered
  * Stored several strings as HDF5-variable-length strings
  * Fixed an export bug for the hazard curves in .geojson format
  * Removed the array cost_types from the datastore
  * Taxonomies with chars not in the range a-z0-9 were incorrectly rejected
  * Improved the XML parsing utilities in speed, memory, portability and
    easy of use
  * Forbidden the reuse of exposure because is was fragile and error prone
  * Fixed a bug with the `realizations` array, which in hazard calculations
    was empty in the datastore

python-oq-engine (2.0.0-0~precise01) precise; urgency=low

  [Michele Simionato]
  * Quoted the taxonomies in the CSV exports
  * Fixed a bug in classical_damage and added a master test for it
  * Fixed the escaping of the taxonomies in the datastore
  * Fixed the names of the exported risk files
  * Fixed a segfault in the WebUI when exporting files with h5py >= 2.4
  * Added a command `oq dbserver` to start/stop the database server
  * The engine exports the hazard curves one file per IMT
  * Exported lon and lat with 5 digits after the decimal point
  * Added a command `oq info --build-reports`
  * Introduced experimental support for exporting .hdf5 files

  [Daniele Viganò]
  * Reworked substantially the engine documentation: removed obsolete pages,
    updated to engine 2.0 and added instructions for Windows and Mac OS X
  * Remove oq_create_db script, db is created by the DbServer
  * Move oq_reset_db into utils and clean old code

  [Michele Simionato]
  * Now the DbServer automatically upgrades the database if needed
  * Renamed oq-lite -> oq and added a subcommand `oq engine`
  * Added a CSV reader for the hazard curves
  * Having time_event=None in the hazard part of a calculation is now valid
  * Added an exporter for the rupture data, including the occurrence rate
  * Refactored the CSV exporters
  * Moved celeryconfig.py; now celery must be started with
    `celery worker --config openquake.engine.celeryconfig`
  * Added a default location `~/oqdata/dbserver.log` for the DbServer log
  * Added an early check on the SA periods supported by the GSIMs
  * Now the gsim_logic_tree file is parsed only once
  * Added a document about the architecture of the engine
  * The realizations are now exported as a CSV file
  * Escaped taxonomies in the datastore
  * The Web UI log tool is now escaping the HTML
  * Moved openquake.commonlib.commands -> openquake.commands and
    openquake.commonlib.valid -> openquake.risklib.valid to have a
    linear tower of internal dependencies
  * Supported all versions of Django >= 1.5
  * Provided a better error message in the absence of openquake.cfg
  * Removed the check on the export_dir when using the WebUI
  * Reduce the data transfer of the realization association object
  * If uniform_hazard_spectra is true, the UHS curves are generated
    even if hazard_maps is false; the hazard maps are not exported
  * Optimized the filtering of PointSources
  * Initial work on the UCERF event based hazard calculator
  * Added a test calculation crossing the International Date Line (Alaska)

  [Daniele Viganò]
  * Remove the dependency from the python 'pwd' package which is not
    available on Windows
  * Supervisord init scripts are now provided for the dbserver, celery
    and the webui. Celery is not started by default, other two are.

  [Michele Simionato]
  * Another export fix: made sure it is run by the current user
  * Fixed the export: if the export directory does not exists, it is created
  * Introduced the configuration variable `multi_user`, false for source
    installations and true for package installations
  * Fixed the WebUI export
  * Removed the .txt outputs from the WebUI page engine/<output_id>/outputs
    (they are useful only internally)
  * Fixed the export: first the xml exporter is tried and then the csv exporter;
    if both are available, only the first is used, not both of them
  * Optimized the case when the epsilons are not required, i.e. all the
    covariance coefficients are zero in the vulnerability functions
  * Added another test for event based risk (`case_miriam`)
  * Revisited the distribution mechanism and refined the weight of the
    ruptures in the event based calculators to avoid generating slow tasks
  * Added an automatic help for the subcommands of oq-lite and managed
    --version correctly
  * The event based risk calculator now use different seeds for different
    realizations; also, the performance has been substantially improved
  * Improved the .rst reports with data transfer information
  * Removed the RlzsAssoc object from the datastore
  * Fixed the number of tasks generated by the risk calculators
  * Refactored the serialization of CompositionInfo instances to HDF5
  * Used exponential notation with 5 decimal digits in most exported XML files
  * Refactored the sampling mechanics in the event based calculators
  * The event_based_risk calculator infers the minimum intensity of the GMFs
    from the vulnerability functions (if not specified in the job.ini)
  * Fixed the `avg_losses-stats`: they were not generated in absence of
    loss curves
  * Added a command `oq-lite info --exports`
  * Added filtering on the mininum intensity also in the event based
    hazard calculator; improved the performance and memory occupation
  * Added a view displaying the calculation times by source typology
  * Fixed the test of GMPETable after the correction in hazardlib
  * Optimized the saving of the asset loss table
  * Optimized the case of multiple assets of the same taxonomy on the
    same point and introduced a datastore view `assets_by_site`
  * Fixed HDF5 segmentation faults in the tests for Ubuntu 16.04

  [Daniele Viganò]
  * Add support for Ubuntu 16.04 (xenial) packages
  * Removed the openquake_worker.cfg file because it is not used anymore

  [Michele Simionato]
  * Replaced PostgreSQL with SQLite
  * Introduced a dbserver to mediate the interaction with the database
  * Restored the signal handler to manage properly `kill` signals so that
    the workers are revoked when a process is killed manually
  * Fixed in a more robust way the duplicated log bug
  * Made more robust the killing of processes by patching concurrent.futures
  * Fixed a critical bug with celery not being used even when `use_celery`
    was true.
  * Improved the validation of NRML files
  * Added a command `oq-engine --show-log <job_id>`

  [Daniele Viganò]
  * Use the 'postgresql' meta package as dependency of the .deb
    package to support newer versions of Postgres; this makes
    Trusty package installable on Ubuntu 16.04 and Debian 8

  [Daniele Viganò, Michele Simionato]
  * Fixed a bug in `oq-engine --export-outputs`

  [Daniele Viganò, Matteo Nastasi]
  * Allow installation of the binary package on Ubuntu derivatives

  [Matteo Nastasi]
  * Backport of libhdf5 and h5py for ubuntu 'precise' serie

  [Michele Simionato]
  * Removed openquake/engine/settings.py
  * Made the dependency on celery required only in cluster installations
  * Integrated the authentication database in the engine server database
  * Fixed the description in the Web UI (before it was temporarily set to
    the string "A job").
  * Introduced filtering on the minimum intensity of the ground shaking
  * Solved the issue of serializing large SES collections, over the HDF5 limit
  * The loss maps and curves XML exporters now export the coordinates
    of the assets, not the coordinates of the closest hazard site
  * Stored the job.ini parameters into a table in the datastore
  * Added a check on the IMTs coming from the risk models
  * Changed the aggregate loss table exporter to export the event tags,
    not the event IDs
  * Fixed a bug with the CSV export of the ground motion fields
  * Fixed a bug with the export of UHS curves with `--exports=xml`
  * Reduced substantially the data transfer and the memory occupation
    for event based calculations with a large number of assets: we
    can run the California exposure with half million assets now
  * Fixed a bug in the SESCollection exporter
  * Changed the asset<->epsilons association: before for a given taxonomy the
    assets were ordered by `asset_ref`, now they are ordered by `id`. This
    has a minor impact on the numbers sensitive to the epsilons, akin to a
    change of seeds
  * Added a test on the ordering of the epsilons
  * Accepted `.` and `|` as valid characters for source IDs
  * Changed the GMF calculator to use a single seed per unique rupture
  * Changed the SESCollection exporter: now a single file is exported, before
    we were exporting one file per source model path per tectonic region model
  * Changed the event based calculators to avoid duplicating ruptures
    occurring more than once
  * Changed the risk calculators to work in blocks of assets on the same site
  * Made it possible to set different integration distances for different
    tectonic region types
  * Optimized the aggregation by asset in the event based risk calculator
  * Reporting the source_id when the filtering fails

 -- Matteo Nastasi (GEM Foundation) <nastasi@openquake.org>  Tue, 21 Jun 2016 14:17:03 +0200

python-oq-engine (1.9.1-0~precise01) precise; urgency=low

  [Michele Simionato]
  * Fixed a bug in the Web UI when running a risk calculation starting
    from a previous calculation

 -- Matteo Nastasi (GEM Foundation) <nastasi@openquake.org>  Mon, 07 Mar 2016 11:11:59 +0100

python-oq-engine (1.9.0-0~precise01) precise; urgency=low

  [Michele Simionato]
  * Fixed a bug such that in some circumstances the logging stream handler
    was instantiated twice, resulting in duplicated logs
  * Changed the default job status to 'executing' (was 'pre_executing')
  * Fixed the ordering of the logs in the Web UI
  * Removed the dependency from PostGIS
  * Restored the monitoring which was accidentally removed
  * Removed the obsolete option `--hazard-output-id`
  * Printed the names of the files exported by the engine, even when there
    are multiple files for a single output
  * Introduced four new tables job, output, log, performance: all the other
    60+ database tables are not used anymore

 -- Matteo Nastasi (GEM Foundation) <nastasi@openquake.org>  Wed, 02 Mar 2016 14:33:38 +0100

python-oq-engine (1.8.0-0~precise01) precise; urgency=low

  [Michele Simionato]
  * Removed two `oq-engine` switches (`--export-stats` and `--list-inputs`)
    and fixed `--show-view`; unified `--delete-hazard-calculation` and
    `--delete-risk-calculation` into a single `--delete-calculation`
  * Updated `make_html_report.py` to extract the full report from the
    datastore
  * If `use_celery` is true, use celery to determine a good default for
    the parameter `concurrent_tasks`
  * Made celery required only in cluster situations
  * Fixed the duplication of exported result in the classical_damage
    calculator when there is more than one realization
  * Removed several obsolete or deprecated switches from the `oq-engine` command
  * Replaced all classical calculators with their lite counterparts
  * Fixed the site-ordering in the UHS exporter (by lon-lat)

  [Paolo Tormene]
  * Added API to validate NRML

  [Michele Simionato]
  * The engine can now zip files larger than 2 GB (used in the export)
  * Now the loss maps and curves are exported with a fixed ordering: first
    by lon-lat, then by asset ID
  * Replaced the old disaggregation calculator with the oq-lite one

 -- Matteo Nastasi (GEM Foundation) <nastasi@openquake.org>  Mon, 15 Feb 2016 12:06:54 +0100

python-oq-engine (1.7.0-0~precise01) precise; urgency=low

  [Michele Simionato]
  * Fixed an encoding bug in --lhc
  * Fixed an export bug: it is now possible to export the outputs generated
    by another user, if the read permissions are set correctly

 -- Matteo Nastasi (GEM Foundation) <nastasi@openquake.org>  Mon, 14 Dec 2015 10:40:26 +0100

python-oq-engine (1.6.0-0~precise01) precise; urgency=low

  [Daniele Viganò]
  * Added the oq_reset_db script. It removes and recreates the database and
    the datastore

  [Matteo Nastasi]
  * Demos moved to /usr/share/openquake/risklib

  [Michele Simionato]
  * Removed the 'view' button from the Web UI
  * Removed the epsilon_sampling configuration parameter
  * Made customizable the display_name of datastore outputs (before it was
    identical to the datastore key)
  * The zip files generated for internal use of the Web UI are now hidden
  * Made visible to the engine only the exportable outputs of the datastore
  * Closed explicitly the datastore after each calculation
  * Replaced the old scenario calculators with the HDF5-based calculators
  * Fixed a very subtle bug in the association queries: some sites outside
    of the region constraint were not discarded in some situations
  * Removed the self-termination feature `terminate_job_when_celery_is_down`
  * Removed the epsilon sampling "feature" from the scenario_risk calculator
  * Replaced the event based calculators based on Postgres with the new ones
    based on the HDF5 technology

 -- Matteo Nastasi (GEM Foundation) <nastasi@openquake.org>  Tue, 17 Nov 2015 11:29:47 +0100

python-oq-engine (1.5.1-0~precise01) precise; urgency=low

  [Michele Simionato]
  * Fixed a bug affecting exposures with multiple assets on the same site

 -- Matteo Nastasi (GEM Foundation) <nastasi@openquake.org>  Fri, 25 Sep 2015 14:22:08 +0200

python-oq-engine (1.5.0-0~precise01) precise; urgency=low

  [Michele Simionato]
  * The event based calculators in the engine are now officially deprecated
    and they raise a warning when used
  * Optimization: we do not generate the full epsilon matrix if all
    coefficients of variation are zero
  * Fixed two subtle bugs in the management of the epsilons: it means that
    all event based risk calculations with nonzero coefficients of variations
    will produce slightly different numbers with respect to before
  * Removed excessive checking on the exposure attributes 'deductible' and
    'insuredLimit' that made it impossible to run legitimate calculations
  * Changed the meaning of 'average_loss' for the aggregated curves: now it
    is the sum of the aggregated losses in the event loss table,
    before it was extracted from the aggregated loss curve
  * Changed the way the average losses (and insured average losses) are
    computed by the event based risk calculator: now they are extracted
    from the event loss table, before they were extracted from the loss curves
  * Set to NULL the stddev_losses and stddev_insured_losses for the event based
    risk calculator, since they were computed incorrectly
  * Introduced a new experimental command
    'oq-engine --show-view CALCULATION_ID VIEW_NAME'; the only view available
    for the moment is 'mean_avg_losses'
  * Negative calculation IDs are interpreted in a Pythonic way, i.e. -1
    means the last calculation, -2 the calculation before the last one, etc.
  * If a site parameter is more distant than 5 kilometers from its closest
    site, a warning is logged
  * Changed the splitting of fault sources to reduce the number of generated
    sources and avoid data transfer failures if rupture_mesh_spacing is too
    small
  * Changed the event loss table export: now the CSV file does not contain
    the magnitude and the rows are ordered by rupture tag first and loss second
  * Removed the calculator EventBasedBCR
  * Longitude and latitude are now rounded to 5 digits
  * Fixed a very subtle bug in the vulnerability functions, potentially
    affecting calculations with nonzero coefficients of variation and nonzero
    minIML; the numbers produced by the engine were incorrect; see
    https://bugs.launchpad.net/oq-engine/+bug/1459926
  * 'investigation_time' has been replaced by 'risk_investigation_time' in
    risk configuration files
  * Initial support for Django 1.7

  [Daniele Viganò]
  * Removed the bin/openquake wrapper: now only bin/oq-engine is
    available

  [Michele Simionato]
  * Added parameter parallel_source_splitting in openquake.cfg

  [Daniele Viganò]
  * setup.py improvements
  * Added MANIFEST.in
  * celeryconfig.py moved from /usr/openquake/engine to
    /usr/share/openquake/engine

  [Matteo Nastasi]
  * Packaging system improvement

 -- Matteo Nastasi (GEM Foundation) <nastasi@openquake.org>  Wed, 23 Sep 2015 15:48:01 +0200

python-oq-engine (1.4.1-0~precise01) precise; urgency=low

  [Michele Simionato]
  * Added a new 'ebr' hazard/risk calculator
  * Fixed the engine core export: now it can export datastore outputs as
    zip files
  * Now the parameter concurrent_tasks is read from the .ini file
  * Parallelized the source splitting procedure
  * Fixed a bug in the hazard calculators which were not using the parameter
    concurrent_tasks from the configuration file

 -- Matteo Nastasi (GEM Foundation) <nastasi@openquake.org>  Fri, 15 May 2015 10:06:26 +0200

python-oq-engine (1.4.0-2~precise01) precise; urgency=low

  [Daniele Viganò]
  * Fixed debian/control: add missing lsb-release to build deps

 -- Matteo Nastasi (GEM Foundation) <nastasi@openquake.org>  Fri, 08 May 2015 14:33:26 +0200

python-oq-engine (1.4.0-1~precise01) precise; urgency=low

  [Matteo Nastasi, Daniele Viganò]
  * Fixed dependencies version management

 -- Matteo Nastasi (GEM Foundation) <nastasi@openquake.org>  Thu, 07 May 2015 14:14:09 +0200

python-oq-engine (1.4.0-0~precise01) precise; urgency=low

  [Matteo Nastasi, Daniele Viganò]
  * Add binary package support for both Ubuntu 12.04 (Precise)
    and Ubuntu 14.04 (Trusty)

  [Michele Simionato]
  * Removed the SiteModel table: now the association between the sites and the
    site model is done by using hazardlib.geo.geodetic.min_distance

  [Daniele Viganò]
  * added authentication support to the 'engineweb' and the 'engineserver'

  [Michele Simionato]
  * the aggregate loss curves can be exported in CSV format

  [Matteo Nastasi]
  * added 'outtypes' attribute with list of possible output types for
    each output item in outputs list API command
  * added '/v1/calc/<id>/status' API command
  * added 'engineweb' django application as local web client for oq-engine

  [Michele Simionato]
  * Renamed the maximum_distance parameter of the risk calculators to
    asset_hazard_distance, to avoid confusion with the maximum_distance
    parameter of the hazard calculators, which has a different meaning;
    is it an error to set the maximum_distance in a job_risk.ini file
  * Added to the API an URL /v1/calc/:calc_id/remove to hide jobs
  * A new key is_running is added to the list of dictionaries returned by
    the URL /v1/calc/list
  * Replaced the mock tests for the engine server with real functional tests
  * Added a resource /v1/calc/:calc_id/traceback to get the traceback of a
    failed calculation
  * Now the logs are stored also in the database, both for the controller node
    and the worker nodes
  * Bypassed Django when deleting calculations from the database: this avoids
    running out of memory for large calculations
  * Fixed an issue in the scenario calculator: the GMFs were not filtered
    according to the distance to the rupture
  * Now critical errors appear in the log file
  * Added a --run command to run hazard and risk together
  * Fixed bug in the event based calculator; in the case
    number_of_logic_tree_samples > 0 it was generating incorrect hazard curves.
    Also improved (a lot) the performance in this case.
  * Fixed a tricky bug happening when some tectonic region type are filtered
    away.
  * The event based risk calculator now save only the non-zero losses in
    the table event_loss_asset.
  * Added a CSV exporter for the Stochastic Event Sets, for debugging purposes.
  * The GMF CSV exporter now sorts the output by rupture tag.

  [Matteo Nastasi]
  * Each pull request must be accompanied by an update of the debian
    changelog now.

 -- Matteo Nastasi (GEM Foundation) <nastasi@openquake.org>  Thu, 07 May 2015 11:33:24 +0200

python-oq-engine (1.3.0-1) precise; urgency=low

  [Matteo Nastasi]
  * gunzip xml demos files after copied into /usr/openquake/engine directory

 -- Matteo Nastasi (GEM Foundation) <nastasi@openquake.org>  Thu, 26 Feb 2015 16:35:20 +0100

python-oq-engine (1.3.0-0) precise; urgency=low

  [Michele Simionato]
  * Updated python-django dependency >= 1.6.1, (our repository already
    includes a backported version for Ubuntu 'precise' 12.04); this change
    makes unnecessary "standard_conforming_strings" postgresql configuration
    variable setting
  * The event based risk calculator is able to disaggregate the event loss
    table per asset. To enable this feature, just list the assets you are
    interested in in the job.ini file: "specific_assets = a1 a2 a3"
  * We have a new hazard calculator, which can be invoked by setting in the
    job.ini file: "calculation_mode = classical_tiling"
    This calculators is the same as the classical calculator (i.e. you will
    get the same numbers) but instead of considering all the hazard sites at
    once, it splits them in tiles and compute the hazard curves for each tile
    sequentially. The intended usage is for very large calculations that
    exceed the available memory. It is especially convenient when you have
    very large logic trees and you are interested only in the statistics (i.e.
    mean curves and quantile curves). In that case you should use it with the
    option individual_curves=false. Notice that this calculator is still in
    an experimental stage and at the moment is does not support UHS curves.
    Hazard maps and hazard curves are supported.
  * We have a new risk calculator, which can be invoked by setting in the
    job.ini file: "calculation_mode = classical_damage"
    This calculator is able to compute the damage distribution for each asset
    starting from the hazard curves produced by the classical
    (or classical_tiling) calculator and a set of fragility functions. Also
    this calculator should be considered in experimental stage.
  * A significant change has been made when the parameter
    number_of_logic_tree_samples is set to a non-zero value. Now, if a branch
    of the source model logic tree is sampled twice we will generate the
    ruptures twice; before the ruptures were generated once and counted twice.
    For the classical calculator there is no effect on the numbers (sampling
    the same branch twice will produce two copies of identical ruptures);
    however, for the event based calculator, sampling the same branch twice
    will produce different ruptures. For instance, in the case of a simple
    source model with a single tectonic region type, before we would have
    generated a single file with the stochastic event sets, now we generate
    number_of_logic_tree_samples files with different stochastic event sets.
    The previous behavior was an optimization-induced bug.
  * Better validation of the input files (fragility models, job.ini)
  * The ability to extract the sites from the site_model.xml file
  * Several missing QA tests have been added
  * The export mechanism has been enhanced and more outputs are being exported
    in CSV format
  * New parameter complex_fault_mesh_spacing
  * Some error messages have been improved
  * A lot of functionality has been ported from the engine to oq-lite,
    i.e.  a lite version of the engine that does not depend on
    PostgreSQL/PostGIS/Django nor from RabbitMQ/Celery. This version is
    much easier to install than the regular engine and it is meant for
    small/medium computation that do not require a cluster. The engine
    demos, have been moved to the oq-risklib repository, so that they can
    be run via the oq-lite command without installing the full engine.
  * Currently the following calculators have been ported (all are to be
    intended as experimental): classical hazard, classical tiling, event
    based hazard, scenario hazard, classical risk, scenario damage,
    classical damage.

 -- Matteo Nastasi (GEM Foundation) <nastasi@openquake.org>  Thu, 26 Feb 2015 10:44:03 +0100

python-oq-engine (1.2.2-0) precise; urgency=low

  * consistency in version management between debian/ubuntu package and
    library from git sources

 -- Matteo Nastasi (GEM Foundation) <nastasi@openquake.org>  Thu, 18 Dec 2014 16:25:05 +0100

python-oq-engine (1.2.1-2) precise; urgency=low

  * Fixed custom dependencies versions (again)

 -- Matteo Nastasi (GEM Foundation) <nastasi@openquake.org>  Tue, 16 Dec 2014 10:48:19 +0100

python-oq-engine (1.2.1-1) precise; urgency=low

  * Fixed custom dependencies versions

 -- Matteo Nastasi (GEM Foundation) <nastasi@openquake.org>  Tue, 16 Dec 2014 09:48:19 +0100

python-oq-engine (1.2.1-0) precise; urgency=low

  * Fixed the logging handler

 -- Matteo Nastasi (GEM Foundation) <nastasi@openquake.org>  Mon, 15 Dec 2014 10:17:30 +0100

python-oq-engine (1.2.0-3) precise; urgency=low

  * Add constraint on python-django dependency version

 -- Matteo Nastasi (GEM Foundation) <nastasi@openquake.org>  Thu, 11 Dec 2014 10:04:45 +0100

python-oq-engine (1.2.0-2) precise; urgency=low

  * More precise exception message

 -- Matteo Nastasi (GEM Foundation) <nastasi@openquake.org>  Wed, 10 Dec 2014 16:21:06 +0100

python-oq-engine (1.2.0-1) precise; urgency=low

  * Bugs fixed in 1.2 release: http://goo.gl/GjbF2r
  * Replace a reference to the 'openquake' command with 'oq-engine'
  * Moved the expected outputs of the ScenarioDamage QA tests in qa_tests_data
  * Moved the logic tree realizations into commonlib
  * It is now possible to compute the uniform spectra even when
    individual_curves is false
  * Reduced the precision when exporting GMFs to XML
  * Fixed test_job_from_file
  * Delayed the OqParam validation
  * Simplified the monitoring
  * Extract the QA tests data from the engine
  * Renamed commonlib.general -> baselib.general
  * Removed the dependency from oq-commonlib
  * Avoid warning no XML exporter for event_loss
  * Update packager and postinst to use the openquake2 db (new default one)
  * Use shallow-clone to improve CI builds speed
  * Download calculation results as files
  * Added an API to retrieve the engine version
  * Unified the export framework for hazard and risk
  * Fast export of the GMFs
  * Fast scenario export
  * Fixed test_is_readable_all_files_lack_permissions when run as root
  * Now 'test_script_lower_than_current_version' does not require an Internet
    connection
  * Warn the user if she asks for statistical outputs but using a single hazard
    output
  * Move the calculation of input/output weights into commonlib
  * Changed the export_dir in several tests
  * Now the packagers makes a HTML report with the performances of the demos
  * Remove hardcoded references to openquake2 in oq_create_db
  * Move JobStats creation inside job_from_file
  * Fixed precision
  * Align openquake_worker.cfg with openquake.cfg
  * Implement memory hard limit control
  * Using commonlib.readinput.get_source_models
  * Check that the hazard calculation mode is consistent with risk calculation
    mode
  * Rollback only if a transaction is on
  * Fixed a bug in export_risk
  * Daily html report
  * Reflected the API change in commonlib.readinput.get_oqparam
  * Updated the engine to cope with the changes in risklib and commonlib
  * Fixed the name of the SES file
  * Changed some hard-coded weights in general.py
  * Changed the import of the calc module
  * Drop risk calculation table
  * Simplified the risk calculators
  * Reflected the API change in hazardlib.calc.gmf.GmfComputer
  * Added a test for duplicated tags in import_gmf_scenario.py
  * Implemented losses per event per asset
  * Dependency check
  * Removed more risk unit tests
  * Removed another couple of redundant tests
  * Remove check on setup.py version since now it's taken from init
  * Fixed _calc_to_response_data
  * Fixed bug when running risk calculations from the platform
  * openquake wrapper script
  * Changed version number in setup.py too
  * Updated version to 1.2
  * Renamed nrml_version->commonlib_version
  * Fixed a bug in the engine server (wrong calculation_id)
  * Fix oq-engine command name in output list
  * Removed the dependency from nrmllib
  * Fixed two merge errors
  * Important fixes pre-2.0 copied from the better-risk branch
  * Renamed the command openquake->oq-engine
  * Change ses collection
  * Fixed the migration script 0007
  * Fixed a bug with the quantile_hazard_curves attribute
  * Removed EventBasedHazardCalculatorTestCase
  * Remove the hazard_calculation table
  * correct complex source for wrong order in edges points
  * missing file open fixed
  * Removed routing tests
  * Added the script correct_complex_sources
  * Complex surf validation
  * Insert the IMT in the db, if not already there
  * The intensity measure types are now sorted also in the scenario calculator
  * Simplified the QA test scenario_damage/case_4
  * Enable 'set -x' when $GEM_SET_DEBUG is true
  * Remove a try finally in engine server task.py
  * Simplification because now the maximum_distance is mandatory
  * Fixed a wrong source model used in the Event Based export test
  * Fixed the what_if_I_upgrade check
  * Added a table imt_taxonomy
  * Fixed the management of missing db upgrades
  * Now the engine is using the new validation mechanism for the hazard sources
  * Fixed the name of a field (risk_job_id->job_id)
  * Special case when the hazard is known at the exact sites of the assets
  * Moved the epsilons from the getters to the database
  * Update the database name in openquake_worker.cfg
  * Removed the old validation mechanism
  * The parameter concurrent_tasks must be available to the workers too
  * Solved the problem with UHS
  * Fixed master https://ci.openquake.org/job/master_oq-engine/1208
  * If individual_curves is set, multi-imt curves must not be generated
  * --what-if-I-upgrade functionality
  * Stats only
  * Short output summary
  * Removed task_no
  * Hazard curves from gmfs
  * Fixed a critical bug with --hazard-output-id
  * Fix the test check_limits_event_based
  * Changed the output_weight for the event based calculator
  * Introduced --hazard-job-id and made it possible to reuse exposures imported
    in the hazard part of the computation
  * Replaced the ScenarioGetter with the GroundMotionFieldGetter
  * Return loss matrix
  * Removed --schema-path from oq_create_db
  * Calculation limits
  * Fixed a bug on tablespace permissions
  * Make the event based calculator more debuggable
  * Added the column uniq_ruptures to the table source_info
  * Db migrations
  * Db migrations 2
  * Saved more sources in source_info
  * Perform means and quantiles in memory
  * Parallel filtering
  * Reintroduce the 'terminate_job_when_celery_is_down' config option
  * Fix risk disaggregation
  * Ordering the sources after filtering-splitting
  * Source ordering
  * Gmf from ruptures
  * Fixed a stupid bug with OQ_TERMINATE_JOB_WHEN_CELERY_IS_DOWN
  * Introduced a variable OQ_TERMINATE_JOB_WHEN_CELERY_IS_DOWN
  * The random seeds have now a default value of 42
  * Added a check for invalid quantile computations
  * Now hazard calculations can be deleted safely
  * Add a file openquake_worker.cfg to be read in the workers
  * Simplified the LOG_FORMAT by removing the name
  * Avoid an ugly error when no tasks are spawned
  * Added a view on the event loss table for convenience of analysis
  * Epsilon sampling feature
  * Distribute-by-rupture phase 2
  * Restored distribution-by-rupture in the event based calculator
  * Provide a good error message when a source model contains GSIMs not in the
    file gsim_logic_tree
  * Moved parse_config from the engine to commonlib
  * Added a test checking the existence of the __init__.py files and fixed the
    QA test classical/case_15
  * Refactored initialize_realizations and added a warning when
    num_samples > num_realizations
  * Fixed a missing import
  * Saving the rupture hypocenter fully into the database
  * Removed an offending ALTER OWNER
  * Source info table
  * Added a test for sampling a large source model logic tree
  * Hazard curves from gmfs
  * Removed num_sites and num_sources from job_stats
  * Removed redundant tests
  * Retrieved the correct output directly, not via an order by
  * Making use of commonlib.parallel in the engine
  * Enhanced qatest_1, so that it subsumes regression_1 and regression_2
  * Taking advantage of the new riskloaders in commonlib
  * Added a missing integer cast
  * Changed disagg/case_1 to use full enumeration
  * Fixed the ordering of the ruptures in the event based calculator
  * Fixed a bug in the GroundMotionValuesGetter
  * Reflected the API change in refactor-risk-model
  * Sent the tectonic region types with less sources first, and fixed
    an ordering bug in a QA test
  * Turn AMQPChannelExceptions into warnings
  * Hide the SES output from a scenario calculator
  * Add a debug flag to enable set -x in packager.sh
  * Better task spawning
  * Reflected the changes to the GmfComputer in hazardlib
  * Fixed the bug in the risk event based calculator with multiple realizations
  * Fix gmf duplication
  * Removed the need for logictree.enumerate_paths
  * Fixed a small bug
  * Removed a commonlib dependency breaking the oqcreate script
  * Now the indices of the filtered sites are stored in the
    ProbabilisticRupture table
  * Fixed another import
  * Fixed a wrong import
  * Moved logictree to commonlib and fixed all the tests
  * Removed the obsolete table hzrdr.ses and small refactoring
  * Tasks with fewer assets are submitted first
  * Better parallelization of the risk calculators
  * Reducing the celery timeout from 30s to 3s
  * Fixed a tricky bug in the scenario calculator with duplicate imts
  * Fixed the ScenarioExportTestCase by changing the position of the points
  * The scenario calculator is now block-size independent
  * Use only the relevant tectonic region types to build the GMPE logic tree
  * Fixed a broadcasting in the classical calculator
  * Saving memory on the controller node
  * Restored the source model sampling feature
  * Complex logic tree test
  * Solved the block size dependence in the risk calculators
  * Fixed a critical ordering bug
  * Changed the _do_run_calc signature
  * Avoid returning duplicated data in the classical calculator
  * Changed the order of the statements in 01-remove-cnode_stats.sql
  * Added a cache on the GSIMs for the probabilities of no exceedence in the
    classical calculator
  * Fix the export of GmfSets in the case of multiple source models
  * Fixed underflow error in postgres
  * Fixed a bug with celery ping
  * Avoid errors on signals when the engine is run through the server
  * Errors in a task are converted into a RuntimeError
  * Remove calculation unit
  * The IML must be extrapolated to zero for large poes
  * Log a warning when more than 80% of the memory is used
  * Refactored the hazard getters
  * Removed the SES table
  * Added a nice error message for far away sources
  * Add support in the engine for a local_settings.py
  * Send the site collection via rabbitmq, not via the database
  * Improvements to the CeleryNodeMonitor
  * Minimal tweaks to the risk calculators
  * Save the number of sites in JobStats as soon as it is available
  * Fix branch var to be compliant within the new CI git plugin
  * Restored the lost fine monitoring on the hazard getters
  * Cluster monitor
  * Celery check
  * Removed the obsolete table uiapi.cnode_stats
  * Make use of the light site collection introduced in hazardlib
  * Optimize the disaggregation calculator
  * Fix a memory leak of celery
  * Remove python-gdal and fix issue with postinst
  * Manual pickling/unpickling
  * Updates Copyright to 2014
  * The rupture tag must be unique
  * Turn SIGTERM into SIGINT
  * Remove another engine-server test script from pylint
  * Removed the dependency on the current working directory from
    utils_config_test
  * Replace README.txt with README.md in the packager script
  * Increase the tolerance in the disaggregation test
  * Readme merge
  * Avoid storing copies of the ruptures
  * Untrapped exceptions in oqtask give ugly error messages
  * Support for posting zipfiles to the engine-server
  * Using iter_native in celery
  * Added test for the loss_fraction exporter
  * Fixed a missing loss_type in export_loss_fraction_xml
  * Merging the engine server inside the engine repository
  * Removing ruptures phase 2
  * Restored qatest 1
  * Added tests for failing computations
  * Removed the progress handler from the engine
  * Better error and logging management
  * Exclude tests folder from pylint check
  * Fixing the build master_oq-engine #790
  * Ruptures are not read from the database anymore, only written
  * In development mode celery is automatically started/stopped together with
    the engine server
  * Remove common directory from risk demos
  * Remove duplication hazard risk
  * Removing the duplication run_hazard/run_risk in engine.py
  * Renamed directories and packages to be consistent with GEM conventions
  * Fixed test_initialize_sources
  * Getting a more uniform distribution of the tasks
  * Remove celery
  * Remove time_span from disaggregation calculator
  * Return the traceback from celery to the controller node
  * If there are no GMVs within the maximum distance for the given assets, the
    computation should not fail with an ugly error but print a warning
  * Better error management
  * Fixed a stupid error in compute_hazard_curves
  * Support for non-parametric sources
  * Fixed the issue of slow sources
  * Fixed the two upgrade scripts breaking the migration from 1.0 to 1.1
  * Add --export-hazard-outputs and --export-risk-outputs switches; also add
    geojson export for hazard curves
  * Light monitor
  * Set CELERY_MAX_CACHED_RESULTS = 1
  * Changed from relative path to full path
  * Fix the feature "import gmf scenario data from file"
  * version: remove warning for pkg install + git program installed case
  * Remove block_size and point_source_block_size
  * Move the unit tests inside the openquake.engine directory
  * Version visualization improvement
  * Added missing CASCADE on a DB migration script
  * Raised the tolerance in ClassicalHazardCase13TestCase
  * In the event based calculator split by ruptures, not by SES
  * BROKER_POOL_LIMIT is causing problem so set it to none
  * Split area sources
  * Force BROKER_POOL_LIMIT to 10
  * Fixed an upgrade script
  * Prefiltering sources in all calculators
  * Savaged the easy part of the work on the decouple-logic-trees branch
  * Changed the way hazard map are interpolated
  * Fixed a bug with static urls
  * Remove database related code
  * Removed hazard curve progress
  * Improved the IMT management in the engine by leveraging the new
    functionality in hazardlib
  * Configuration file for storing oq-platform connection parameters
  * Add loss type to risk outputs
  * Remove parsed source
  * Fix remove demos symlinks
  * gmf.lt_realization_id can be NULL
  * Fixed the _prep_geometry feature of Risk and Hazard calculations
  * Remove a reference to the removed view hzrdr.gmf_family
  * Engine-Server: support for multiple platform installations
  * Removed the complete_logic_tree flags
  * Fixed setup.py
  * Removed the SourceProgress table
  * New risk demos
  * Run a risk calculation
  * Remove validation on site models
  * Removed the rest of the stuff related to the supervisor
  * Removed the supervisor, redis, kombu and related stuff
  * Removed a wrong import
  * An import ordering issue is breaking Jenkins
  * Various small fixes for oq_create_db script
  * Do not register a progress handler if it is not passed
  * Engine Unit test fix
  * Geonode integration
  * Progress Bar support
  * Finally fixed the dependency from the blocksize in the event based
    calculator
  * A simple fix for engine_test.py
  * Replace numpy arrays with postgres array fields in output tables
  * Dump and restore Stochastic Event Set
  * Removed the old distribution and used parallelize as default distribution
    mechanism everywhere
  * Change the distribution in the risk calculators
  * Save in job_stats how much the database increased during the current
    computation
  * Removed calc_num task properly
  * Change dist classical
  * Improve the table job_stats
  * Now the CacheImporter infers the fields from the database, in the right
    order
  * Removed parsed_rupture_model from the db
  * The revoke command should not terminate the workers
  * Remove JobCompletedError
  * Override hazard investigation time in risk event based calculator
  * Companion of https://github.com/gem/oq-engine/pull/1298/
  * Companion of https://github.com/gem/oq-nrmllib/pull/116
  * Simplify schema
  * Filter the sources before storing them in the database
  * Improve the parallelize distribution
  * Fix disaggregation
  * Changed the distance in hazardlib
  * Improve memory consumption in the GMF calculation
  * The file with the exported disagg matrix must contain the poe in the name
  * The multiple sites QA test (classical/case_13) broke
  * Solve the dependency from the parameter concurrent_tasks
  * QA test for multiple sites
  * Cross domain ajax fix for view methods [r=matley] [f=*1234765]
  * Tweaks to make platform calcs work [r=matley] [f=*1234765]
  * Create job and calculation objects in a transaction
  * Make test fixtures optional
  * Get the list of the available magnitude scaling relationships at runtime
  * Save memory when exporting the GMF
  * Fixed a typo in an ordering query
  * Insured loss curves statistics
  * When exporting the GMF, we need to export the rupture tags, not the ids
  * Hazard Curve Parser import update [r=micheles] [f=*trivial]
  * To save space in the db and to avoid running into the text field size
    limit, change model_content.raw_content to store gzipped content
  * Add a tag to the ruptures
  * Change the dump/restore procedures to work with directories, not tarfiles
  * Fix risk QA tests fixtures
  * Documentation for the REST API
  * Fix hazard_curve_multi export path
  * Revise insured losses algorithm
  * Post-calculation migration
  * Correction of baseline DB revision
  * Review Risk demos
  * A couple of fixes to scenario tests
  * Compute standard deviation of losses
  * Validate time_event
  * Add 404 responses in the case of non-existent artifacts
  * Run calcs, part 2
  * Minor loss map export fix
  * Fix for installing source code via pip/git
  * Remove cache from HazardCurveGetterPerAsset
  * Changed an import from nrmllib
  * Pyflakes fixes to the calculators and engine module
  * Reading logic trees from DB - follow up (fix for a careless refactoring
    error)
  * Raise an error when no gmvs are available in a scenario computation
  * Small fix in dump_hazards.py: the filenames list contained duplicates
  * Add 'engine' functionality to disable the job supervisor
  * Read logic trees from DB (instead of the filesystem)
  * Extend forms.CharField to allow null values
  * Small fixes to the script restore_hazards.py
  * Update test fixtures used for risk scenario calculations
  * Trivial: Some small tweaks/cleanups
  * File parsing fix
  * Risk BaseCalculator refactoring
  * Run calculations via REST API (initial sketch)
  * Better input loading (update to 'engine' API)
  * Update Risk Event Based QA test
  * Fixed a very subtle bug with the ordering of sites
  * Added index to hzrdi.hazard_site
  * Updated tests to the new interface
    of 'openquake.engine.db.models.SiteCollection'
  * Compute ground motion values from Stochastic Event Set
    in a risk calculation
  * "List calc results" views
  * Misc. engine fixes to stabilize the build
  * Record all OQ software versions in oq_job
  * Export to path or file (not just path)
  * Minor fix to risk QA test collection
  * Engine API improvements
  * Hazard map GeoJSON export
  * Refactoring: moved risk calculation logic to risklib
  * GeoJSON loss map support
  * GeoJSON export prep
  * Include API version in URLs
  * 'calc info' views
  * Rough sketch of the 'list calculations' views
  * Export loss_fraction quantile fix
  * Fix 'hazard_curve_multi' export
  * Fix Risk QA test collection (nosetests)
  * Remove site_collection column from the database
  * Pack and risk demos LP: #1197737
  * Added more monitoring to the hazard calculators

 -- Matteo Nastasi (GEM Foundation) <nastasi@openquake.org>  Wed, 10 Dec 2014 11:17:03 +0100

python-oq-engine (1.0.0-1) precise; urgency=low

  * 'occupants' is now a float
  * Hazard curve import tool: updated NRML hazard curve parser
  * Made sure that the task_ids are stored in the performance table soon enough
    (LP: #1180271)
  * Added fixtures for risk tests
  * Some support to compute avg and std for the GMFs (LP: #1192413)
  * Renamed the GMF tables (LP: #1192512)
  * Kill running celery tasks on job failure (LP: #1180271)
  * Removed 'patches' folder
  * Event loss csv: fix delimiting character (LP: #1192179)
  * Fixed restore_hazards_test.py (LP: #1189772)
  * Fix restore hazards (LP: #1189772)
  * Fix risk/classical/case_3 (LP: #1190569)
  * Fix get_asset_chunk unit test
  * Added dumping of ses_collection/ses/ses_rupture (LP: #1189750)
  * Fixed the issue with sequences in restore_hazards.py (LP: #1189772)
  * Risk Probabilistic Event Based Calculator - QA Test
  * Fix the GMF export and tables (LP: #1169078,#1187413)
  * Some work to fix qa_tests/risk/event_based_bcr (LP: #1188497)
  * Run risk demos to test the package (LP: #1188117)
  * Update risk demos
  * renamed units -> number_of_units. Support for asset_category == "population"
    (LP: #1188104)
  * Fixed the z1pt0<->z2pt5 inversion problem (LP: #1186490)
  * Removed the special case for gmf_scenario
  * Exposure DB schema update (LP: #1185488)
  * Fix the site_data table to store one site per row; change gmf_agg to point
    to site_data (LP: #1184603)
  * Fix export of Benefit Cost Ratio calculator outputs. (LP: #1181182)
  * Inserted the GMFs with the CacheInserter instead of the BulkInserter
    (LP: #1184624)
  * Added better instrumentation to the hazard getters
  * Make the engine smart enough to infer the right block size (LP: #1183329)
  * New risk demos (LP: #1180698,#1181182)
  * Time event validation fix (LP: #1181235)
  * Unicode list cast fix
  * Implement distribution by SES in the event based hazard calculator
    (LP: #1040141)
  * Remove gmf scenario (LP: #1170628)
  * Purge gmf table (LP: #1170632)
  * Parallelize the queries of kind "insert into gmf agg" by using the standard
    mechanism (LP: #1178054)
  * Skipped hazard/event_based/case_4/test.py (LP: #1181908)
  * Remove the dependency from the gmf/gmf_set tables in the XML export
    procedure (LP: #1169078)
  * Saved memory in the hazard getters by returning only the distinct GMFs
    (LP: #1175941)
  * Fixed the case of no gmfcollections and cleaned up the post processing
    mechanism (LP: #1176887)
  * Filter the ruptures according to the maximum_distance criterium
    (LP: #1178571)
  * New hazard demos (LP: #1168756)
  * Parallelize insert into gmf_agg table (LP: #1178054)
  * Removed some verbose logs in debug mode (LP: #1170938)
  * lxc sandbox - improved CI with sandboxed source tests (LP: #1177319)
  * Report "calculation", not the job (LP: #1178583)
  * Fix performance_monitor_test.py on Mac OS X (LP: #1177403)
  * Remove config.gem files from demos
  * Vulnerability functions for contents, occupants and non-structural damage
    (LP: #1174231)
  * Improved the memory profiling (LP: #1175941)
  * Cleanup of the hazard getters and small improvements to help the performance
    analysis of risk calculators (LP: #1175941)
  * Add a facility to import hazard_curves from XML files (LP: #1175452)
  * Refactoring of risk calculators (LP: #1175702)
  * Added references to RiskCalculation model
  * --config-file option (LP: #1174316)
  * Update calls to risklib to the latest interface (LP: #1174301)
  * Event-Based Hazard: Better hazard curve / GMF validation (LP: #1167302)
  * Improved hazard doc
  * CONTRIBUTORS.txt
  * DB cleanup
  * --optimize-source-model pre-processing option (LP: #1096867)
  * Relax validation rules on interest rate for benefit-cost ratio analysis
    (LP: #1172324)
  * Support non-unique taxonomy -> IMT association across different
    vulnerability files (LP: #1171782)
  * Point source block size (LP: #1096867)
  * Use "hazard curve multi imt" also when all the realizations are considered
    (LP: #1171389)
  * Fix aggregate loss curve computation (LP: #1171361)
  * Add instrumentation via the EnginePerformanceMonitor to all the calculators
    (LP: #1171060)
  * Replaced run_job_sp with run_hazard_job (LP: #1153512)
  * Cleanup input reuse
  * Simplify hazard getter query
  * Add a forgotten constrain ON DELETE CASCADE on the table gmf_agg
    (LP: #1170637)
  * Mean loss curve computation updated (LP: #1168454,#1169886,#1170630)
  * Changed the generation of hazard_curves to use the gmf_agg table
    (LP: #1169703)
  * Add geospatial index on gmf_agg
  * Fix hazard map and UHS export filenames (include PoE) (LP: #1169988)
  * Lower the parameter ses_per_logic_tree_path in the event_based QA tests to
    make them much faster (LP: #1169883)
  * Fix Event based mean loss curve computation (LP: #1168454)
  * An attempt to solve the memory occupation issue for the event_based risk
    calculator (LP: #1169577)
  * Update event based mean/quantile loss curve computation (LP: #1168454)
  * Fix disagg export file name (LP: #1163276)
  * Include 'investigation_time' in exported UHS XML (LP: #1169106)
  * Raise warnings when invalid/unknown/unnecessary params are specified
    (LP: #1164324)
  * Fix characteristic fault rupture serialization (LP: #1169069)
  * Fixed a bug in event_based/core_test.py due to the version of mock used
    (LP: #1167310)
  * Make sure the generated XML are valid according to NRML (LP: #1169106)
  * Fix the tests of the event_based depending on random number details
    (LP: #1167310)
  * Scenario risk is using "default" connection on a cluster (LP: #1167969)
  * Add a mechanism to populate the db from CSV files, without the need to run
    a fake calculation (LP: #1167310,#1167693)
  * Source model NRML to hazardlib conversion now throws useful error messages
    (LP: #1154512)
  * Organization of hazard exports (LP: #1163276)
  * Some trivial optimizations in Risk Event Based calculator
  * Do not use 'default' user on raw cursors. (LP: #1167776)
  * Removed a bunch of old test fixtures
  * release updated
  * hazard curves in multiple imts (LP: #1160427)
  * Critical fix to disaggregation interpolation (LP: #1167245)
  * Fix setup.py version number
  * Fix char source logic tree validation (LP: #1166756)
  * Update version to 1.0
  * Reflect latest interface changes in risklib (LP: #1166252)
  * Event base performance (LP: #1168233)
  * Fix a "reproducibility" issue when getting hazard sites from exposure
    (LP: #1163818)
  * Disaggregation in event based risk calculator (LP: #1160993)
  * Read 'sites' from 'sites_csv' (LP: #1097618)
  * add debconf tool to manage postgresql.conf file modification
  * Issue 1160993 (LP: #1160993,#1160845)
  * Importing GMF from XML: step 2 (LP: #1160398)
  * Disaggregation of losses by taxonomy (LP: #1160845)
  * Vulnerability model validation (LP: #1157072)
  * Big docs cleanup
  * Mean and quantile Loss map support (LP: #1159865)
  * Event-Based Hazard: Save multi-surface ruptures (LP: #1144225)
  * Fix loss curve export (LP: #1157072)
  * Fix an incorrect parameter in event-based hazard QA tests, cases 2 and 4
  * end-to-end qa tests for Scenario Risk and Scenario Damage
  * Trivial fix for setup.py
  * New E2E regression tests
  * Updated QA tests due to change in risklib
  * Engine cleanup
  * Characteristic source logic tree support (LP: #1144225)
  * Added a script to dump the hazard outputs needed for the risk (LP: #1156998)
  * Remove complete logic tree flags when redundant (LP: #1155904)
  * Do not read risk inputs from fylesystem but from ModelContent
  * Remove --force-inputs feature (LP: #1154552)
  * UHS Export (LP: #1082312)
  * UHS post-processing (LP: #1082312)
  * Fragility model using structure dependent IMT (LP: #1154549)
  * Correct bin/openquake help string for --log-level
  * Hazard post-processing code cleanup (LP: #1082312)
  * Allow Event-Based hazard post-processing to run without celery
  * More event-based hazard QA tests (LP: #1088864)
  * Real errors are masked in the qa_test since the real computation runs in a
    subprocess (LP: #1153512)
  * Minor simplification of the hazard_getter query
  * Correlation model qa tests (LP: #1097646)
  * Vulnerability model using structure dependent intensity measure types
    (LP: #1149270)
  * Fix a broken scenario hazard export test
  * Support for Characteristic Fault Sources (LP: #1144225)
  * Added a missing KILOMETERS_TO_METERS conversion in the hazard_getters
  * Average Losses (LP: #1152237)
  * Improved the error message for unavailable gsims
  * Companion changes to https://github.com/gem/oq-risklib/pull/38
  * Fix 1144741 (LP: #1144741)
  * Fix 1144388 (LP: #1144388)
  * Fixed ordering bug in the XML export of gmf_scenario (LP: #1152172)
  * Don't save hazard curves to the DB which are all zeros (LP: #1096926)
  * Add hazard nose attribute to the hazard QA test
  * Avoid fully qualified name in the XML <uncertaintyModel> tag (LP: #1116398)
  * Fix Scenario Risk calculator
  * New CLI functionality: delete old calculations (LP: #1117052)
  * DB security cleanup (LP: #1117052)
  * Event-Based Hazard Spatial Correlation QA tests (LP: #1099467)
  * Correct OQ engine version in db script
  * Preloaded exposure (LP: #1132902)
  * 1132708 and 1132731 (LP: #1132731)
  * Stabilize classical hazard QA test case 11
  * DB schema bootstrap script now runs silently by default
  * Fix aggregate loss export test
  * Fix a broken disagg/core test
  * Easy hazard getters optimization (LP: #1132708)
  * Fix progress risk
  * Event loss tables (LP: #1132699)
  * Fix the memory occupation issue for the scenario_risk calculator
    (LP: #1132018,#1132017)
  * Performance monitor to measure times and memory occupation of bottleneck
    code (LP: #1132017)
  * Scenario insured losses
  * Version fix (already present fix in master, add a test to verify it)
  * Classical Hazard QA test, SA IMT case (LP: #1073591)
  * Optimize hazard curve insertion (LP: #1100332)
  * updates due to the latest risklib api changes
  * Fixed the bug introduced by change the location field from Geometry to
    Geography
  * "openquake --version broked" fix
  * Fixed bug in the distribution of the realizations logic
  * Simplified the hazard getters so that they are pickleable without effort
  * Update to disaggregation equation (LP: #1116262)
  * Scenario Aggregated Loss
  * Risk maximum distance (LP: #1095582)
  * Add timestamps to calculation summary output (LP: #1129271)
  * More efficient hazard curve update transactions. (LP: #1121825)
  * Scenario risk tests
  * Added parameter taxonomies_from_fragility_model (LP: #1122817)
  * Add a check for missing taxonomies in the scenario_damage calculator
    (LP: #1122817)
  * Add '_update_progress' for clearer profiling (LP: #1121825)
  * Removed many global dictionaries and adopted a convention-over-configuration
    approach
  * Generation of ground motion fields only within a certain distance from the
    rupture (LP: #1121940)
  * Link between Rupture / Stochastic Event Set and Ground motion field outputs
    (LP: #1119553)
  * Fixed the qa_test for scenario_damage
  * Fix HazardCalculation.get_imts()
  * Donot save absolute losses (LP: #1096881)
  * Scenario hazard: fix a reference to the site collection
  * Fixes scenario hazard correlation
  * Scenario risk
  * Changed DmgState to have a foreign key to OqJob, not to Output; also removed
    the CollapseMap special treatment (LP: #1100371)
  * Drop upload table
  * Remove several global dictionaries from the engine
  * Mean and quantile Loss curve computation (LP: #1101270)
  * Cache the SiteCollection to avoid redundant recreation (LP: #1096915)
  * Scenario hazard correlation model (LP: #1097646)

 -- Matteo Nastasi (GEM Foundation) <nastasi@openquake.org>  Mon, 24 Jun 2013 17:39:07 +0200

python-oq-engine (0.9.1-1) precise; urgency=low

  * upstream release

 -- Matteo Nastasi (GEM Foundation) <nastasi@openquake.org>  Mon, 11 Feb 2013 11:00:54 +0100

python-oq-engine (0.8.3-3) precise; urgency=low

  * Add missing monitor.py source

 -- Muharem Hrnjadovic <mh@foldr3.com>  Tue, 23 Oct 2012 10:16:18 +0200

python-oq-engine (0.8.3-2) precise; urgency=low

  * Use arch-independent JAVA_HOME env. variable values (LP: #1069804)

 -- Muharem Hrnjadovic <mh@foldr3.com>  Mon, 22 Oct 2012 15:30:39 +0200

python-oq-engine (0.8.3-1) precise; urgency=low

  * upstream release

 -- Muharem Hrnjadovic <mh@foldr3.com>  Fri, 19 Oct 2012 19:53:00 +0200

python-oq-engine (0.8.2-5) precise; urgency=low

  * Make sure the vs30_type param is capitalized (LP: #1050792)

 -- Muharem Hrnjadovic <mh@foldr3.com>  Fri, 21 Sep 2012 12:01:34 +0200

python-oq-engine (0.8.2-4) precise; urgency=low

  * fix JAVA_HOME value so it works in ubuntu 12.04 LTS (LP: #1051941)

 -- Muharem Hrnjadovic <mh@foldr3.com>  Mon, 17 Sep 2012 14:52:12 +0200

python-oq-engine (0.8.2-3) precise; urgency=low

  * Insured loss probabilistic event based calculator (LP: #1045318)

 -- Muharem Hrnjadovic <mh@foldr3.com>  Wed, 05 Sep 2012 09:22:36 +0200

python-oq-engine (0.8.2-2) precise; urgency=low

  * remove namespace/module ambiguity

 -- Muharem Hrnjadovic <mh@foldr3.com>  Tue, 04 Sep 2012 17:08:17 +0200

python-oq-engine (0.8.2-1) precise; urgency=low

  * Upstream release (LP: #1045214)

 -- Muharem Hrnjadovic <mh@foldr3.com>  Tue, 04 Sep 2012 08:52:53 +0200

python-oq-engine (0.8.1-5) precise; urgency=low

  * rm threaded serialization patch (since it increases overall run time)

 -- Muharem Hrnjadovic <mh@foldr3.com>  Wed, 25 Jul 2012 17:01:32 +0200

python-oq-engine (0.8.1-4) precise; urgency=low

  * Try threaded serialization in order to fix performance regression
    (LP: #1027874)

 -- Muharem Hrnjadovic <mh@foldr3.com>  Mon, 23 Jul 2012 13:21:32 +0200

python-oq-engine (0.8.1-3) precise; urgency=low

  * Fix import exception when DJANGO_SETTINGS_MODULE is not set (LP: #1027776)

 -- Muharem Hrnjadovic <mh@foldr3.com>  Mon, 23 Jul 2012 09:08:01 +0200

python-oq-engine (0.8.1-2) precise; urgency=low

  * Fix for region discretization bug (LP: #1027041)

 -- Muharem Hrnjadovic <mh@foldr3.com>  Sun, 22 Jul 2012 10:12:25 +0200

python-oq-engine (0.8.1-1) precise; urgency=low

  * new upstream release (LP: #1027030)

 -- Muharem Hrnjadovic <mh@foldr3.com>  Fri, 20 Jul 2012 15:06:18 +0200

python-oq-engine (0.7.0-4) precise; urgency=low

  * fix typo in oq_restart script (LP: #994565)

 -- Muharem Hrnjadovic <mh@foldr3.com>  Fri, 04 May 2012 15:01:54 +0200

python-oq-engine (0.7.0-3) precise; urgency=low

  * Correct the version displayed by OpenQuake (on demand).

 -- Muharem Hrnjadovic <mh@foldr3.com>  Fri, 04 May 2012 08:20:18 +0200

python-oq-engine (0.7.0-2) oneiric; urgency=low

  * Fix bug in the classical PSHA calculator (LP: #984055)

 -- Muharem Hrnjadovic <mh@foldr3.com>  Wed, 02 May 2012 22:00:59 +0200

python-oq-engine (0.7.0-1) oneiric; urgency=low

  * Upstream release, rev. 0.7.0

 -- Muharem Hrnjadovic <mh@foldr3.com>  Wed, 02 May 2012 21:34:03 +0200

python-oq-engine (0.6.1-9) oneiric; urgency=low

  * Fix db router config for the oqmif schema (LP: #993256)

 -- Muharem Hrnjadovic <mh@foldr3.com>  Wed, 02 May 2012 15:23:40 +0200

python-oq-engine (0.6.1-8) oneiric; urgency=low

  * Re-apply fix for ERROR: role "oq_ged4gem" does not exist (LP: #968056)

 -- Muharem Hrnjadovic <mh@foldr3.com>  Wed, 02 May 2012 10:23:40 +0200

python-oq-engine (0.6.1-7) oneiric; urgency=low

  * delete obsolete .pyc files in /usr/openquake (LP: #984912)

 -- Muharem Hrnjadovic <mh@foldr3.com>  Thu, 19 Apr 2012 10:28:45 +0200

python-oq-engine (0.6.1-6) oneiric; urgency=low

  * Remove spurious 'oqmif' db user from settings.py (LP: #980769)

 -- Muharem Hrnjadovic <mh@foldr3.com>  Fri, 13 Apr 2012 14:35:54 +0200

python-oq-engine (0.6.1-5) oneiric; urgency=low

  * Pass the postgres port to the 'createlang' command as well.

 -- Muharem Hrnjadovic <mh@foldr3.com>  Fri, 13 Apr 2012 10:37:26 +0200

python-oq-engine (0.6.1-4) oneiric; urgency=low

  * Fix psql invocation.

 -- Muharem Hrnjadovic <mh@foldr3.com>  Fri, 13 Apr 2012 06:01:12 +0200

python-oq-engine (0.6.1-3) oneiric; urgency=low

  * Support machines with multiple postgres versions (LP: #979881)

 -- Muharem Hrnjadovic <mh@foldr3.com>  Fri, 13 Apr 2012 05:49:41 +0200

python-oq-engine (0.6.1-2) oneiric; urgency=low

  * Fix oq_restart_workers script so it uses the correct db table (oq_job)

 -- Muharem Hrnjadovic <mh@foldr3.com>  Wed, 04 Apr 2012 11:29:36 +0200

python-oq-engine (0.6.1-1) oneiric; urgency=low

  * OpenQuake 0.6.1 upstream release (LP: #971541)

 -- Muharem Hrnjadovic <mh@foldr3.com>  Tue, 03 Apr 2012 08:52:39 +0200

python-oq-engine (0.6.0-15) oneiric; urgency=low

  * Support machines with multiple postgres versions (LP: #979881)

 -- Muharem Hrnjadovic <mh@foldr3.com>  Thu, 12 Apr 2012 18:56:58 +0200

python-oq-engine (0.6.0-14) oneiric; urgency=low

  * Improved version string, post-installation actions

 -- Muharem Hrnjadovic <mh@foldr3.com>  Fri, 30 Mar 2012 17:21:40 +0200

python-oq-engine (0.6.0-13) oneiric; urgency=low

  * proper fix for GMF serialization problem (LP: #969014)

 -- Muharem Hrnjadovic <mh@foldr3.com>  Fri, 30 Mar 2012 15:14:41 +0200

python-oq-engine (0.6.0-12) oneiric; urgency=low

  * Fix GMF serialization in the hazard event based calculator (LP: #969014)

 -- Muharem Hrnjadovic <mh@foldr3.com>  Fri, 30 Mar 2012 12:15:44 +0200

python-oq-engine (0.6.0-11) oneiric; urgency=low

  * Fix ERROR: role "oq_ged4gem" does not exist (LP: #968056)

 -- Muharem Hrnjadovic <mh@foldr3.com>  Thu, 29 Mar 2012 10:44:23 +0200

python-oq-engine (0.6.0-10) oneiric; urgency=low

  * Fix BaseHazardCalculator, so self.calc gets initialized.

 -- Muharem Hrnjadovic <mh@foldr3.com>  Fri, 23 Mar 2012 07:20:47 +0100

python-oq-engine (0.6.0-9) oneiric; urgency=low

  * Turn off accidental worker-side logic tree processing (LP: #962788)

 -- Muharem Hrnjadovic <mh@foldr3.com>  Fri, 23 Mar 2012 06:27:36 +0100

python-oq-engine (0.6.0-8) oneiric; urgency=low

  * Package tested and ready for deployment.

 -- Muharem Hrnjadovic <mh@foldr3.com>  Tue, 20 Mar 2012 15:54:31 +0100

python-oq-engine (0.6.0-7) oneiric; urgency=low

  * All demos pass, rebuild this package

 -- Muharem Hrnjadovic <mh@foldr3.com>  Wed, 07 Mar 2012 18:12:26 +0100

python-oq-engine (0.6.0-6) oneiric; urgency=low

  * Another db user fix

 -- Muharem Hrnjadovic <mh@foldr3.com>  Wed, 07 Mar 2012 17:18:31 +0100

python-oq-engine (0.6.0-5) oneiric; urgency=low

  * Fix database users

 -- Muharem Hrnjadovic <mh@foldr3.com>  Wed, 07 Mar 2012 16:39:49 +0100

python-oq-engine (0.6.0-4) oneiric; urgency=low

  * Fix distro series

 -- Muharem Hrnjadovic <mh@foldr3.com>  Wed, 07 Mar 2012 09:25:57 +0100

python-oq-engine (0.6.0-3) precise; urgency=low

  * Added license file

 -- Muharem Hrnjadovic <mh@foldr3.com>  Wed, 07 Mar 2012 08:35:12 +0100

python-oq-engine (0.6.0-2) oneiric; urgency=low

  * added sample celeryconfig.py file

 -- Muharem Hrnjadovic <mh@foldr3.com>  Mon, 05 Mar 2012 20:07:23 +0100

python-oq-engine (0.6.0-1) oneiric; urgency=low

  * OpenQuake rev. 0.6.0 upstream release (LP: #946879)
  * add postgresql-plpython-9.1 dependency (LP: #929429)

 -- Muharem Hrnjadovic <mh@foldr3.com>  Mon, 05 Mar 2012 11:05:22 +0100

python-oq-engine (0.5.1-2) oneiric; urgency=low

  * add postrm script (LP: #906613)

 -- Muharem Hrnjadovic <mh@foldr3.com>  Thu, 02 Feb 2012 13:00:06 +0100

python-oq-engine (0.5.1-1) oneiric; urgency=low

  * 0.5.1 upstream release (LP: #925339)

 -- Muharem Hrnjadovic <mh@foldr3.com>  Thu, 02 Feb 2012 10:11:58 +0100

python-oq-engine (0.5.0-9) oneiric; urgency=low

  * Fix error resulting from backporting code.

 -- Muharem Hrnjadovic <mh@foldr3.com>  Wed, 25 Jan 2012 16:27:49 +0100

python-oq-engine (0.5.0-8) oneiric; urgency=low

  * Fix hazard map serialization failure (LP: #921604)

 -- Muharem Hrnjadovic <mh@foldr3.com>  Wed, 25 Jan 2012 16:06:54 +0100

python-oq-engine (0.5.0-7) oneiric; urgency=low

  * Remove one last 'sudo' from db setup script

 -- Muharem Hrnjadovic <mh@foldr3.com>  Wed, 25 Jan 2012 12:17:35 +0100

python-oq-engine (0.5.0-6) oneiric; urgency=low

  * NRML files are written only once (LP: #914614)
  * optimize parallel results collection (LP: #914613)
  * fix "current realization" progress counter value (LP: #914477)

 -- Muharem Hrnjadovic <mh@foldr3.com>  Thu, 19 Jan 2012 15:16:51 +0100

python-oq-engine (0.5.0-5) oneiric; urgency=low

  * Revert to the usual database user names.

 -- Muharem Hrnjadovic <mh@foldr3.com>  Tue, 10 Jan 2012 10:49:49 +0100

python-oq-engine (0.5.0-4) oneiric; urgency=low

  * Remove "sudo" from db setup script (LP: #914139)

 -- Muharem Hrnjadovic <mh@foldr3.com>  Tue, 10 Jan 2012 08:18:14 +0100

python-oq-engine (0.5.0-3) oneiric; urgency=low

  * Fix demo files.

 -- Muharem Hrnjadovic <mh@foldr3.com>  Mon, 09 Jan 2012 21:10:08 +0100

python-oq-engine (0.5.0-2) oneiric; urgency=low

  * Calculation and serialization are to be carried out in parallel
    (LP: #910985)

 -- Muharem Hrnjadovic <mh@foldr3.com>  Mon, 09 Jan 2012 15:53:05 +0100

python-oq-engine (0.5.0-1) oneiric; urgency=low

  * Prepare rel. 0.5.0 of python-oq-engine (LP: #913540)
  * set JAVA_HOME for celeryd (LP: #911697)

 -- Muharem Hrnjadovic <mh@foldr3.com>  Mon, 09 Jan 2012 07:15:31 +0100

python-oq-engine (0.4.6-11) oneiric; urgency=low

  * Facilitate java-side kvs connection caching
    (LP: #894261, #907760, #907993).

 -- Muharem Hrnjadovic <mh@foldr3.com>  Mon, 02 Jan 2012 13:42:42 +0100

python-oq-engine (0.4.6-10) oneiric; urgency=low

  * Only use one amqp log handler per celery worker (LP: #907360).

 -- Muharem Hrnjadovic <mh@foldr3.com>  Mon, 02 Jan 2012 13:10:50 +0100

python-oq-engine (0.4.6-9) oneiric; urgency=low

  * add a debian/preinst script that makes sure we have no garbage
    from previous package installation lying around (LP: #906613).

 -- Muharem Hrnjadovic <mh@foldr3.com>  Tue, 20 Dec 2011 10:43:12 +0100

python-oq-engine (0.4.6-8) oneiric; urgency=low

  * Repackage 0.4.6-6 (no asynchronous classical PSHA code)
    for oneiric (also fix the postgres-9.1 issues).

 -- Muharem Hrnjadovic <mh@foldr3.com>  Fri, 16 Dec 2011 11:34:47 +0100

python-oq-engine (0.4.6-6) oneiric; urgency=low

  * Make sure /var/lib/openquake/disagg-results exists and has an
    appropriate owner and permissions (LP: #904659)

 -- Muharem Hrnjadovic <mh@foldr3.com>  Thu, 15 Dec 2011 12:26:28 +0100

python-oq-engine (0.4.6-5) natty; urgency=low

  * Make sure the demos that were broken in 0.4.6 are not installed
    (LP: #901112)

 -- Muharem Hrnjadovic <mh@foldr3.com>  Fri, 09 Dec 2011 16:40:50 +0100

python-oq-engine (0.4.6-4) natty; urgency=low

  * Tolerate the failure of chown and/or chmod on /var/lib/openquake
    (LP: #902083)

 -- Muharem Hrnjadovic <mh@foldr3.com>  Fri, 09 Dec 2011 10:38:46 +0100

python-oq-engine (0.4.6-3) natty; urgency=low

  * Remove UHS changes in order to fix python-java-bridge failures
    (LP: #900617)

 -- Muharem Hrnjadovic <mh@foldr3.com>  Fri, 09 Dec 2011 07:51:19 +0100

python-oq-engine (0.4.6-2) oneiric; urgency=low

  * Add missing dependency, python-h5py (LP: #900300)

 -- Muharem Hrnjadovic <mh@foldr3.com>  Mon, 05 Dec 2011 15:09:37 +0100

python-oq-engine (0.4.6-1) oneiric; urgency=low

  * Upstream release (LP: #898634)
  * Make postgres dependencies less version dependent (LP: #898622)

 -- Muharem Hrnjadovic <mh@foldr3.com>  Mon, 05 Dec 2011 10:51:46 +0100

python-oq-engine (0.4.4-19) oneiric; urgency=low

  * Functions called from celery tasks should not make use of logic trees
    (LP: #880743)

 -- Muharem Hrnjadovic <mh@foldr3.com>  Mon, 24 Oct 2011 14:37:41 +0200

python-oq-engine (0.4.4-18) oneiric; urgency=low

  * Add python-setuptools as a python-oq-engine dependency (LP: #877915)

 -- Muharem Hrnjadovic <mh@foldr3.com>  Sun, 23 Oct 2011 18:29:41 +0200

python-oq-engine (0.4.4-17) oneiric; urgency=low

  * Refresh the demos and make sure the newest ones are always installed
    under /usr/openquake/demos

 -- Muharem Hrnjadovic <mh@foldr3.com>  Sun, 23 Oct 2011 18:12:59 +0200

python-oq-engine (0.4.4-16) oneiric; urgency=low

  * Remove superfluous OPENQUAKE_ROOT import.

 -- Muharem Hrnjadovic <mh@foldr3.com>  Sun, 23 Oct 2011 16:42:17 +0200

python-oq-engine (0.4.4-15) oneiric; urgency=low

  * Added the python code needed for the new logic tree implementation
    (LP: #879451)

 -- Muharem Hrnjadovic <mh@foldr3.com>  Sun, 23 Oct 2011 12:27:15 +0200

python-oq-engine (0.4.4-14) oneiric; urgency=low

  * leave exceptions raised by celery tasks alone (LP: #878736)

 -- Muharem Hrnjadovic <mh@foldr3.com>  Thu, 20 Oct 2011 12:30:50 +0200

python-oq-engine (0.4.4-13) oneiric; urgency=low

  * Avoid failures while reraising exceptions (LP: #877992)

 -- Muharem Hrnjadovic <mh@foldr3.com>  Wed, 19 Oct 2011 15:03:58 +0200

python-oq-engine (0.4.4-12) natty; urgency=low

  * Impose upper limit on JVM memory usage (LP: #821002)

 -- Muharem Hrnjadovic <mh@foldr3.com>  Mon, 17 Oct 2011 17:35:40 +0200

python-oq-engine (0.4.4-11) oneiric; urgency=low

  * add python-oq-engine_0.4.4.orig.tar.gz to upload

 -- Muharem Hrnjadovic <mh@foldr3.com>  Fri, 14 Oct 2011 11:57:11 +0200

python-oq-engine (0.4.4-10) oneiric; urgency=low

  * Ubuntu 11.10 upload.

 -- Muharem Hrnjadovic <mh@foldr3.com>  Fri, 14 Oct 2011 11:37:17 +0200

python-oq-engine (0.4.4-9) natty; urgency=low

  * 'new_in_this_release' files apply to latest upgrade (LP: #873205)

 -- Muharem Hrnjadovic <mh@foldr3.com>  Thu, 13 Oct 2011 10:36:04 +0200

python-oq-engine (0.4.4-8) natty; urgency=low

  * Make sure all demo files are unzipped (LP: #872816)

 -- Muharem Hrnjadovic <mh@foldr3.com>  Thu, 13 Oct 2011 10:17:08 +0200

python-oq-engine (0.4.4-7) natty; urgency=low

  * More robust detection of the 'openquake' system group (LP #872814)

 -- Muharem Hrnjadovic <mh@foldr3.com>  Wed, 12 Oct 2011 14:37:40 +0200

python-oq-engine (0.4.4-6) natty; urgency=low

  * make the demo files writable by owner *and* group.

 -- Muharem Hrnjadovic <mh@foldr3.com>  Tue, 11 Oct 2011 16:09:51 +0200

python-oq-engine (0.4.4-5) natty; urgency=low

  * Remove unneeded database users (LP #872277)
  * fix smoketests (add DEPTHTO1PT0KMPERSEC, VS30_TYPE parameter defaults)

 -- Muharem Hrnjadovic <mh@foldr3.com>  Tue, 11 Oct 2011 15:48:20 +0200

python-oq-engine (0.4.4-4) natty; urgency=low

  * turn off -x flag in debian/postinst
  * unzip the example files in /usr/openquake/demos

 -- Muharem Hrnjadovic <mh@foldr3.com>  Tue, 11 Oct 2011 14:55:30 +0200

python-oq-engine (0.4.4-3) natty; urgency=low

  * fix lintian warning

 -- Muharem Hrnjadovic <mh@foldr3.com>  Tue, 11 Oct 2011 14:26:25 +0200

python-oq-engine (0.4.4-2) natty; urgency=low

  * Use dh_installexamples to include the smoketests in the package.

 -- Muharem Hrnjadovic <mh@foldr3.com>  Tue, 11 Oct 2011 12:23:06 +0200

python-oq-engine (0.4.4-1) natty; urgency=low

  * fix permissions for config files in /etc/openquake (LP #850766)
  * be more intelligent about pg_hba.conf files (LP #848579)
  * add smoke tests to the package (LP #810982)

 -- Muharem Hrnjadovic <mh@foldr3.com>  Tue, 11 Oct 2011 11:47:30 +0200

python-oq-engine (0.4.3-21) natty; urgency=low

  * Remove unneeded dependency on fabric (LP: #852004)

 -- Muharem Hrnjadovic <mh@foldr3.com>  Fri, 16 Sep 2011 20:47:49 +0000

python-oq-engine (0.4.3-20) natty; urgency=low

  * Shut down celery prior to restarting postgres and setting up the database
    (LP: #846388)

 -- Muharem Hrnjadovic <mh@foldr3.com>  Sat, 10 Sep 2011 19:47:56 +0200

python-oq-engine (0.4.3-19) natty; urgency=low

  * Close all db connections in order to prevent package upgrade failures
   (LP: 846279)

 -- Muharem Hrnjadovic <mh@foldr3.com>  Sat, 10 Sep 2011 09:37:34 +0200

python-oq-engine (0.4.3-18) natty; urgency=low

  * declare the "include_defaults" flag in the openquake script (LP: #845994)

 -- Muharem Hrnjadovic <mh@foldr3.com>  Fri, 09 Sep 2011 22:38:40 +0200

python-oq-engine (0.4.3-17) natty; urgency=low

  * package the correct software revision (LP: #845583)

 -- Muharem Hrnjadovic <mh@foldr3.com>  Fri, 09 Sep 2011 15:00:05 +0200

python-oq-engine (0.4.3-16) natty; urgency=low

  * Add all required db users to pg_hba.conf (LP: #845461)

 -- Muharem Hrnjadovic <mh@foldr3.com>  Fri, 09 Sep 2011 11:25:41 +0200

python-oq-engine (0.4.3-15) natty; urgency=low

  * Remove obsolete dependency on python-geoalchemy (LP: #845439)

 -- Muharem Hrnjadovic <mh@foldr3.com>  Fri, 09 Sep 2011 10:25:25 +0200

python-oq-engine (0.4.3-14) natty; urgency=low

  * turn off 'set -x' in debian/postinst

 -- Muharem Hrnjadovic <mh@foldr3.com>  Fri, 09 Sep 2011 07:18:34 +0200

python-oq-engine (0.4.3-13) natty; urgency=low

  * Better detection of postgresql-8.4

 -- Muharem Hrnjadovic <mh@foldr3.com>  Fri, 09 Sep 2011 07:16:11 +0200

python-oq-engine (0.4.3-12) natty; urgency=low

  * detect the absence of the rabbitmq and postgres services and refrain
    from the corresponding initialization actions  (LP: #845344)

 -- Muharem Hrnjadovic <mh@foldr3.com>  Fri, 09 Sep 2011 06:47:32 +0200

python-oq-engine (0.4.3-11) natty; urgency=low

  * Fix logging sink configuration file and location.

 -- Muharem Hrnjadovic <mh@foldr3.com>  Wed, 07 Sep 2011 14:31:51 +0200

python-oq-engine (0.4.3-10) natty; urgency=low

  * Fix database user/permissions for admin schema.

 -- Muharem Hrnjadovic <mh@foldr3.com>  Wed, 07 Sep 2011 14:07:30 +0200

python-oq-engine (0.4.3-9) natty; urgency=low

  * turn off 'set -x' in debian/postinst

 -- Muharem Hrnjadovic <mh@foldr3.com>  Tue, 06 Sep 2011 17:44:37 +0200

python-oq-engine (0.4.3-8) natty; urgency=low

  * Fixed database (user) setup and general breakage (LP: #842472)

 -- Muharem Hrnjadovic <mh@foldr3.com>  Tue, 06 Sep 2011 17:42:51 +0200

python-oq-engine (0.4.3-7) natty; urgency=low

  * Fix database (user) setup (LP: #842472)
  * Copy configuration file to /etc/openquake (LP: #842468)

 -- Muharem Hrnjadovic <mh@foldr3.com>  Tue, 06 Sep 2011 15:34:17 +0200

python-oq-engine (0.4.3-6) natty; urgency=low

  * Delay the import of openquake.engine.job to allow the user to see the version
    and/or help without errors (LP: #842604)

 -- Muharem Hrnjadovic <mh@foldr3.com>  Tue, 06 Sep 2011 14:37:06 +0200

python-oq-engine (0.4.3-5) natty; urgency=low

  * Copy configuration file to /usr/openquake (LP: #842468)

 -- Muharem Hrnjadovic <mh@foldr3.com>  Tue, 06 Sep 2011 11:45:55 +0200

python-oq-engine (0.4.3-4) natty; urgency=low

  * Fix 'Architecture' field in debian/control.

 -- Muharem Hrnjadovic <mh@foldr3.com>  Mon, 05 Sep 2011 21:35:10 +0200

python-oq-engine (0.4.3-3) natty; urgency=low

  * Add Django as a dependency (LP: #830974)

 -- Muharem Hrnjadovic <mh@foldr3.com>  Mon, 05 Sep 2011 21:33:01 +0200

python-oq-engine (0.4.3-2) natty; urgency=low

  * Make db error detection smarter (LP: #819710)

 -- Muharem Hrnjadovic <mh@foldr3.com>  Mon, 05 Sep 2011 21:30:16 +0200

python-oq-engine (0.4.3-1) natty; urgency=low

  * Upstream release (LP: #839424)

 -- Muharem Hrnjadovic <mh@foldr3.com>  Mon, 05 Sep 2011 18:13:42 +0200

python-oq-engine (0.4.1-12) natty; urgency=low

  * Better error detection for schema creation output (LP #819710)
  * Remove unneeded python-guppy dependency (LP #826487)

 -- Muharem Hrnjadovic <mh@foldr3.com>  Mon, 15 Aug 2011 03:16:43 +0200

python-oq-engine (0.4.1-11) natty; urgency=low

  * Add the cache garbage collector script (LP #817541)

 -- Muharem Hrnjadovic <mh@foldr3.com>  Thu, 28 Jul 2011 16:56:33 +0200

python-oq-engine (0.4.1-10) natty; urgency=low

  * The name of the default db should be 'openquake'

 -- Muharem Hrnjadovic <mh@foldr3.com>  Tue, 26 Jul 2011 15:47:18 +0200

python-oq-engine (0.4.1-9) natty; urgency=low

  * postgresql reload after pg_hba.conf modification was missing

 -- Muharem Hrnjadovic <mh@foldr3.com>  Tue, 26 Jul 2011 15:28:52 +0200

python-oq-engine (0.4.1-8) natty; urgency=low

  * log4j.properties needs to live in the openquake source code tree
    (LP #816397)

 -- Muharem Hrnjadovic <mh@foldr3.com>  Tue, 26 Jul 2011 14:52:20 +0200

python-oq-engine (0.4.1-7) natty; urgency=low

  * Fix obsolete celeryconfig.py file.

 -- Muharem Hrnjadovic <mh@foldr3.com>  Tue, 26 Jul 2011 14:24:25 +0200

python-oq-engine (0.4.1-6) natty; urgency=low

  * Move xml schemas to the openquake source code tree (LP #816375)

 -- Muharem Hrnjadovic <mh@foldr3.com>  Tue, 26 Jul 2011 13:52:56 +0200

python-oq-engine (0.4.1-5) natty; urgency=low

  * Fix mistake in postinst (db init output in now redirected correctly)

 -- Muharem Hrnjadovic <mh@foldr3.com>  Tue, 26 Jul 2011 12:16:20 +0200

python-oq-engine (0.4.1-4) natty; urgency=low

  * database initialisation is now checked for errors

 -- Muharem Hrnjadovic <mh@foldr3.com>  Tue, 26 Jul 2011 11:25:18 +0200

python-oq-engine (0.4.1-3) natty; urgency=low

  * when invoked from postinst the sudo commands in the create_oq_schema
    script break it (since the latter is run by the postgres user)

 -- Muharem Hrnjadovic <mh@foldr3.com>  Tue, 26 Jul 2011 07:58:31 +0200

python-oq-engine (0.4.1-2) natty; urgency=low

  * get_uiapi_writer_session() has defaults (LP #815912)
  * moved the db-rooted source code tree under openquake (LP #816232)

 -- Muharem Hrnjadovic <mh@foldr3.com>  Tue, 26 Jul 2011 06:35:03 +0200

python-oq-engine (0.4.1-1) natty; urgency=low

  * OpenQuake 0.4.1 release
  * add postgresql-8.4 as a recommended package (LP #810953)
  * configure the OpenQuake database if postgres is installed (LP #810955)
  * add dependencies (LP #813961)
  * add the sticky bit to /usr/openquake (LP #810985)

 -- Muharem Hrnjadovic <mh@foldr3.com>  Thu, 21 Jul 2011 11:48:36 +0200

python-oq-engine (0.3.9-6) natty; urgency=low

  * The rabbitmq-server and redis-server packages should be merely recommended
    since we may want to install the openquake package on worker machines but
    deploy the two daemons in question elsewhere.

 -- Muharem Hrnjadovic <mh@foldr3.com>  Tue, 14 Jun 2011 20:12:50 +0200

python-oq-engine (0.3.9-5) natty; urgency=low

  * The number of celery tasks is based on the number of CPUs/cores
    (when the HAZARD_TASKS parameter is not set).

 -- Muharem Hrnjadovic <mh@foldr3.com>  Thu, 09 Jun 2011 15:15:54 +0200

python-oq-engine (0.3.9-4) natty; urgency=low

  * Create /usr/openquake in postinst

 -- Muharem Hrnjadovic <mh@foldr3.com>  Tue, 07 Jun 2011 16:43:24 +0200

python-oq-engine (0.3.9-3) natty; urgency=low

  * Added java-oq dependency

 -- Muharem Hrnjadovic <mh@foldr3.com>  Tue, 07 Jun 2011 14:58:44 +0200

python-oq-engine (0.3.9-2) natty; urgency=low

  * Added the python-geoalchemy dependency.

 -- Muharem Hrnjadovic <mh@foldr3.com>  Tue, 07 Jun 2011 10:30:02 +0200

python-oq-engine (0.3.9-1) natty; urgency=low

  * Upstream OpenQuake python sources.

 -- Muharem Hrnjadovic <mh@foldr3.com>  Mon, 06 Jun 2011 11:42:24 +0200<|MERGE_RESOLUTION|>--- conflicted
+++ resolved
@@ -1,9 +1,6 @@
   [Michele Simionato]
-<<<<<<< HEAD
   * Optimized the memory consumption of the event based risk calculators
-=======
   * Extended the `oq show` command to work in a multi-user environment
->>>>>>> ee7671d1
   * Improved the test coverage of the exports in the WebUI
   * Removed the SourceManager: now the sources are filtered in the workers
     and we do not split in tiles anymore
