  [Michele Simionato]
<<<<<<< HEAD
  * Now the engine automatically associate the exposure to a grid if
    `region_grid_spacing` is given and the sites are not specified otherwise
=======
  * Added a check on probs_occur summing up to 1 in the SourceWriter
  * `oq show job_info` now shows the received data amount while the
    calculation is progressing

  [Daniele Viganò]
  * Removed support for Python 2 in `setup.py`
  * Removed files containing Python 2 dependencies
  * Added support for WebUI groups/permissions on the
    export outputs and datastore API endpoints

  [Michele Simionato]
>>>>>>> 22ba8dd3
  * Fixed `oq show` for multiuser with parent calculations
  * Fixed `get_spherical_bounding_box` for griddedSurfaces
  * Implemented disaggregation by source only for the case
    of a single realization in the logic tree (experimental)
  * Replaced celery with celery_zmq as distribution mechanism
  * Extended `oq info` to work on source model logic tree files
  * Added a check against duplicated fields in the exposure CSV
  * Implemented event based with mutex sources (experimental)
  * Add an utility to read XML shakemap files in hazardlib
  * Added a check on IMTs for GMFs read from CSV

  [Daniele Viganò]
  * Changed the default DbServer port in Linux packages from 1908 to 1907

  [Michele Simionato]
  * Logged rupture floating factor and rupture spinning factor
  * Added an extract API for losses_by_asset
  * Added a check against GMF csv files with more than one realization
  * Fixed the algorithm setting the event year for event based with sampling
  * Added a command `oq importcalc` to import a remote calculation in the
    local database
  * Stored avg_losses-stats in event based risk if there are multiple
    realizations
  * Better error message in case of overlapping sites in sites.csv
  * Added a an investigation time attribute to source models with
    nonparametric sources
  * Bug fix: in some cases the calculator `event_based_rupture` was generating
    too few tasks and the same happened for classical calculation with
    `optimize_same_id_sources=true
  * Changed the ordering of the epsilons in scenario_risk
  * Added the ability to use a pre-imported risk model
  * Very small result values in scenario_damage (< 1E-7) are clipped to zero,
    to hide numerical artifacts
  * Removed an obsolete PickleableSequence class
  * Fixed error in classical_risk when num_statistics > num_realizations
  * Fixed a TypeError when reading CSV exposures with occupancy periods
  * Extended the check on duplicated source IDs to models in format NRML 0.5
  * Added a warning when reading the sources if .count_ruptures() is
    suspiciously slow
  * Changed the splitting logic: now all sources are split upfront
  * Improved the splitting of complex fault sources
  * Added a script to renumber source models with non-unique source IDs
  * Made the datastore of calculations using GMPETables relocatable; in
    practice you can run the Canada model on a cluster, copy the .hdf5 on
    a laptop and do the postprocessing there, a feat previously impossible.

  [Valerio Poggi]
  * Included a method to export data directly from the Catalogue() object into
    standard HMTK format.

  [Michele Simionato]
  * Now the parameter `disagg_outputs` is honored, i.e. only the specified
    outputs are extracted from the disaggregation matrix and stored
  * Implemented statistical disaggregation outputs (experimental)
  * Fixed a small bug: we were reading the source model twice in disaggregation
  * Added a check to discard results coming from the wrong calculation
    for the distribution mode `celery_zmq`
  * Removed the long time deprecated commands
    `oq engine --run-hazard` and `oq engine --run-risk`
  * Added a distribution mode `celery_zmq`
  * Added the ability to use a preimported exposure in risk calculations
  * Substantial cleanup of the parallelization framework
  * Fixed a bug with nonparametric sources producing negative probabilities

python3-oq-engine (2.9.0-1~precise01) precise; urgency=low

  [Michele Simionato]
  * Deprecated the NRML format for the GMFs

  [Matteo Nastasi]
  * Debian package moved to Python 3.5

  [Graeme Weatherill]
  * Small bug fix for Derras et al (2014) GMPE when Rjb = 0.0

  [Michele Simionato]
  * Improved the .rst reports for classical calculations with tiling
  * Reduced the data transfer in the event based risk calculator by
    reading the event IDs directly from the workers
  * Integrated the gmf_ebrisk calculator inside the event based calculator
  * Improved the weighting algorithm for the sources in the event based
    rupture calculator
  * Improved error message for source model files declared as nrml/0.5 when
    they actually are nrml/0.4
  * Optimized the classical_bcr calculator for the case of many realizations
  * Extended the exposure CSV importer to manage the `retrofitted` field

  [Marco Pagani, Changlong Li]
  * Adds the Yu et al. (2013) GMPEs

  [Michele Simionato]
  * Fixed a bug in the hazard outputs: they were displayed in the WebUI even
    if they were missing
  * Implemented splitting of nonparametric sources

  [Marco Pagani]
  * Fixed the 'get_closest_points' method for the
    `openquake.hazardlib.geo.surface.gridded.GriddedSurface` class

  [Michele Simionato]
  * Now the source model paths are relative to the source model logic tree file
  * Fixed an international date line bug when using rtree for prefiltering
  * Deprecated `nrml.parse`, it is now called `nrml.to_python`
  * Improved the task distribution by splitting the AreaSources upfront
    and by improving the weighting algorithm

  [Daniele Viganò]
  * TMPDIR can be customized via the `openquake.cfg` file
  * Updated dependencies compatibility in setup.py

  [Michele Simionato]
  * If the hazard is precomputed, setting the `site_model_file`,
    `gsim_logic_tree_file` or `source_model_logic_tree_file` gives a warning
  * Removed the obsolete API `/extract/qgis-` and added `extract/hcurves`,
    `extract/hmaps`, `extract/uhs` for use with the QGIS plugin
  * Removed the deprecated GeoJSON exporters
  * Fixed a bug with `oq engine --run job.ini --exports npz`
  * Fixed the ordering of the IMTs in hazardlib
  * `oq engine --delete-calculation` now aborts the calculation first
  * Added some documentation about how to access the datastore
  * Introduced a minimum_distance for the GSIMs
  * Fixed several small issues with the UCERF calculators; now ucerf_hazard
    can be used as a precalculator of gmf_ebrisk
  * Initial support for disaggregation by source
  * Added the ability to import large exposures as CSV (experimental)
  * Changed the source weights to be proportional to the number of GSIMs
    relevant for the tectonic region type, thus improving the task distribution

  [Daniele Viganò]
  * The RPM python3-oq-engine package replaced python-oq-engine
  * RPM packages moved to Python 3.5

  [Michele Simionato]
  * Added the ability to dump a specific calculation
  * Changed the signature of the extract command to `oq extract what calc_id`,
    where `what` is a path info plus query string;

  [Graeme Weatherill]
  * Implements significant duration GMPEs of Bommer et al. (2009) and Afshari &
    Stewart (2016)
  * Adds significant duration IMT definitions to support IMTs

  [Michele Simionato]
  * Run the DbServer as a detached process
  * Improved the test coverage for event based with GMF correlation
  * Optimized the event based risk calculator from ruptures: now the ruptures
    are instantiated in the workers and not in the controller if possible
  * Exported the parameter `ses_per_logic_tree_path` in the ruptures.csv file
  * Improved the display names for the risk outputs
  * Added a /v1/:calc_id/abort route to the engine server and Abort buttons
    to the WebUI
  * Fixed the seeds properly in the case of vulnerability functions with PMFs:
    now even if the ground motion fields are all equal, the risk numbers
    will be different since there is a different seed per each field
  * Stored a rupture loss table in event based risk calculations
  * Made sure that the number of effective ruptures is stored in csm_info
  * Fixed the HMTK tests to work with numpy from 1.11 to 1.14
  * Added a command `oq shell` to open an embedded (I)Python shell
  * Turned the 'realizations' output into a dynamic output

  [Matteo Nastasi]
  * Split package from python-oq-engine to python-oq-engine,
    python-oq-engine-master and python-oq-engine-worker
  * Implemented an API `/v1/on_same_fs` to check filesystem accessibility
    between engine and a client application

  [Michele Simionato]
  * Reduced the data transfer when computing the hazard curves in postprocessing
  * Removed the FilteredSiteCollection class

  [Nick Ackerley]
  * Some improvements to the plotting routines of the HMTK

  [Michele Simionato]
  * Removed the ability to run `oq engine --run job_h.ini,job_r.ini`
  * Forbidden the site model in gmf_ebrisk calculations
  * When the option `--hc` is given the ruptures can now be read directly
    from the workers, thus saving some startup time
  * Optimized the storage of the ruptures: the site IDs are not saved anymore
  * Added a check for missing `risk_investigation_time`
  * Reduced the data transfer in the gmf_ebrisk calculator
  * Now the gmf_ebrisk calculator builds the aggregate loss curves too
  * Extended the gmf_ebrisk calculator to use the GMFs produced by an event
    based hazard calculation, both via CSV and via the --hc option
  * Fixed a performance bug in the computations of the aggregate loss curves
    by reading the full event loss table at once
  * Fixed `oq zip` to work with gmf_ebrisk calculations
  * Fixed a serious bug in the gmf_ebrisk calculator: the results were in most
    cases wrong and dependent on the number of spawned tasks
  * Now the `master_seed` controls the generation of the epsilons in all
    situations (before in event_based_risk without `asset_correlation` it was
    managed by `random_seed`)
  * Changed the management of the epsilons in the gmf_ebrisk calculator to
    be the same as in the event_based_risk calculator
  * Added a check on the input files: the listed paths must be relative paths
  * Fixed a bug when storing the disagg-bins in the case the lenghts of the
    arrays are not the same for all sites
  * In the case of a single tile the prefiltering was applied twice: fixed the
    problem and generally improved the filtering/weighting of the sources
  * Fixed the CSV exporter for disaggregation outputs when iml_disagg is set

  [Graeme Weatherill]
  * Fixed ASK14 GMPE behaviour to remove ValueError
  * Implements comprehensive suite of NGA East ground motion models for
    central and eastern United States
  * Minor modification of check_gsim functions to permit instantiated classes
    to be passed

 -- Matteo Nastasi (GEM Foundation) <nastasi@openquake.org>  Mon, 26 Feb 2018 08:53:58 +0100

python3-oq-engine (2.8.0-0~precise01) precise; urgency=low

  [Michele Simionato]
  * `iml_disagg` and `poes_disagg` cannot coexist in the job.ini file
  * Added a check on `conditional_loss_poes` in the event_based_risk calculator:
    now it requires `asset_loss_table` to be set

  [Anirudh Rao]
  * Sorted taxonomies before comparison in the BCR calculator

  [Michele Simionato]
  * Optimized the disaggregation calculation by performing the PMF extraction
    only once at the end of the calculation and not in the workers
  * Added an `oq zip` command
  * Avoided running an useless classical calculation if `iml_disagg` is given

  [Valerio Poggi]
  * Implemented subclasses for ZhaoEtAl2006Asc and AtkinsonBoore2006 to account
    for the distance filter used by SGS in their PSHA model for Saudi Arabia.
    Distance threshold is hard coded to 5km in this implementation.

  [Michele Simionato]
  * Added a warning if the aggregated probability of exceedence (poe_agg) in
    a disaggregation output is very dissimilar from poes_disagg
  * Removed the flag `split_sources`
  * Optimized the operation `arrange_data_in_bins` in the disaggregation
    calculator and reduced the data transfer by the number of tectonic
    region types
  * Improved the sending of the sources to the workers, especially for the
    MultiPointSources
  * Better error message if the user sets a wrong site_id in the sites.csv file
  * Now the distance and lon lat bins for disaggregation are built directly
    from the integration distance
  * Used uniform bins for disaggregation (before they were potentially
    different across realizations / source models)
  * Improved the error message if the user forgets both sites and sites.csv
    in a calculation starting from predetermined GMFs
  * Improved the error message if the user specifies a non-existing file in
    the job.ini
  * Change the ordering of the TRT bins in disaggregation: now they are
    ordered lexicographically
  * Added more validity checks on the job.ini file for disaggregation
  * Changed the .hdf5 format generated by `oq extract -1 hazard/rlzs`; you can
    still produce the old format by using `oq extract -1 qgis-hazard/rlzs`
  * Optimized the disaggregation calculator by instantiating
    `scipy.stats.truncnorm` only once per task and not once per rupture
  * Optimized the disaggregation calculator when `iml_disagg` is specified,
    by caching duplicated results
  * Made sure that `oq dbserver stop` also stops the zmq workers if the zmq
    distribution is enabled
  * Added a check when disaggregating for a PoE too big for the source model
  * If `iml_disagg` is given, forbid `intensity_measure_types_and_levels`
  * Fixed the disaggregation outputs when `iml_disagg` is given: the PoE has
    been removed by the name of the output and correct PoE is in the XML file
  * Fixed `oq export loss_curves/rlzs` for event_based_risk/case_master
  * Removed the obsolete parameter `loss_curve_resolution`
  * Fixed a Python 3 unicode error with `oq engine --run job.zip`
  * Added a command `oq abort <calc_id>`
  * Stored the avg_losses in classical risk in the same way as in
    event_based_risk and made them exportable with the same format
  * Removed the outputs losses_by_tag from the event based risk calculators
    and changed the default for the avg_losses flag to True
  * WebUI: now every job runs in its own process and has name oq-job-<ID>
  * Refactored the WebUI tests to use the DbServer and django.test.Client
  * Added an experimental feature `optimize_same_id_sources`
  * Fixed a bug in gmf_ebrisk when there are zero losses and added more
    validity checks on the CSV file
  * The parameter `number_of_ground_motion_fields` is back to being optional in
    scenario calculators reading the GMFs from a file, since it can be inferred
  * Removed the deprecated risk outputs dmg_by_tag, dmg_total,
    losses_by_tag, losses_total
  * Deprecated the .geojson exporters for hazard curves and maps
  * We now keep the realization weights in case of logic tree sampling (before
    they were rescaled to 1 / R and considered all equals)
  * Optimized sampling for extra-large logic trees
  * Added a check on missing `source_model_logic_tree`
  * Fix to the gmf_ebrisk calculator: the realization index in the event loss
    table was incorrect and too many rows were saved
  * Added a way to restrict the source logic model tree by setting a sm_lt_path
    variable in the job.ini (experimental)
  * Fixed the precedence order when reading openquake.cfd

 -- Matteo Nastasi (GEM Foundation) <nastasi@openquake.org>  Wed, 29 Nov 2017 14:33:05 +0100

python-oq-engine (2.7.0-0~precise01) precise; urgency=low

  [Michele Simionato]
  * Fixed the risk exporters for tags containing non-ASCII characters

  [Valerio Poggi]
  * Implemented the Pankow and Pechmann 2004 GMPE (not verified)

  [Graeme Weatherill]
  * Added Derras et al. (2014) GMPE
  * Implemented the Zhao et al. (2016) GMPE for active shallow crustal,
    subduction interface and subduction slab events
  * Adds 'rvolc' (volcanic path distance) to the distance context

  [Michele Simionato]
  * The outputs loss_curves-rlzs and loss_curves-stats are now visible again
    as engine outputs (before they were hidden)
  * Added a debug command `oq plot_assets` and fixed `oq plot_sites`
  * Added a flag `--multipoint` to the command `oq upgrade_nrml`
  * Deprecated several outputs: hcurves-rlzs, agg_loss_table, losses_total,
    dmg_by_tag, dmg_total, losses_by_tag, losses_by_tag-rlzs
  * Extended the command `oq extract job_id` to check the database
  * Optimized the scenario damage calculator by vectorizing the calculation
    of the damage states
  * Extended the FragilityFunctions to accept sequences/arrays of intensity
    levels, as requested by Hyeuk Ryu

  [Daniele Viganò]
  * Added support for groups in the WebUI/API server

  [Michele Simionato]
  * Added an experimental distribution mode of kind "zmq"
  * Implemented an API `/extract/agglosses/loss_type?tagname1=tagvalue1&...`
    with the ability to select all tagvalues (`*`) for a given tagname
  * Deprecated reading hazard curves from CSV, since it was an experimental
    features and nobody is using it
  * Changed the exporter of the event loss table to export all realizations
   into a single file

  [Graeme Weatherill]
  * Adds the Bindi et al. (2017) GMPEs for Joyner-Boore and Hypocentral
    Distance

  [Michele Simionato]
  * Made it mandatory to specify the sites for all calculators reading the
    GMFs from a CSV file
  * Tested also the case of calculators requiring a shared_dir
  * Improved the error checking when parsing vulnerability functions with PMF

  [Daniele Viganò]
  * Fixed a bug in `oq reset` command which was not stopping
    the DbServer properly

  [Michele Simionato]
  * Implemented an API `/extract/aggcurves/loss_type?tagname1=tagvalue1&...`
  * Implemented an API `/extract/aggdamages/loss_type?tagname1=tagvalue1&...`
  * Every time a new calculation starts, we check if there is a newer version
    of the engine available on GitHub
  * Changed the search logic for the configuration file `openquake.cfg`
  * Implemented an API `/extract/agglosses/loss_type?tagname1=tagvalue1&...`
  * Fixed several bugs in the gmf_ebrisk calculator, in particular in presence
    of asset correlation and missing values on some sites
  * Fixed a bug with logging configured a WARN level instead of INFO level
    if rtree was missing (affecting only `oq run`)
  * Changed the ScenarioDamage demo to use two GSIMs
  * Added a node `<tagNames>` in the exposure
  * Added a web API to extract the attributes of a datastore object
  * Fixed `oq to_shapefile` and `oq from_shapefile` to work with NRML 0.5
    (except MultiPointSources)
  * Added information about the loss units to the `agg_curve` outputs
  * `oq extract hazard/rlzs` now extracts one realization at the time
  * The rupture filtering is now applied during disaggregation
  * Changed the /extract wen API to return a compressed .npz file
  * Fixed a bug with multi-realization disaggregation, celery and no
    shared_dir: now the calculation does not hang anymore

 -- Matteo Nastasi (GEM Foundation) <nastasi@openquake.org>  Thu, 19 Oct 2017 13:53:08 +0200

python-oq-engine (2.6.0-0~precise01) precise; urgency=low

  [Michele Simionato]
  * Fixed the GMF .npz export when the GMFs are extracted from a file
  * Stored the number of nonzero losses per asset and realization in
    event_based_risk calculations with asset_loss_table=True

  [Daniele Viganò]
  * Fixed 'openquake' user creation in RPM when SELinux is in enforcing mode
  * Changed the behaviour during RPM upgrades:
    the old openquake.cfg configuration file is left untouched and the new one
    installed as openquake.cfg.rpmnew

  [Michele Simionato]
  * Added a check on `number_of_ground_motion_fields` when the GMFs are
    extracted from a NRML file
  * Added a command `oq extract` able to extract hazard outputs into HDF5 files
  * Fixed a bug when reading GMFs from a NRML file: the hazard sites were
    read from the exposure (incorrectly) and not from the GMFs
  * Fixed a bug in MultiMFDs of kind `arbitraryMFD`

  [Valerio Poggi]
  * Implemented the Atkinson (2010) GMPE as subclass `Atkinson2010Hawaii`
    of `BooreAtkinson2008`

  [Michele Simionato]
  * Used the new loss curves algorithm for the asset loss curves and loss maps
  * Added a generic `extract` functionality to the web API
  * Fixed a bug when computing the rjb distances with multidimensional meshes
  * Changed the GMF CSV exporter to export the sites too; unified it with the
    event based one

  [Daniele Viganò]
  * Changed the 'CTRL-C' behaviour to make sure that all children
    processes are killed when a calculation in interrupted

  [Michele Simionato]
  * Fixed a bug in the statistical loss curves exporter for classical_risk
  * Replaced the agg_curve outputs with losses by return period outputs
  * Turned the DbServer into a multi-threaded server
  * Used zmq in the DbServer
  * Fixed correct_complex_sources.py
  * Fixed `oq export hcurves-rlzs -e hdf5`
  * Changed the source weighting algorithm: now it is proportional to the
    the number of affected sites
  * Added a command `oq show dupl_sources` and enhances `oq info job.ini`
    to display information about the duplicated sources
  * Added a flag `split_sources` in the job.ini (default False)
  * Updated the demos to the format NRML 0.5

  [Valerio Poggi]
  * Implemented the Munson and Thurber 1997 (Volcanic) GMPE

  [Graeme Weatherill]
  * Adapts CoeffsTable to be instantiated with dictionaries as well as strings

  [Daniele Viganò]
  * Extended the 'oq reset' command to work on multi user installations

  [Michele Simionato]
  * Fixed a bug: if there are multiple realizations and no hazard stats,
    it is an error to set hazard_maps=true or uniform_hazard_spectra=true
  * Implemented aggregation by asset tag in the risk calculators
  * Fixed a small bug in the HMTK (in `get_depth_pmf`)
  * Extended the demo LogicTreeCase1ClassicalPSHA to two IMTs and points
  * Added a documentation page `oq-commands.md`
  * Removed the automatic gunzip functionality and added an automatic
    checksum functionality plus an `oq checksum` command
  * Made the demo LogicTreeCase2ClassicalPSHA faster
  * Fixed the export by realization of the hazard outputs
  * Changed the generation of loss_maps in event based risk, without the option
    `--hc`: now it is done in parallel, except when reading the loss ratios
  * Renamed `--version-db` to `--db-version`, to avoid
    confusions between `oq --version` and `oq engine -version`
  * Fixed bug in the exported outputs: a calculation cannot export the results
    of its parent
  * Extended the `sz` field in the rupture surface to 2 bytes, making it
    possible to use a smaller mesh spacing
  * Changed the ordering of the fields in the loss curves and loss maps
    generated by the event based risk calculator; now the insured fields
    are at the end, before they were intermixed with each loss type
  * Changed the format of array `all_loss_ratios/indices`
  * The size in bytes of the GMFs was saved incorrectly
  * Added an exporter gmf_scenario/rup-XXX working also for event based
  * First version of the calculator gmf_ebrisk
  * Implemented risk statistics for the classical_damage calculator
  * Added a .csv importer for the ground motion fields
  * Implemented risk statistics for the classical_bcr calculator

  [Armando Scarpati]
  * Show to the user the error message when deleting a calculation
    in the WebUI fails

  [Michele Simionato]
  * Better error message when running a risk file in absence of hazard
    calculation
  * Changed the sampling logic in event based calculators
  * Imported GMFs from external file into the datastore

  [Daniele Viganò]
  * Added the 'celery-status' script in 'utils' to check the
    task distribution in a multi-node celery setup

  [Michele Simionato]
  * Removed an excessive check from the WebUI: now if an output exists,
    it can be downloaded even if the calculation was not successful

  [Armando Scarpati]
  * Visualized the calculation_mode in the WebUI

  [Michele Simionato]
  * Made the upgrade_manager transactional again
  * Changed the storage of the GMFs; as a consequence the exported .csv
    has a different format

  [Daniele Viganò]
  * Fixed a bug introduced by a change in Django 1.10 that was causing
    the HTTP requests log to be caught by our logging system and
    then saved in the DbServer
  * Updated requirements to allow installation of Django 1.11 (LTS)

  [Michele Simionato]
  * Added two commands `oq dump` and `oq restore`
  * Added a check that on the number of intensity measure types when
    generating uniform hazard spectra (must be > 1)

 -- Matteo Nastasi (GEM Foundation) <nastasi@openquake.org>  Mon, 25 Sep 2017 15:05:45 +0200

python-oq-engine (2.5.0-0~precise01) precise; urgency=low

  [Armando Scarpati]
  * Added a confirmation dialog when trying to remove a calculation via the
    WebUI

  [Michele Simionato]
  * Hazard maps were not exposed to the engine in event based calculations
  * Fixed the check on the DbServer instance: it was failing in presence
    of symbolic links
  * Optimized MultiMFD objects for the case of homogeneous parameters
  * Added an .npz exporter for the scenario_damage output `dmg_by_asset`
  * Removed the pickled CompositeSourceModel from the datastore
  * Improved the error message when the rupture mesh spacing is too small
  * Unified the versions of baselib, hazardlib and engine
  * Raised a clear error if the user does not set the `calculation_mode`
  * Made it is possible to pass the hdf5 full path to the DataStore class
  * Made it possible to use CELERY_RESULT_BACKEND != 'rpc://'

  [Michele Simionato, Daniele Viganò]
  * Merged the `oq-hazardlib` repository into `oq-engine`.
    The `python-oq-hazardlib` package is now provided by `python-oq-engine`

  [Michele Simionato]
  * Added CSV exports for the agg_curve outputs
  * Fixed a bug in `oq export hcurves-rlzs --exports hdf5`
  * Restored the parameter sites_per_tile with a default of 20,000, i.e.
    tiling starts automatically if there are more than 20,000 sites
  * Better error message for invalid exposures
  * Removed the deprecated XML outputs of the risk calculators
  * Added an end point `v1/calc/XXX/oqparam` to extract the calculation
    parameters as a JSON dictionary
  * Fixed the excessive logic tree reduction in event based calculators
  * Improved the command `oq db`
  * Fixed an encoding bug when logging a filename with a non-ASCII character
  * Fixed a bug when exporting a GMF with `ruptureId=0`
  * Added a parameter `disagg_outputs` to specify the kind of disaggregation
    outputs to export
  * Raised an early error if the consequence model is missing some taxonomies
  * Restored the tiling functionality in the classical calculator; to enable
    it, set `num_tiles` in the job.ini file
  * If there are no statistical hazard curves to compute, do not transfer
    anything
  * Fixed a small bug in `oq plot` and added a test

  [Daniele Viganò]
  * Added `collectstatic` and `createsuperuser` subcommands to the
    `oq webui` command
  * Added a `local_settings.py.pam` template to use PAM as the authentication
    provider for API and WebUI
  * Now the command `oq webui start` tries to open a browser tab
    with the WebUI loaded

 -- Daniele Viganò (GEM Foundation) <daniele@openquake.org>  Wed, 14 Jun 2017 10:32:28 +0200

python-oq-engine (2.4.0-0~precise01) precise; urgency=low

  [Michele Simionato]
  * Now the command `oq export loss_curves/rlz-XXX` works both for the
    `classical_risk` calculator and the `event_based_risk` calculator

  [Daniele Viganò]
  * Remove the default 30 day-old view limit in the WebUI calculation list

  [Michele Simionato]
  * Fixed a broken import affecting the command `oq upgrade_nrml`
  * Made it possible to specify multiple file names in <uncertaintyValue/>
    in the source_model_logic_tree file
  * Reduced the data transfer in the object `RlzsAssoc` and improved the
    postprocessing of hazard curves when the option `--hc` is given
  * Changed the `ruptures.xml` exporter to export unique ruptures
  * Fixed a bug when downloading the outputs from the WebUI on Windows
  * Made `oq info --report` fast again by removing the rupture fine filtering
  * Improved the readibility of the CSV export `dmg_total`
  * Removed the column `eid` from the CSV export `ruptures`; also
    renamed the field `serial` to `rup_id` and reordered the fields
  * Changed the event loss table exporter: now it exports an additional
    column with the `rup_id`
  * Changed scenario npz export to export also the GMFs outside the maximum
    distance
  * Fixed scenario npz export when there is a single event
  * Replaced the event tags with numeric event IDs
  * The mean hazard curves are now generated by default
  * Improved the help message of the command `oq purge`
  * Added a `@reader` decorator to mark tasks reading directly from the
    file system
  * Removed the .txt exporter for the GMFs, used internally in the tests
  * Fixed a bug with relative costs which affected master for a long time,
    but not the release 2.3. The insured losses were wrong in that case.
  * Added an .hdf5 exporter for the asset loss table
  * Loss maps and aggregate losses are computed in parallel or sequentially
    depending if the calculation is a postprocessing calculation or not
  * Deprecated the XML risk exporters
  * Removed the .ext5 file
  * Restored the parameter `asset_loss_table` in the event based calculators
  * Added a full .hdf5 exporter for `hcurves-rlzs`
  * Removed the `individual_curves` flag: now by default only the statistical
    hazard outputs are exported
  * Saved *a lot* of memory in the computation of the hazard curves and stats
  * Renamed the parameter `all_losses` to `asset_loss_table`
  * Added an experimental version of the event based risk calculator which
    is able to use GMFs imported from an external file
  * Added a `max_curve` functionality to compute the upper limit of the
    hazard curves amongst realizations
  * Raised an error if the user specifies `quantile_loss_curves`
    or `conditional_loss_poes` in a classical_damage calculation
  * Added a CSV exporter for the benefit-cost-ratio calculator
  * The classical_risk calculator now reads directly the probability maps,
    not the hazard curves
  * Turned the loss curves into on-demand outputs
    for the event based risk calculator
  * The loss ratios are now stored in the datastore and not in an
    external .ext5 file
  * The engine outputs are now streamed by the WebUI
  * Used a temporary export directory in the tests, to avoid conflicts
    in multiuser situations
  * Added an .npz exporter for the loss maps
  * Raised an error early when using a complex logic tree in scenario
    calculations
  * Changed the CSV exporter for the loss curves: now it exports all the
    curves for a given site for the classical_risk calculator
  * Fixed the save_ruptures procedure when there are more than 256
    surfaces in the MultiSurface
  * Renamed the `csq_` outputs of the scenario_damage to `losses_`
  * Changed the way scenario_damage are stored internally to be more
    consistent with the other calculators
  * Removed the GSIM from the exported file name of the risk outputs
  * New CSV exporter for GMFs generated by the event based calculator
  * The event IDs are now unique and a constraint on the maximum
    number of source groups (65,536) has been added
  * Added an output `losses_by_event` to the scenario_risk calculator
  * Changed the output `ruptures.csv` to avoid duplications
  * Added an output `losses_by_taxon` to the scenario_risk calculator
  * Fixed a performance bug in `get_gmfs`: now the scenario risk and damage
    calculators are orders of magnitude faster for big arrays
  * Added an export test for the event loss table in the case of multiple TRTs
  * Removed the experimental `rup_data` output
  * Added an .npz export for the output `losses_by_asset`
  * Exported the scenario_risk aggregate losses in a nicer format

  [Daniele Viganò]
  * The 'oq webui' command now works on a multi-user installation
  * Splitted RPM packages into python-oq-engine (single node)and
    python-oq-engine-master/python-oq-engine-worker (multi-node)

  [Paolo Tormene]
  * The 'Continue' button in the Web UI is now available also for risk
    calculations

  [Michele Simionato]
  * Fixed a Python 3 bug in the WebUI when continuing a calculation: the
    hazard_calculation_id was passed as a string and not as an integer
  * Changed to rupture storage to use variable length-arrays, with a speedup
    of two orders of magnitude
  * Avoided storing twice the rupture events
  * Optimized the serialization of ruptures on HDF5 by using a `sids` output
  * Changed the Web UI button from "Run Risk" to "Continue"
  * The `avg` field in the loss curves is computed as the integral of the curve
    again, and it is not extracted from the avg_losses output anymore
  * Made the `fullreport` exportable
  * Fixed the `rup_data` export, since the boundary field was broken
  * Restored the output `losses_by_taxon` in the event_based_risk calculator
  * Fixed the calculator event based UCERF so that average losses can
    be stored

  [Daniele Viganò]
  * Added a check to verify that an 'oq' client is talking to the
    right DbServer instance
  * Introduced an optional argument for 'oq dbserver' command line
    to be able to override its default interface binding behaviour

  [Michele Simionato]
  * Optimized the event based calculators by reducing the number of calls
    to the GmfComputer and by using larger arrays
  * Added a check on missing vulnerability functions for some loss type
    for some taxonomy
  * Now we save the GMFs on the .ext5 file, not the datastore
  * Fixed bug in event_based_risk: it was impossible to use vulnerability
    functions with "PM" distribution
  * Fixed bug in event_based_risk: the ebrisk calculator is required as
    precalculator of event_based_risk, not others
  * Fixed bug in scenario_risk: the output `all_losses-rlzs` was aggregated
    incorrectly
  * Now the ucerf_risk calculators transfer only the events, not the ruptures,
    thus reducing the data transfer of several orders of magnitude
  * Added a view `get_available_gsims` to the WebUI and fixed the API docs
  * Introduced a configuration parameter `max_site_model_distance` with default
    of 5 km
  * Implemented sampling in the UCERF event based hazard calculator

  [Daniele Viganò]
  * Use threads instead of processes in DbServer because SQLite3
    isn't fork-safe on macOS Sierra

  [Michele Simionato]
  * Fixed a TypeError when deleting a calculation from the WebUI
  * Extended the command `oq to_hdf5` to manage source model files too
  * Improved significantly the performance of the event based calculator
    when computing the GMFs and not the hazard curves
  * Stored information about the mean ground motion in the datastore
  * Saved the rupture mesh with 32 floats instead of 64 bit floats
  * Raised the limit on the event IDs from 2^16 to 2^32 per task
  * Fixed classical_risk: there was an error when computing the statistics
    in the case of multiple assets of the same taxonomy on the same site
  * Changed the UCERF event based calculators to parallelize by SES
  * Fixed a site model bug: when the sites are extracted from the site model
    there is no need to perform geospatial queries to get the parameters
  * Added a command `oq normalize` to produce good `sites.csv` files
  * Introduced a `ses_seed` parameter to specify the seed used to generate
    the stochastic event sets; `random_seed` is used for the sampling only
  * Changed the `build_rcurves` procedure to read the loss ratios directly from
    the workers

 -- Matteo Nastasi (GEM Foundation) <nastasi@openquake.org>  Tue, 23 May 2017 10:46:56 +0200

python-oq-engine (2.3.0-0~precise01) precise; urgency=low

  [Michele Simionato]
  * `oq info --report` now filters the ruptures and reports the correct
    number of effective ruptures even for classical calculators
  * Stripped the TRT information from the event loss table CSV export
    and optimized its performance
  * Fixed a bug when storing the GMPE logic tree file in the datastore
  * Added a command `oq run_tiles` (experimental)
  * Fixed the event based calculator so that it can run UCERF ruptures
  * Fixed a bug in the scenario_risk calculator in case of multiple assets
    of the same taxonomy on the same site with no insurance losses
  * Now the event IDs are generated in the workers in the event based calculator
    and there is a limit of 65536 tasks with 65536 ruptures each
  * Changed the UCERF classical calculators to compute one branch at the time
  * Fixed the header `occupants:float32` in the CSV risk exports involving
    occupants
  * Fixed the name of the zipped files downloaded by the Web UI: there
    was a spurious dot
  * Fixed the UCERF classical calculator in the case of sampling
  * Reduced the size of the event tags in the event based calculators, thus
    saving GB of disk space in UCERF calculations
  * Fixed the name of the files downloaded by the Web UI: they must not
    contain slashes
  * Now deleting a calculation from the Web UI really deletes it, before
    if was only hiding it

  [Daniele Viganò]
  * Moved the OpenQuake Engine manual sources inside doc/manual

  [Michele Simionato]
  * Introduced an experimental classical time dependent UCERF calculator
  * Added a dynamic output for source group information
  * Changed the UCERF rupture calculator to fully store the ruptures
  * Fixed a bug in `combine_maps`: realizations with zero probability were
    discarded, thus breaking the computation of the statistics
  * Added a command `oq reset` to reset database and datastores
  * Reduced the data transfer back and disk space occupation for UCERF
    event based risk calculations
  * Tasks meant to be used with a shared directory are now marked with a
    boolean attribute `.shared_dir_on`
  * Added a warning when running event based risk calculations with sampling
  * Made sure that the openquake.cfg file is read only once

  [Daniele Viganò]
  * Moved the openquake.cfg config file inside the python package
    under openquake/engine/openquake.cfg
  * Removed support to OQ_LOCAL_CFG_PATH and OQ_SITE_CFG_PATH vars;
    only the OQ_CONFIG_FILE enviroment variable is read

  [Michele Simionato]
  * If there is a single realization, do not compute the statistics
  * Changed the separator from comma to tab for the output `ruptures`
  * If there are no conditional_loss_poes, the engine does not try to
    export the loss maps anymore
  * Fixed `oq engine --make-html-report` when using Python 3
  * Fixed bug when running `oq info job.ini` with NRML 0.5 source models

 -- Matteo Nastasi (GEM Foundation) <nastasi@openquake.org>  Thu, 23 Feb 2017 14:37:44 +0100

python-oq-engine (2.2.0-0~precise01) precise; urgency=low

  [Michele Simionato]
  * Fixed an HDF5 bug by not using a `vstr` array for the asset references
  * Fixed a wrong error message generated by `oq purge`
  * Added information about the rupture in the event loss table exports
  * Fixed a bug and added a test calculation with nonparametric sources
  * Fixed the classical UCERF calculator when there is more than one branch
  * Added .npz exporter for gmf_data for event based calculations

  [Daniele Viganò]
  * Port WebUI/API server to Django 1.9 and 1.10
  * Add dependencies to setup.py
  * Update Copyright to 2017

  [Michele Simionato]
  * Increased the splitting of ComplexFaultSources
  * Added a way to reuse the CompositeSourceModel from a previous computation
  * Turned the loss maps into dynamically generated outputs
  * Extended the source model writer to serialize the attributes
    src_interdep, rup_interdep, srcs_weights
  * Fixed a bug when exporting the uniform hazard spectra in presence of
    IMTs non spectral acceleration
  * Fixed a bug when computing the loss maps in presence of insurance,
    temporarily introduced in master
  * Made the datastore for event based risk calculations much lighter
    by computing the statistical outputs at export time
  * Now it is possible to post process event based risk outputs with the
    `--hc` option
  * Added a command `oq to_hdf5` to convert .npz files into .hdf5 files
  * Moved commonlib.parallel into baselib
  * Merged the experimental calculator ebrisk into event_based_risk and
    used correctly the random_seed for generating the GMFs (not the master_seed)
  * Added a flag `ignore_covs` to ignore the coefficients of variation
  * Changed the GMF scenario exporter to avoid generating composite arrays with
    a large number of fields
  * Exporting in .npz format rather than HDF5
  * Introduced a `shared_dir` parameter in openquake.cfg
  * Fixed a serialization bug for planar surfaces
  * Removed the flag `asset_loss_table`: the loss ratios are
    saved if and only if the `loss_ratios` dictionary is non-empty
  * Added a CSV exporter for the GMFs in the event based calculator
  * Added a CSV exporter for the rup_data output
  * Added a CSV exporter for the disaggregation output
  * Stored the disaggregation matrices directly (no pickle)
  * Turned the CompositeRiskModel into a HDF5-serializable object
  * Fixed all doctests for Python 3

  [Daniele Viganò]
  * Removed the 'oq-engine' wrapper (command already deprecated)

  [Michele Simionato]
  * Assigned a year label to each seismic event in the event based calculator
  * Now the ebrisk calculator supports the case of asset_correlation=1 too
  * Made it possible to export the losses generated by a specific event
  * Lowered the limit on the length of source IDs to 60 chars
  * Fixed excessive strictness when validating `consequenceFunction.id`
  * Added an `ucerf_rupture` calculator able to store seismic events and
    rupture data and reduced the data transfer

  [Daniele Viganò]
  * MANIFEST now includes all files, with any extension located in the
    tests folders. It is now possible to run tests from an installation
    made with packages

  [Michele Simionato]
  * Improved error message when the user gives a source model file instead of
    a source model logic tree file
  * Fixed the management of negative calculation IDs
  * Relaxed the tolerance so that the tests pass on Mac OS X
  * Implemented csv exporter for the ruptures
  * Optimized the epsilon generation in the ebrisk calculator for
    asset_correlation=0
  * Improved the performance of the scenario risk calculators
  * Now by default we do not save the ruptures anymore
  * Fixed a memory leak recently introduced in parallel.py
  * Simplified classical_risk (the numbers can be slightly different now)
  * Serialized the ruptures in the HDF5 properly (no pickle)
  * Introduced a parameter `iml_disagg` in the disaggregation calculator
  * Fixed `oq reduce` to preserve the NRML version
  * Fixed a bug when splitting the fault sources by magnitude

 -- Matteo Nastasi (GEM Foundation) <nastasi@openquake.org>  Mon, 23 Jan 2017 14:36:48 +0100

python-oq-engine (2.1.0-0~precise01) precise; urgency=low

  [Michele Simionato]
  * There is now a flag `save_ruptures` that can be turned off on demand;
    by default the ruptures are always saved in the event based calculators
  * Optimized the memory consumption when using a ProcessPoolExecutor (i.e
    fork before reading the source model) by means of a `wakeup` task
  * Reduced the splitting of the fault sources
  * Added a view `task_slowest` displaying info about the slowest task
    (only for classical calculations for the moment)
  * concurrent_tasks=0 disable the concurrency
  * Optimized the saving time of the GMFs
  * Changed the default number of concurrent tasks and increased the
    relative weight of point sources and area sources
  * Fixed the UCERF event loss table export and added a test for it
  * Optimized the computation of the event loss table
  * Introduced two new calculators ucerf_risk and ucerf_risk_fast

  [Paolo Tormene]
  * Added to the engine server the possibility to log in and out
    programmatically by means of HTTP POST requests

  [Michele Simionato]
  * Optimized the memory consumption of the event based risk calculators
  * Extended the `oq show` command to work in a multi-user environment
  * Improved the test coverage of the exports in the WebUI
  * Removed the SourceManager: now the sources are filtered in the workers
    and we do not split in tiles anymore
  * Made the full datastore downloadable from the WebUI
  * Added a command "oq db" to send commands the engine database
    (for internal usage)
  * By default the WebUI now displays only the last 100 calculations
  * Added more validity checks to the disaggregation parameters; split the
    sources even in the disaggregation phase
  * Added an optimized event based calculator computing the total losses by
    taxonomy and nothing else
  * Filtered the sources up front when there are few sites (<= 10)
  * Reduced the number of tasks generated when filter_sources is False
  * Saved engine_version and hazardlib_version as attributes of the datastore
  * Avoided saving the ruptures when ground_motion_fields is True
  * Finalized the HDF5 export for hazard curves, hazard maps and uniform
    hazard spectra
  * Restored a weight of 1 for each rupture in the event based calculator
  * Removed the MultiHazardCurveXMLWriter
  * Improved the saving of the ruptures in event based calculations
  * Reduced the data transfer due to the `rlzs_by_gsim` parameter
  * Added an HDF5 export for scenario GMFs
  * If `filter_sources` if false, the light sources are not filtered, but the
    heavy sources are always filtered
  * Now the dbserver can be stopped correctly with CTRL-C
  * Parallelized the splitting of heavy sources
  * Changed the event loss table exporter: now a single file per realization
    is exported, containing all the loss types
  * Removed the dependency from the Django ORM
  * Now the WebUI restarts the ProcessPoolExecutor at the end of each job,
    to conserve resources
  * Optimized the computation of hazard curves and statistics, especially
    for the memory consumption
  * Reduced the data transfer due to the `rlzs_assoc` and `oqparam` objects
  * Fixed a bug in the disaggregation calculator when a source group has
    been filtered away by the maximum distance criterium
  * Fixed an encoding error in the reports when the description contains a
    non-ASCII character
  * Changed the distribution framework: celery is supported in a way more
    consistent with the other approaches; moreover, ipyparallel is supported
  * Hazard maps are now a fake output, dynamically generated at export time
  * Made the number of produced tasks proportional to the number of tiles
  * Raised an error for event_based_risk producing no GMFs
  * Added a view for the slow sources
  * Transmitted the attributes of a SourceGroup to the underlying sources
  * Fixed the names of exported files for hazard maps in .geojson format
  * Added an header with metadata to the exported hazard curves and maps
  * Avoid storing filtered-away probability maps, thus fixing a bug
  * Restored the precalculation consistency check that was disabled during the
    transition to engine 2.0
  * Fixed a bug with `oq engine --delete-calculation`
  * Hazard curves/maps/uniform spectra can now be recomputed
  * Restored the early check on missing taxonomies
  * Raise an early error if an user forget the `rupture_mesh_spacing` parameter
  * Fixed a bug while deleting jobs from the db in Ubuntu 12.04
  * Ported the shapefile converter from the nrml_converters
  * Added source model information in the file `realizations.csv`
  * `oq engine --run job.ini --exports csv` now also exports the realizations
  * Introduced the format NRML 0.5 for source models
  * Added a check on the version in case of export errors
  * Extended `oq purge` to remove calculations from the database too
  * Fixed `--make-html-report`: the view task_info was not registered
  * Stored several strings as HDF5-variable-length strings
  * Fixed an export bug for the hazard curves in .geojson format
  * Removed the array cost_types from the datastore
  * Taxonomies with chars not in the range a-z0-9 were incorrectly rejected
  * Improved the XML parsing utilities in speed, memory, portability and
    easy of use
  * Forbidden the reuse of exposure because is was fragile and error prone
  * Fixed a bug with the `realizations` array, which in hazard calculations
    was empty in the datastore

 -- Matteo Nastasi (GEM Foundation) <nastasi@openquake.org>  Fri, 14 Oct 2016 11:07:26 +0200

python-oq-engine (2.0.0-0~precise01) precise; urgency=low

  [Michele Simionato]
  * Quoted the taxonomies in the CSV exports
  * Fixed a bug in classical_damage and added a master test for it
  * Fixed the escaping of the taxonomies in the datastore
  * Fixed the names of the exported risk files
  * Fixed a segfault in the WebUI when exporting files with h5py >= 2.4
  * Added a command `oq dbserver` to start/stop the database server
  * The engine exports the hazard curves one file per IMT
  * Exported lon and lat with 5 digits after the decimal point
  * Added a command `oq info --build-reports`
  * Introduced experimental support for exporting .hdf5 files

  [Daniele Viganò]
  * Reworked substantially the engine documentation: removed obsolete pages,
    updated to engine 2.0 and added instructions for Windows and Mac OS X
  * Remove oq_create_db script, db is created by the DbServer
  * Move oq_reset_db into utils and clean old code

  [Michele Simionato]
  * Now the DbServer automatically upgrades the database if needed
  * Renamed oq-lite -> oq and added a subcommand `oq engine`
  * Added a CSV reader for the hazard curves
  * Having time_event=None in the hazard part of a calculation is now valid
  * Added an exporter for the rupture data, including the occurrence rate
  * Refactored the CSV exporters
  * Moved celeryconfig.py; now celery must be started with
    `celery worker --config openquake.engine.celeryconfig`
  * Added a default location `~/oqdata/dbserver.log` for the DbServer log
  * Added an early check on the SA periods supported by the GSIMs
  * Now the gsim_logic_tree file is parsed only once
  * Added a document about the architecture of the engine
  * The realizations are now exported as a CSV file
  * Escaped taxonomies in the datastore
  * The Web UI log tool is now escaping the HTML
  * Moved openquake.commonlib.commands -> openquake.commands and
    openquake.commonlib.valid -> openquake.risklib.valid to have a
    linear tower of internal dependencies
  * Supported all versions of Django >= 1.5
  * Provided a better error message in the absence of openquake.cfg
  * Removed the check on the export_dir when using the WebUI
  * Reduce the data transfer of the realization association object
  * If uniform_hazard_spectra is true, the UHS curves are generated
    even if hazard_maps is false; the hazard maps are not exported
  * Optimized the filtering of PointSources
  * Initial work on the UCERF event based hazard calculator
  * Added a test calculation crossing the International Date Line (Alaska)

  [Daniele Viganò]
  * Remove the dependency from the python 'pwd' package which is not
    available on Windows
  * Supervisord init scripts are now provided for the dbserver, celery
    and the webui. Celery is not started by default, other two are.

  [Michele Simionato]
  * Another export fix: made sure it is run by the current user
  * Fixed the export: if the export directory does not exists, it is created
  * Introduced the configuration variable `multi_user`, false for source
    installations and true for package installations
  * Fixed the WebUI export
  * Removed the .txt outputs from the WebUI page engine/<output_id>/outputs
    (they are useful only internally)
  * Fixed the export: first the xml exporter is tried and then the csv exporter;
    if both are available, only the first is used, not both of them
  * Optimized the case when the epsilons are not required, i.e. all the
    covariance coefficients are zero in the vulnerability functions
  * Added another test for event based risk (`case_miriam`)
  * Revisited the distribution mechanism and refined the weight of the
    ruptures in the event based calculators to avoid generating slow tasks
  * Added an automatic help for the subcommands of oq-lite and managed
    --version correctly
  * The event based risk calculator now use different seeds for different
    realizations; also, the performance has been substantially improved
  * Improved the .rst reports with data transfer information
  * Removed the RlzsAssoc object from the datastore
  * Fixed the number of tasks generated by the risk calculators
  * Refactored the serialization of CompositionInfo instances to HDF5
  * Used exponential notation with 5 decimal digits in most exported XML files
  * Refactored the sampling mechanics in the event based calculators
  * The event_based_risk calculator infers the minimum intensity of the GMFs
    from the vulnerability functions (if not specified in the job.ini)
  * Fixed the `avg_losses-stats`: they were not generated in absence of
    loss curves
  * Added a command `oq-lite info --exports`
  * Added filtering on the mininum intensity also in the event based
    hazard calculator; improved the performance and memory occupation
  * Added a view displaying the calculation times by source typology
  * Fixed the test of GMPETable after the correction in hazardlib
  * Optimized the saving of the asset loss table
  * Optimized the case of multiple assets of the same taxonomy on the
    same point and introduced a datastore view `assets_by_site`
  * Fixed HDF5 segmentation faults in the tests for Ubuntu 16.04

  [Daniele Viganò]
  * Add support for Ubuntu 16.04 (xenial) packages
  * Removed the openquake_worker.cfg file because it is not used anymore

  [Michele Simionato]
  * Replaced PostgreSQL with SQLite
  * Introduced a dbserver to mediate the interaction with the database
  * Restored the signal handler to manage properly `kill` signals so that
    the workers are revoked when a process is killed manually
  * Fixed in a more robust way the duplicated log bug
  * Made more robust the killing of processes by patching concurrent.futures
  * Fixed a critical bug with celery not being used even when `use_celery`
    was true.
  * Improved the validation of NRML files
  * Added a command `oq-engine --show-log <job_id>`

  [Daniele Viganò]
  * Use the 'postgresql' meta package as dependency of the .deb
    package to support newer versions of Postgres; this makes
    Trusty package installable on Ubuntu 16.04 and Debian 8

  [Daniele Viganò, Michele Simionato]
  * Fixed a bug in `oq-engine --export-outputs`

  [Daniele Viganò, Matteo Nastasi]
  * Allow installation of the binary package on Ubuntu derivatives

  [Matteo Nastasi]
  * Backport of libhdf5 and h5py for ubuntu 'precise' serie

  [Michele Simionato]
  * Removed openquake/engine/settings.py
  * Made the dependency on celery required only in cluster installations
  * Integrated the authentication database in the engine server database
  * Fixed the description in the Web UI (before it was temporarily set to
    the string "A job").
  * Introduced filtering on the minimum intensity of the ground shaking
  * Solved the issue of serializing large SES collections, over the HDF5 limit
  * The loss maps and curves XML exporters now export the coordinates
    of the assets, not the coordinates of the closest hazard site
  * Stored the job.ini parameters into a table in the datastore
  * Added a check on the IMTs coming from the risk models
  * Changed the aggregate loss table exporter to export the event tags,
    not the event IDs
  * Fixed a bug with the CSV export of the ground motion fields
  * Fixed a bug with the export of UHS curves with `--exports=xml`
  * Reduced substantially the data transfer and the memory occupation
    for event based calculations with a large number of assets: we
    can run the California exposure with half million assets now
  * Fixed a bug in the SESCollection exporter
  * Changed the asset<->epsilons association: before for a given taxonomy the
    assets were ordered by `asset_ref`, now they are ordered by `id`. This
    has a minor impact on the numbers sensitive to the epsilons, akin to a
    change of seeds
  * Added a test on the ordering of the epsilons
  * Accepted `.` and `|` as valid characters for source IDs
  * Changed the GMF calculator to use a single seed per unique rupture
  * Changed the SESCollection exporter: now a single file is exported, before
    we were exporting one file per source model path per tectonic region model
  * Changed the event based calculators to avoid duplicating ruptures
    occurring more than once
  * Changed the risk calculators to work in blocks of assets on the same site
  * Made it possible to set different integration distances for different
    tectonic region types
  * Optimized the aggregation by asset in the event based risk calculator
  * Reporting the source_id when the filtering fails

 -- Matteo Nastasi (GEM Foundation) <nastasi@openquake.org>  Tue, 21 Jun 2016 14:17:03 +0200

python-oq-engine (1.9.1-0~precise01) precise; urgency=low

  [Michele Simionato]
  * Fixed a bug in the Web UI when running a risk calculation starting
    from a previous calculation

 -- Matteo Nastasi (GEM Foundation) <nastasi@openquake.org>  Mon, 07 Mar 2016 11:11:59 +0100

python-oq-engine (1.9.0-0~precise01) precise; urgency=low

  [Michele Simionato]
  * Fixed a bug such that in some circumstances the logging stream handler
    was instantiated twice, resulting in duplicated logs
  * Changed the default job status to 'executing' (was 'pre_executing')
  * Fixed the ordering of the logs in the Web UI
  * Removed the dependency from PostGIS
  * Restored the monitoring which was accidentally removed
  * Removed the obsolete option `--hazard-output-id`
  * Printed the names of the files exported by the engine, even when there
    are multiple files for a single output
  * Introduced four new tables job, output, log, performance: all the other
    60+ database tables are not used anymore

 -- Matteo Nastasi (GEM Foundation) <nastasi@openquake.org>  Wed, 02 Mar 2016 14:33:38 +0100

python-oq-engine (1.8.0-0~precise01) precise; urgency=low

  [Michele Simionato]
  * Removed two `oq-engine` switches (`--export-stats` and `--list-inputs`)
    and fixed `--show-view`; unified `--delete-hazard-calculation` and
    `--delete-risk-calculation` into a single `--delete-calculation`
  * Updated `make_html_report.py` to extract the full report from the
    datastore
  * If `use_celery` is true, use celery to determine a good default for
    the parameter `concurrent_tasks`
  * Made celery required only in cluster situations
  * Fixed the duplication of exported result in the classical_damage
    calculator when there is more than one realization
  * Removed several obsolete or deprecated switches from the `oq-engine` command
  * Replaced all classical calculators with their lite counterparts
  * Fixed the site-ordering in the UHS exporter (by lon-lat)

  [Paolo Tormene]
  * Added API to validate NRML

  [Michele Simionato]
  * The engine can now zip files larger than 2 GB (used in the export)
  * Now the loss maps and curves are exported with a fixed ordering: first
    by lon-lat, then by asset ID
  * Replaced the old disaggregation calculator with the oq-lite one

 -- Matteo Nastasi (GEM Foundation) <nastasi@openquake.org>  Mon, 15 Feb 2016 12:06:54 +0100

python-oq-engine (1.7.0-0~precise01) precise; urgency=low

  [Michele Simionato]
  * Fixed an encoding bug in --lhc
  * Fixed an export bug: it is now possible to export the outputs generated
    by another user, if the read permissions are set correctly

 -- Matteo Nastasi (GEM Foundation) <nastasi@openquake.org>  Mon, 14 Dec 2015 10:40:26 +0100

python-oq-engine (1.6.0-0~precise01) precise; urgency=low

  [Daniele Viganò]
  * Added the oq_reset_db script. It removes and recreates the database and
    the datastore

  [Matteo Nastasi]
  * Demos moved to /usr/share/openquake/risklib

  [Michele Simionato]
  * Removed the 'view' button from the Web UI
  * Removed the epsilon_sampling configuration parameter
  * Made customizable the display_name of datastore outputs (before it was
    identical to the datastore key)
  * The zip files generated for internal use of the Web UI are now hidden
  * Made visible to the engine only the exportable outputs of the datastore
  * Closed explicitly the datastore after each calculation
  * Replaced the old scenario calculators with the HDF5-based calculators
  * Fixed a very subtle bug in the association queries: some sites outside
    of the region constraint were not discarded in some situations
  * Removed the self-termination feature `terminate_job_when_celery_is_down`
  * Removed the epsilon sampling "feature" from the scenario_risk calculator
  * Replaced the event based calculators based on Postgres with the new ones
    based on the HDF5 technology

 -- Matteo Nastasi (GEM Foundation) <nastasi@openquake.org>  Tue, 17 Nov 2015 11:29:47 +0100

python-oq-engine (1.5.1-0~precise01) precise; urgency=low

  [Michele Simionato]
  * Fixed a bug affecting exposures with multiple assets on the same site

 -- Matteo Nastasi (GEM Foundation) <nastasi@openquake.org>  Fri, 25 Sep 2015 14:22:08 +0200

python-oq-engine (1.5.0-0~precise01) precise; urgency=low

  [Michele Simionato]
  * The event based calculators in the engine are now officially deprecated
    and they raise a warning when used
  * Optimization: we do not generate the full epsilon matrix if all
    coefficients of variation are zero
  * Fixed two subtle bugs in the management of the epsilons: it means that
    all event based risk calculations with nonzero coefficients of variations
    will produce slightly different numbers with respect to before
  * Removed excessive checking on the exposure attributes 'deductible' and
    'insuredLimit' that made it impossible to run legitimate calculations
  * Changed the meaning of 'average_loss' for the aggregated curves: now it
    is the sum of the aggregated losses in the event loss table,
    before it was extracted from the aggregated loss curve
  * Changed the way the average losses (and insured average losses) are
    computed by the event based risk calculator: now they are extracted
    from the event loss table, before they were extracted from the loss curves
  * Set to NULL the stddev_losses and stddev_insured_losses for the event based
    risk calculator, since they were computed incorrectly
  * Introduced a new experimental command
    'oq-engine --show-view CALCULATION_ID VIEW_NAME'; the only view available
    for the moment is 'mean_avg_losses'
  * Negative calculation IDs are interpreted in a Pythonic way, i.e. -1
    means the last calculation, -2 the calculation before the last one, etc.
  * If a site parameter is more distant than 5 kilometers from its closest
    site, a warning is logged
  * Changed the splitting of fault sources to reduce the number of generated
    sources and avoid data transfer failures if rupture_mesh_spacing is too
    small
  * Changed the event loss table export: now the CSV file does not contain
    the magnitude and the rows are ordered by rupture tag first and loss second
  * Removed the calculator EventBasedBCR
  * Longitude and latitude are now rounded to 5 digits
  * Fixed a very subtle bug in the vulnerability functions, potentially
    affecting calculations with nonzero coefficients of variation and nonzero
    minIML; the numbers produced by the engine were incorrect; see
    https://bugs.launchpad.net/oq-engine/+bug/1459926
  * 'investigation_time' has been replaced by 'risk_investigation_time' in
    risk configuration files
  * Initial support for Django 1.7

  [Daniele Viganò]
  * Removed the bin/openquake wrapper: now only bin/oq-engine is
    available

  [Michele Simionato]
  * Added parameter parallel_source_splitting in openquake.cfg

  [Daniele Viganò]
  * setup.py improvements
  * Added MANIFEST.in
  * celeryconfig.py moved from /usr/openquake/engine to
    /usr/share/openquake/engine

  [Matteo Nastasi]
  * Packaging system improvement

 -- Matteo Nastasi (GEM Foundation) <nastasi@openquake.org>  Wed, 23 Sep 2015 15:48:01 +0200

python-oq-engine (1.4.1-0~precise01) precise; urgency=low

  [Michele Simionato]
  * Added a new 'ebr' hazard/risk calculator
  * Fixed the engine core export: now it can export datastore outputs as
    zip files
  * Now the parameter concurrent_tasks is read from the .ini file
  * Parallelized the source splitting procedure
  * Fixed a bug in the hazard calculators which were not using the parameter
    concurrent_tasks from the configuration file

 -- Matteo Nastasi (GEM Foundation) <nastasi@openquake.org>  Fri, 15 May 2015 10:06:26 +0200

python-oq-engine (1.4.0-2~precise01) precise; urgency=low

  [Daniele Viganò]
  * Fixed debian/control: add missing lsb-release to build deps

 -- Matteo Nastasi (GEM Foundation) <nastasi@openquake.org>  Fri, 08 May 2015 14:33:26 +0200

python-oq-engine (1.4.0-1~precise01) precise; urgency=low

  [Matteo Nastasi, Daniele Viganò]
  * Fixed dependencies version management

 -- Matteo Nastasi (GEM Foundation) <nastasi@openquake.org>  Thu, 07 May 2015 14:14:09 +0200

python-oq-engine (1.4.0-0~precise01) precise; urgency=low

  [Matteo Nastasi, Daniele Viganò]
  * Add binary package support for both Ubuntu 12.04 (Precise)
    and Ubuntu 14.04 (Trusty)

  [Michele Simionato]
  * Removed the SiteModel table: now the association between the sites and the
    site model is done by using hazardlib.geo.geodetic.min_distance

  [Daniele Viganò]
  * added authentication support to the 'engineweb' and the 'engineserver'

  [Michele Simionato]
  * the aggregate loss curves can be exported in CSV format

  [Matteo Nastasi]
  * added 'outtypes' attribute with list of possible output types for
    each output item in outputs list API command
  * added '/v1/calc/<id>/status' API command
  * added 'engineweb' django application as local web client for oq-engine

  [Michele Simionato]
  * Renamed the maximum_distance parameter of the risk calculators to
    asset_hazard_distance, to avoid confusion with the maximum_distance
    parameter of the hazard calculators, which has a different meaning;
    is it an error to set the maximum_distance in a job_risk.ini file
  * Added to the API an URL /v1/calc/:calc_id/remove to hide jobs
  * A new key is_running is added to the list of dictionaries returned by
    the URL /v1/calc/list
  * Replaced the mock tests for the engine server with real functional tests
  * Added a resource /v1/calc/:calc_id/traceback to get the traceback of a
    failed calculation
  * Now the logs are stored also in the database, both for the controller node
    and the worker nodes
  * Bypassed Django when deleting calculations from the database: this avoids
    running out of memory for large calculations
  * Fixed an issue in the scenario calculator: the GMFs were not filtered
    according to the distance to the rupture
  * Now critical errors appear in the log file
  * Added a --run command to run hazard and risk together
  * Fixed bug in the event based calculator; in the case
    number_of_logic_tree_samples > 0 it was generating incorrect hazard curves.
    Also improved (a lot) the performance in this case.
  * Fixed a tricky bug happening when some tectonic region type are filtered
    away.
  * The event based risk calculator now save only the non-zero losses in
    the table event_loss_asset.
  * Added a CSV exporter for the Stochastic Event Sets, for debugging purposes.
  * The GMF CSV exporter now sorts the output by rupture tag.

  [Matteo Nastasi]
  * Each pull request must be accompanied by an update of the debian
    changelog now.

 -- Matteo Nastasi (GEM Foundation) <nastasi@openquake.org>  Thu, 07 May 2015 11:33:24 +0200

python-oq-engine (1.3.0-1) precise; urgency=low

  [Matteo Nastasi]
  * gunzip xml demos files after copied into /usr/openquake/engine directory

 -- Matteo Nastasi (GEM Foundation) <nastasi@openquake.org>  Thu, 26 Feb 2015 16:35:20 +0100

python-oq-engine (1.3.0-0) precise; urgency=low

  [Michele Simionato]
  * Updated python-django dependency >= 1.6.1, (our repository already
    includes a backported version for Ubuntu 'precise' 12.04); this change
    makes unnecessary "standard_conforming_strings" postgresql configuration
    variable setting
  * The event based risk calculator is able to disaggregate the event loss
    table per asset. To enable this feature, just list the assets you are
    interested in in the job.ini file: "specific_assets = a1 a2 a3"
  * We have a new hazard calculator, which can be invoked by setting in the
    job.ini file: "calculation_mode = classical_tiling"
    This calculators is the same as the classical calculator (i.e. you will
    get the same numbers) but instead of considering all the hazard sites at
    once, it splits them in tiles and compute the hazard curves for each tile
    sequentially. The intended usage is for very large calculations that
    exceed the available memory. It is especially convenient when you have
    very large logic trees and you are interested only in the statistics (i.e.
    mean curves and quantile curves). In that case you should use it with the
    option individual_curves=false. Notice that this calculator is still in
    an experimental stage and at the moment is does not support UHS curves.
    Hazard maps and hazard curves are supported.
  * We have a new risk calculator, which can be invoked by setting in the
    job.ini file: "calculation_mode = classical_damage"
    This calculator is able to compute the damage distribution for each asset
    starting from the hazard curves produced by the classical
    (or classical_tiling) calculator and a set of fragility functions. Also
    this calculator should be considered in experimental stage.
  * A significant change has been made when the parameter
    number_of_logic_tree_samples is set to a non-zero value. Now, if a branch
    of the source model logic tree is sampled twice we will generate the
    ruptures twice; before the ruptures were generated once and counted twice.
    For the classical calculator there is no effect on the numbers (sampling
    the same branch twice will produce two copies of identical ruptures);
    however, for the event based calculator, sampling the same branch twice
    will produce different ruptures. For instance, in the case of a simple
    source model with a single tectonic region type, before we would have
    generated a single file with the stochastic event sets, now we generate
    number_of_logic_tree_samples files with different stochastic event sets.
    The previous behavior was an optimization-induced bug.
  * Better validation of the input files (fragility models, job.ini)
  * The ability to extract the sites from the site_model.xml file
  * Several missing QA tests have been added
  * The export mechanism has been enhanced and more outputs are being exported
    in CSV format
  * New parameter complex_fault_mesh_spacing
  * Some error messages have been improved
  * A lot of functionality has been ported from the engine to oq-lite,
    i.e.  a lite version of the engine that does not depend on
    PostgreSQL/PostGIS/Django nor from RabbitMQ/Celery. This version is
    much easier to install than the regular engine and it is meant for
    small/medium computation that do not require a cluster. The engine
    demos, have been moved to the oq-risklib repository, so that they can
    be run via the oq-lite command without installing the full engine.
  * Currently the following calculators have been ported (all are to be
    intended as experimental): classical hazard, classical tiling, event
    based hazard, scenario hazard, classical risk, scenario damage,
    classical damage.

 -- Matteo Nastasi (GEM Foundation) <nastasi@openquake.org>  Thu, 26 Feb 2015 10:44:03 +0100

python-oq-engine (1.2.2-0) precise; urgency=low

  * consistency in version management between debian/ubuntu package and
    library from git sources

 -- Matteo Nastasi (GEM Foundation) <nastasi@openquake.org>  Thu, 18 Dec 2014 16:25:05 +0100

python-oq-engine (1.2.1-2) precise; urgency=low

  * Fixed custom dependencies versions (again)

 -- Matteo Nastasi (GEM Foundation) <nastasi@openquake.org>  Tue, 16 Dec 2014 10:48:19 +0100

python-oq-engine (1.2.1-1) precise; urgency=low

  * Fixed custom dependencies versions

 -- Matteo Nastasi (GEM Foundation) <nastasi@openquake.org>  Tue, 16 Dec 2014 09:48:19 +0100

python-oq-engine (1.2.1-0) precise; urgency=low

  * Fixed the logging handler

 -- Matteo Nastasi (GEM Foundation) <nastasi@openquake.org>  Mon, 15 Dec 2014 10:17:30 +0100

python-oq-engine (1.2.0-3) precise; urgency=low

  * Add constraint on python-django dependency version

 -- Matteo Nastasi (GEM Foundation) <nastasi@openquake.org>  Thu, 11 Dec 2014 10:04:45 +0100

python-oq-engine (1.2.0-2) precise; urgency=low

  * More precise exception message

 -- Matteo Nastasi (GEM Foundation) <nastasi@openquake.org>  Wed, 10 Dec 2014 16:21:06 +0100

python-oq-engine (1.2.0-1) precise; urgency=low

  * Bugs fixed in 1.2 release: http://goo.gl/GjbF2r
  * Replace a reference to the 'openquake' command with 'oq-engine'
  * Moved the expected outputs of the ScenarioDamage QA tests in qa_tests_data
  * Moved the logic tree realizations into commonlib
  * It is now possible to compute the uniform spectra even when
    individual_curves is false
  * Reduced the precision when exporting GMFs to XML
  * Fixed test_job_from_file
  * Delayed the OqParam validation
  * Simplified the monitoring
  * Extract the QA tests data from the engine
  * Renamed commonlib.general -> baselib.general
  * Removed the dependency from oq-commonlib
  * Avoid warning no XML exporter for event_loss
  * Update packager and postinst to use the openquake2 db (new default one)
  * Use shallow-clone to improve CI builds speed
  * Download calculation results as files
  * Added an API to retrieve the engine version
  * Unified the export framework for hazard and risk
  * Fast export of the GMFs
  * Fast scenario export
  * Fixed test_is_readable_all_files_lack_permissions when run as root
  * Now 'test_script_lower_than_current_version' does not require an Internet
    connection
  * Warn the user if she asks for statistical outputs but using a single hazard
    output
  * Move the calculation of input/output weights into commonlib
  * Changed the export_dir in several tests
  * Now the packagers makes a HTML report with the performances of the demos
  * Remove hardcoded references to openquake2 in oq_create_db
  * Move JobStats creation inside job_from_file
  * Fixed precision
  * Align openquake_worker.cfg with openquake.cfg
  * Implement memory hard limit control
  * Using commonlib.readinput.get_source_models
  * Check that the hazard calculation mode is consistent with risk calculation
    mode
  * Rollback only if a transaction is on
  * Fixed a bug in export_risk
  * Daily html report
  * Reflected the API change in commonlib.readinput.get_oqparam
  * Updated the engine to cope with the changes in risklib and commonlib
  * Fixed the name of the SES file
  * Changed some hard-coded weights in general.py
  * Changed the import of the calc module
  * Drop risk calculation table
  * Simplified the risk calculators
  * Reflected the API change in hazardlib.calc.gmf.GmfComputer
  * Added a test for duplicated tags in import_gmf_scenario.py
  * Implemented losses per event per asset
  * Dependency check
  * Removed more risk unit tests
  * Removed another couple of redundant tests
  * Remove check on setup.py version since now it's taken from init
  * Fixed _calc_to_response_data
  * Fixed bug when running risk calculations from the platform
  * openquake wrapper script
  * Changed version number in setup.py too
  * Updated version to 1.2
  * Renamed nrml_version->commonlib_version
  * Fixed a bug in the engine server (wrong calculation_id)
  * Fix oq-engine command name in output list
  * Removed the dependency from nrmllib
  * Fixed two merge errors
  * Important fixes pre-2.0 copied from the better-risk branch
  * Renamed the command openquake->oq-engine
  * Change ses collection
  * Fixed the migration script 0007
  * Fixed a bug with the quantile_hazard_curves attribute
  * Removed EventBasedHazardCalculatorTestCase
  * Remove the hazard_calculation table
  * correct complex source for wrong order in edges points
  * missing file open fixed
  * Removed routing tests
  * Added the script correct_complex_sources
  * Complex surf validation
  * Insert the IMT in the db, if not already there
  * The intensity measure types are now sorted also in the scenario calculator
  * Simplified the QA test scenario_damage/case_4
  * Enable 'set -x' when $GEM_SET_DEBUG is true
  * Remove a try finally in engine server task.py
  * Simplification because now the maximum_distance is mandatory
  * Fixed a wrong source model used in the Event Based export test
  * Fixed the what_if_I_upgrade check
  * Added a table imt_taxonomy
  * Fixed the management of missing db upgrades
  * Now the engine is using the new validation mechanism for the hazard sources
  * Fixed the name of a field (risk_job_id->job_id)
  * Special case when the hazard is known at the exact sites of the assets
  * Moved the epsilons from the getters to the database
  * Update the database name in openquake_worker.cfg
  * Removed the old validation mechanism
  * The parameter concurrent_tasks must be available to the workers too
  * Solved the problem with UHS
  * Fixed master https://ci.openquake.org/job/master_oq-engine/1208
  * If individual_curves is set, multi-imt curves must not be generated
  * --what-if-I-upgrade functionality
  * Stats only
  * Short output summary
  * Removed task_no
  * Hazard curves from gmfs
  * Fixed a critical bug with --hazard-output-id
  * Fix the test check_limits_event_based
  * Changed the output_weight for the event based calculator
  * Introduced --hazard-job-id and made it possible to reuse exposures imported
    in the hazard part of the computation
  * Replaced the ScenarioGetter with the GroundMotionFieldGetter
  * Return loss matrix
  * Removed --schema-path from oq_create_db
  * Calculation limits
  * Fixed a bug on tablespace permissions
  * Make the event based calculator more debuggable
  * Added the column uniq_ruptures to the table source_info
  * Db migrations
  * Db migrations 2
  * Saved more sources in source_info
  * Perform means and quantiles in memory
  * Parallel filtering
  * Reintroduce the 'terminate_job_when_celery_is_down' config option
  * Fix risk disaggregation
  * Ordering the sources after filtering-splitting
  * Source ordering
  * Gmf from ruptures
  * Fixed a stupid bug with OQ_TERMINATE_JOB_WHEN_CELERY_IS_DOWN
  * Introduced a variable OQ_TERMINATE_JOB_WHEN_CELERY_IS_DOWN
  * The random seeds have now a default value of 42
  * Added a check for invalid quantile computations
  * Now hazard calculations can be deleted safely
  * Add a file openquake_worker.cfg to be read in the workers
  * Simplified the LOG_FORMAT by removing the name
  * Avoid an ugly error when no tasks are spawned
  * Added a view on the event loss table for convenience of analysis
  * Epsilon sampling feature
  * Distribute-by-rupture phase 2
  * Restored distribution-by-rupture in the event based calculator
  * Provide a good error message when a source model contains GSIMs not in the
    file gsim_logic_tree
  * Moved parse_config from the engine to commonlib
  * Added a test checking the existence of the __init__.py files and fixed the
    QA test classical/case_15
  * Refactored initialize_realizations and added a warning when
    num_samples > num_realizations
  * Fixed a missing import
  * Saving the rupture hypocenter fully into the database
  * Removed an offending ALTER OWNER
  * Source info table
  * Added a test for sampling a large source model logic tree
  * Hazard curves from gmfs
  * Removed num_sites and num_sources from job_stats
  * Removed redundant tests
  * Retrieved the correct output directly, not via an order by
  * Making use of commonlib.parallel in the engine
  * Enhanced qatest_1, so that it subsumes regression_1 and regression_2
  * Taking advantage of the new riskloaders in commonlib
  * Added a missing integer cast
  * Changed disagg/case_1 to use full enumeration
  * Fixed the ordering of the ruptures in the event based calculator
  * Fixed a bug in the GroundMotionValuesGetter
  * Reflected the API change in refactor-risk-model
  * Sent the tectonic region types with less sources first, and fixed
    an ordering bug in a QA test
  * Turn AMQPChannelExceptions into warnings
  * Hide the SES output from a scenario calculator
  * Add a debug flag to enable set -x in packager.sh
  * Better task spawning
  * Reflected the changes to the GmfComputer in hazardlib
  * Fixed the bug in the risk event based calculator with multiple realizations
  * Fix gmf duplication
  * Removed the need for logictree.enumerate_paths
  * Fixed a small bug
  * Removed a commonlib dependency breaking the oqcreate script
  * Now the indices of the filtered sites are stored in the
    ProbabilisticRupture table
  * Fixed another import
  * Fixed a wrong import
  * Moved logictree to commonlib and fixed all the tests
  * Removed the obsolete table hzrdr.ses and small refactoring
  * Tasks with fewer assets are submitted first
  * Better parallelization of the risk calculators
  * Reducing the celery timeout from 30s to 3s
  * Fixed a tricky bug in the scenario calculator with duplicate imts
  * Fixed the ScenarioExportTestCase by changing the position of the points
  * The scenario calculator is now block-size independent
  * Use only the relevant tectonic region types to build the GMPE logic tree
  * Fixed a broadcasting in the classical calculator
  * Saving memory on the controller node
  * Restored the source model sampling feature
  * Complex logic tree test
  * Solved the block size dependence in the risk calculators
  * Fixed a critical ordering bug
  * Changed the _do_run_calc signature
  * Avoid returning duplicated data in the classical calculator
  * Changed the order of the statements in 01-remove-cnode_stats.sql
  * Added a cache on the GSIMs for the probabilities of no exceedence in the
    classical calculator
  * Fix the export of GmfSets in the case of multiple source models
  * Fixed underflow error in postgres
  * Fixed a bug with celery ping
  * Avoid errors on signals when the engine is run through the server
  * Errors in a task are converted into a RuntimeError
  * Remove calculation unit
  * The IML must be extrapolated to zero for large poes
  * Log a warning when more than 80% of the memory is used
  * Refactored the hazard getters
  * Removed the SES table
  * Added a nice error message for far away sources
  * Add support in the engine for a local_settings.py
  * Send the site collection via rabbitmq, not via the database
  * Improvements to the CeleryNodeMonitor
  * Minimal tweaks to the risk calculators
  * Save the number of sites in JobStats as soon as it is available
  * Fix branch var to be compliant within the new CI git plugin
  * Restored the lost fine monitoring on the hazard getters
  * Cluster monitor
  * Celery check
  * Removed the obsolete table uiapi.cnode_stats
  * Make use of the light site collection introduced in hazardlib
  * Optimize the disaggregation calculator
  * Fix a memory leak of celery
  * Remove python-gdal and fix issue with postinst
  * Manual pickling/unpickling
  * Updates Copyright to 2014
  * The rupture tag must be unique
  * Turn SIGTERM into SIGINT
  * Remove another engine-server test script from pylint
  * Removed the dependency on the current working directory from
    utils_config_test
  * Replace README.txt with README.md in the packager script
  * Increase the tolerance in the disaggregation test
  * Readme merge
  * Avoid storing copies of the ruptures
  * Untrapped exceptions in oqtask give ugly error messages
  * Support for posting zipfiles to the engine-server
  * Using iter_native in celery
  * Added test for the loss_fraction exporter
  * Fixed a missing loss_type in export_loss_fraction_xml
  * Merging the engine server inside the engine repository
  * Removing ruptures phase 2
  * Restored qatest 1
  * Added tests for failing computations
  * Removed the progress handler from the engine
  * Better error and logging management
  * Exclude tests folder from pylint check
  * Fixing the build master_oq-engine #790
  * Ruptures are not read from the database anymore, only written
  * In development mode celery is automatically started/stopped together with
    the engine server
  * Remove common directory from risk demos
  * Remove duplication hazard risk
  * Removing the duplication run_hazard/run_risk in engine.py
  * Renamed directories and packages to be consistent with GEM conventions
  * Fixed test_initialize_sources
  * Getting a more uniform distribution of the tasks
  * Remove celery
  * Remove time_span from disaggregation calculator
  * Return the traceback from celery to the controller node
  * If there are no GMVs within the maximum distance for the given assets, the
    computation should not fail with an ugly error but print a warning
  * Better error management
  * Fixed a stupid error in compute_hazard_curves
  * Support for non-parametric sources
  * Fixed the issue of slow sources
  * Fixed the two upgrade scripts breaking the migration from 1.0 to 1.1
  * Add --export-hazard-outputs and --export-risk-outputs switches; also add
    geojson export for hazard curves
  * Light monitor
  * Set CELERY_MAX_CACHED_RESULTS = 1
  * Changed from relative path to full path
  * Fix the feature "import gmf scenario data from file"
  * version: remove warning for pkg install + git program installed case
  * Remove block_size and point_source_block_size
  * Move the unit tests inside the openquake.engine directory
  * Version visualization improvement
  * Added missing CASCADE on a DB migration script
  * Raised the tolerance in ClassicalHazardCase13TestCase
  * In the event based calculator split by ruptures, not by SES
  * BROKER_POOL_LIMIT is causing problem so set it to none
  * Split area sources
  * Force BROKER_POOL_LIMIT to 10
  * Fixed an upgrade script
  * Prefiltering sources in all calculators
  * Savaged the easy part of the work on the decouple-logic-trees branch
  * Changed the way hazard map are interpolated
  * Fixed a bug with static urls
  * Remove database related code
  * Removed hazard curve progress
  * Improved the IMT management in the engine by leveraging the new
    functionality in hazardlib
  * Configuration file for storing oq-platform connection parameters
  * Add loss type to risk outputs
  * Remove parsed source
  * Fix remove demos symlinks
  * gmf.lt_realization_id can be NULL
  * Fixed the _prep_geometry feature of Risk and Hazard calculations
  * Remove a reference to the removed view hzrdr.gmf_family
  * Engine-Server: support for multiple platform installations
  * Removed the complete_logic_tree flags
  * Fixed setup.py
  * Removed the SourceProgress table
  * New risk demos
  * Run a risk calculation
  * Remove validation on site models
  * Removed the rest of the stuff related to the supervisor
  * Removed the supervisor, redis, kombu and related stuff
  * Removed a wrong import
  * An import ordering issue is breaking Jenkins
  * Various small fixes for oq_create_db script
  * Do not register a progress handler if it is not passed
  * Engine Unit test fix
  * Geonode integration
  * Progress Bar support
  * Finally fixed the dependency from the blocksize in the event based
    calculator
  * A simple fix for engine_test.py
  * Replace numpy arrays with postgres array fields in output tables
  * Dump and restore Stochastic Event Set
  * Removed the old distribution and used parallelize as default distribution
    mechanism everywhere
  * Change the distribution in the risk calculators
  * Save in job_stats how much the database increased during the current
    computation
  * Removed calc_num task properly
  * Change dist classical
  * Improve the table job_stats
  * Now the CacheImporter infers the fields from the database, in the right
    order
  * Removed parsed_rupture_model from the db
  * The revoke command should not terminate the workers
  * Remove JobCompletedError
  * Override hazard investigation time in risk event based calculator
  * Companion of https://github.com/gem/oq-engine/pull/1298/
  * Companion of https://github.com/gem/oq-nrmllib/pull/116
  * Simplify schema
  * Filter the sources before storing them in the database
  * Improve the parallelize distribution
  * Fix disaggregation
  * Changed the distance in hazardlib
  * Improve memory consumption in the GMF calculation
  * The file with the exported disagg matrix must contain the poe in the name
  * The multiple sites QA test (classical/case_13) broke
  * Solve the dependency from the parameter concurrent_tasks
  * QA test for multiple sites
  * Cross domain ajax fix for view methods [r=matley] [f=*1234765]
  * Tweaks to make platform calcs work [r=matley] [f=*1234765]
  * Create job and calculation objects in a transaction
  * Make test fixtures optional
  * Get the list of the available magnitude scaling relationships at runtime
  * Save memory when exporting the GMF
  * Fixed a typo in an ordering query
  * Insured loss curves statistics
  * When exporting the GMF, we need to export the rupture tags, not the ids
  * Hazard Curve Parser import update [r=micheles] [f=*trivial]
  * To save space in the db and to avoid running into the text field size
    limit, change model_content.raw_content to store gzipped content
  * Add a tag to the ruptures
  * Change the dump/restore procedures to work with directories, not tarfiles
  * Fix risk QA tests fixtures
  * Documentation for the REST API
  * Fix hazard_curve_multi export path
  * Revise insured losses algorithm
  * Post-calculation migration
  * Correction of baseline DB revision
  * Review Risk demos
  * A couple of fixes to scenario tests
  * Compute standard deviation of losses
  * Validate time_event
  * Add 404 responses in the case of non-existent artifacts
  * Run calcs, part 2
  * Minor loss map export fix
  * Fix for installing source code via pip/git
  * Remove cache from HazardCurveGetterPerAsset
  * Changed an import from nrmllib
  * Pyflakes fixes to the calculators and engine module
  * Reading logic trees from DB - follow up (fix for a careless refactoring
    error)
  * Raise an error when no gmvs are available in a scenario computation
  * Small fix in dump_hazards.py: the filenames list contained duplicates
  * Add 'engine' functionality to disable the job supervisor
  * Read logic trees from DB (instead of the filesystem)
  * Extend forms.CharField to allow null values
  * Small fixes to the script restore_hazards.py
  * Update test fixtures used for risk scenario calculations
  * Trivial: Some small tweaks/cleanups
  * File parsing fix
  * Risk BaseCalculator refactoring
  * Run calculations via REST API (initial sketch)
  * Better input loading (update to 'engine' API)
  * Update Risk Event Based QA test
  * Fixed a very subtle bug with the ordering of sites
  * Added index to hzrdi.hazard_site
  * Updated tests to the new interface
    of 'openquake.engine.db.models.SiteCollection'
  * Compute ground motion values from Stochastic Event Set
    in a risk calculation
  * "List calc results" views
  * Misc. engine fixes to stabilize the build
  * Record all OQ software versions in oq_job
  * Export to path or file (not just path)
  * Minor fix to risk QA test collection
  * Engine API improvements
  * Hazard map GeoJSON export
  * Refactoring: moved risk calculation logic to risklib
  * GeoJSON loss map support
  * GeoJSON export prep
  * Include API version in URLs
  * 'calc info' views
  * Rough sketch of the 'list calculations' views
  * Export loss_fraction quantile fix
  * Fix 'hazard_curve_multi' export
  * Fix Risk QA test collection (nosetests)
  * Remove site_collection column from the database
  * Pack and risk demos LP: #1197737
  * Added more monitoring to the hazard calculators

 -- Matteo Nastasi (GEM Foundation) <nastasi@openquake.org>  Wed, 10 Dec 2014 11:17:03 +0100

python-oq-engine (1.0.0-1) precise; urgency=low

  * 'occupants' is now a float
  * Hazard curve import tool: updated NRML hazard curve parser
  * Made sure that the task_ids are stored in the performance table soon enough
    (LP: #1180271)
  * Added fixtures for risk tests
  * Some support to compute avg and std for the GMFs (LP: #1192413)
  * Renamed the GMF tables (LP: #1192512)
  * Kill running celery tasks on job failure (LP: #1180271)
  * Removed 'patches' folder
  * Event loss csv: fix delimiting character (LP: #1192179)
  * Fixed restore_hazards_test.py (LP: #1189772)
  * Fix restore hazards (LP: #1189772)
  * Fix risk/classical/case_3 (LP: #1190569)
  * Fix get_asset_chunk unit test
  * Added dumping of ses_collection/ses/ses_rupture (LP: #1189750)
  * Fixed the issue with sequences in restore_hazards.py (LP: #1189772)
  * Risk Probabilistic Event Based Calculator - QA Test
  * Fix the GMF export and tables (LP: #1169078,#1187413)
  * Some work to fix qa_tests/risk/event_based_bcr (LP: #1188497)
  * Run risk demos to test the package (LP: #1188117)
  * Update risk demos
  * renamed units -> number_of_units. Support for asset_category == "population"
    (LP: #1188104)
  * Fixed the z1pt0<->z2pt5 inversion problem (LP: #1186490)
  * Removed the special case for gmf_scenario
  * Exposure DB schema update (LP: #1185488)
  * Fix the site_data table to store one site per row; change gmf_agg to point
    to site_data (LP: #1184603)
  * Fix export of Benefit Cost Ratio calculator outputs. (LP: #1181182)
  * Inserted the GMFs with the CacheInserter instead of the BulkInserter
    (LP: #1184624)
  * Added better instrumentation to the hazard getters
  * Make the engine smart enough to infer the right block size (LP: #1183329)
  * New risk demos (LP: #1180698,#1181182)
  * Time event validation fix (LP: #1181235)
  * Unicode list cast fix
  * Implement distribution by SES in the event based hazard calculator
    (LP: #1040141)
  * Remove gmf scenario (LP: #1170628)
  * Purge gmf table (LP: #1170632)
  * Parallelize the queries of kind "insert into gmf agg" by using the standard
    mechanism (LP: #1178054)
  * Skipped hazard/event_based/case_4/test.py (LP: #1181908)
  * Remove the dependency from the gmf/gmf_set tables in the XML export
    procedure (LP: #1169078)
  * Saved memory in the hazard getters by returning only the distinct GMFs
    (LP: #1175941)
  * Fixed the case of no gmfcollections and cleaned up the post processing
    mechanism (LP: #1176887)
  * Filter the ruptures according to the maximum_distance criterium
    (LP: #1178571)
  * New hazard demos (LP: #1168756)
  * Parallelize insert into gmf_agg table (LP: #1178054)
  * Removed some verbose logs in debug mode (LP: #1170938)
  * lxc sandbox - improved CI with sandboxed source tests (LP: #1177319)
  * Report "calculation", not the job (LP: #1178583)
  * Fix performance_monitor_test.py on Mac OS X (LP: #1177403)
  * Remove config.gem files from demos
  * Vulnerability functions for contents, occupants and non-structural damage
    (LP: #1174231)
  * Improved the memory profiling (LP: #1175941)
  * Cleanup of the hazard getters and small improvements to help the performance
    analysis of risk calculators (LP: #1175941)
  * Add a facility to import hazard_curves from XML files (LP: #1175452)
  * Refactoring of risk calculators (LP: #1175702)
  * Added references to RiskCalculation model
  * --config-file option (LP: #1174316)
  * Update calls to risklib to the latest interface (LP: #1174301)
  * Event-Based Hazard: Better hazard curve / GMF validation (LP: #1167302)
  * Improved hazard doc
  * CONTRIBUTORS.txt
  * DB cleanup
  * --optimize-source-model pre-processing option (LP: #1096867)
  * Relax validation rules on interest rate for benefit-cost ratio analysis
    (LP: #1172324)
  * Support non-unique taxonomy -> IMT association across different
    vulnerability files (LP: #1171782)
  * Point source block size (LP: #1096867)
  * Use "hazard curve multi imt" also when all the realizations are considered
    (LP: #1171389)
  * Fix aggregate loss curve computation (LP: #1171361)
  * Add instrumentation via the EnginePerformanceMonitor to all the calculators
    (LP: #1171060)
  * Replaced run_job_sp with run_hazard_job (LP: #1153512)
  * Cleanup input reuse
  * Simplify hazard getter query
  * Add a forgotten constrain ON DELETE CASCADE on the table gmf_agg
    (LP: #1170637)
  * Mean loss curve computation updated (LP: #1168454,#1169886,#1170630)
  * Changed the generation of hazard_curves to use the gmf_agg table
    (LP: #1169703)
  * Add geospatial index on gmf_agg
  * Fix hazard map and UHS export filenames (include PoE) (LP: #1169988)
  * Lower the parameter ses_per_logic_tree_path in the event_based QA tests to
    make them much faster (LP: #1169883)
  * Fix Event based mean loss curve computation (LP: #1168454)
  * An attempt to solve the memory occupation issue for the event_based risk
    calculator (LP: #1169577)
  * Update event based mean/quantile loss curve computation (LP: #1168454)
  * Fix disagg export file name (LP: #1163276)
  * Include 'investigation_time' in exported UHS XML (LP: #1169106)
  * Raise warnings when invalid/unknown/unnecessary params are specified
    (LP: #1164324)
  * Fix characteristic fault rupture serialization (LP: #1169069)
  * Fixed a bug in event_based/core_test.py due to the version of mock used
    (LP: #1167310)
  * Make sure the generated XML are valid according to NRML (LP: #1169106)
  * Fix the tests of the event_based depending on random number details
    (LP: #1167310)
  * Scenario risk is using "default" connection on a cluster (LP: #1167969)
  * Add a mechanism to populate the db from CSV files, without the need to run
    a fake calculation (LP: #1167310,#1167693)
  * Source model NRML to hazardlib conversion now throws useful error messages
    (LP: #1154512)
  * Organization of hazard exports (LP: #1163276)
  * Some trivial optimizations in Risk Event Based calculator
  * Do not use 'default' user on raw cursors. (LP: #1167776)
  * Removed a bunch of old test fixtures
  * release updated
  * hazard curves in multiple imts (LP: #1160427)
  * Critical fix to disaggregation interpolation (LP: #1167245)
  * Fix setup.py version number
  * Fix char source logic tree validation (LP: #1166756)
  * Update version to 1.0
  * Reflect latest interface changes in risklib (LP: #1166252)
  * Event base performance (LP: #1168233)
  * Fix a "reproducibility" issue when getting hazard sites from exposure
    (LP: #1163818)
  * Disaggregation in event based risk calculator (LP: #1160993)
  * Read 'sites' from 'sites_csv' (LP: #1097618)
  * add debconf tool to manage postgresql.conf file modification
  * Issue 1160993 (LP: #1160993,#1160845)
  * Importing GMF from XML: step 2 (LP: #1160398)
  * Disaggregation of losses by taxonomy (LP: #1160845)
  * Vulnerability model validation (LP: #1157072)
  * Big docs cleanup
  * Mean and quantile Loss map support (LP: #1159865)
  * Event-Based Hazard: Save multi-surface ruptures (LP: #1144225)
  * Fix loss curve export (LP: #1157072)
  * Fix an incorrect parameter in event-based hazard QA tests, cases 2 and 4
  * end-to-end qa tests for Scenario Risk and Scenario Damage
  * Trivial fix for setup.py
  * New E2E regression tests
  * Updated QA tests due to change in risklib
  * Engine cleanup
  * Characteristic source logic tree support (LP: #1144225)
  * Added a script to dump the hazard outputs needed for the risk (LP: #1156998)
  * Remove complete logic tree flags when redundant (LP: #1155904)
  * Do not read risk inputs from fylesystem but from ModelContent
  * Remove --force-inputs feature (LP: #1154552)
  * UHS Export (LP: #1082312)
  * UHS post-processing (LP: #1082312)
  * Fragility model using structure dependent IMT (LP: #1154549)
  * Correct bin/openquake help string for --log-level
  * Hazard post-processing code cleanup (LP: #1082312)
  * Allow Event-Based hazard post-processing to run without celery
  * More event-based hazard QA tests (LP: #1088864)
  * Real errors are masked in the qa_test since the real computation runs in a
    subprocess (LP: #1153512)
  * Minor simplification of the hazard_getter query
  * Correlation model qa tests (LP: #1097646)
  * Vulnerability model using structure dependent intensity measure types
    (LP: #1149270)
  * Fix a broken scenario hazard export test
  * Support for Characteristic Fault Sources (LP: #1144225)
  * Added a missing KILOMETERS_TO_METERS conversion in the hazard_getters
  * Average Losses (LP: #1152237)
  * Improved the error message for unavailable gsims
  * Companion changes to https://github.com/gem/oq-risklib/pull/38
  * Fix 1144741 (LP: #1144741)
  * Fix 1144388 (LP: #1144388)
  * Fixed ordering bug in the XML export of gmf_scenario (LP: #1152172)
  * Don't save hazard curves to the DB which are all zeros (LP: #1096926)
  * Add hazard nose attribute to the hazard QA test
  * Avoid fully qualified name in the XML <uncertaintyModel> tag (LP: #1116398)
  * Fix Scenario Risk calculator
  * New CLI functionality: delete old calculations (LP: #1117052)
  * DB security cleanup (LP: #1117052)
  * Event-Based Hazard Spatial Correlation QA tests (LP: #1099467)
  * Correct OQ engine version in db script
  * Preloaded exposure (LP: #1132902)
  * 1132708 and 1132731 (LP: #1132731)
  * Stabilize classical hazard QA test case 11
  * DB schema bootstrap script now runs silently by default
  * Fix aggregate loss export test
  * Fix a broken disagg/core test
  * Easy hazard getters optimization (LP: #1132708)
  * Fix progress risk
  * Event loss tables (LP: #1132699)
  * Fix the memory occupation issue for the scenario_risk calculator
    (LP: #1132018,#1132017)
  * Performance monitor to measure times and memory occupation of bottleneck
    code (LP: #1132017)
  * Scenario insured losses
  * Version fix (already present fix in master, add a test to verify it)
  * Classical Hazard QA test, SA IMT case (LP: #1073591)
  * Optimize hazard curve insertion (LP: #1100332)
  * updates due to the latest risklib api changes
  * Fixed the bug introduced by change the location field from Geometry to
    Geography
  * "openquake --version broked" fix
  * Fixed bug in the distribution of the realizations logic
  * Simplified the hazard getters so that they are pickleable without effort
  * Update to disaggregation equation (LP: #1116262)
  * Scenario Aggregated Loss
  * Risk maximum distance (LP: #1095582)
  * Add timestamps to calculation summary output (LP: #1129271)
  * More efficient hazard curve update transactions. (LP: #1121825)
  * Scenario risk tests
  * Added parameter taxonomies_from_fragility_model (LP: #1122817)
  * Add a check for missing taxonomies in the scenario_damage calculator
    (LP: #1122817)
  * Add '_update_progress' for clearer profiling (LP: #1121825)
  * Removed many global dictionaries and adopted a convention-over-configuration
    approach
  * Generation of ground motion fields only within a certain distance from the
    rupture (LP: #1121940)
  * Link between Rupture / Stochastic Event Set and Ground motion field outputs
    (LP: #1119553)
  * Fixed the qa_test for scenario_damage
  * Fix HazardCalculation.get_imts()
  * Donot save absolute losses (LP: #1096881)
  * Scenario hazard: fix a reference to the site collection
  * Fixes scenario hazard correlation
  * Scenario risk
  * Changed DmgState to have a foreign key to OqJob, not to Output; also removed
    the CollapseMap special treatment (LP: #1100371)
  * Drop upload table
  * Remove several global dictionaries from the engine
  * Mean and quantile Loss curve computation (LP: #1101270)
  * Cache the SiteCollection to avoid redundant recreation (LP: #1096915)
  * Scenario hazard correlation model (LP: #1097646)

 -- Matteo Nastasi (GEM Foundation) <nastasi@openquake.org>  Mon, 24 Jun 2013 17:39:07 +0200

python-oq-engine (0.9.1-1) precise; urgency=low

  * upstream release

 -- Matteo Nastasi (GEM Foundation) <nastasi@openquake.org>  Mon, 11 Feb 2013 11:00:54 +0100

python-oq-engine (0.8.3-3) precise; urgency=low

  * Add missing monitor.py source

 -- Muharem Hrnjadovic <mh@foldr3.com>  Tue, 23 Oct 2012 10:16:18 +0200

python-oq-engine (0.8.3-2) precise; urgency=low

  * Use arch-independent JAVA_HOME env. variable values (LP: #1069804)

 -- Muharem Hrnjadovic <mh@foldr3.com>  Mon, 22 Oct 2012 15:30:39 +0200

python-oq-engine (0.8.3-1) precise; urgency=low

  * upstream release

 -- Muharem Hrnjadovic <mh@foldr3.com>  Fri, 19 Oct 2012 19:53:00 +0200

python-oq-engine (0.8.2-5) precise; urgency=low

  * Make sure the vs30_type param is capitalized (LP: #1050792)

 -- Muharem Hrnjadovic <mh@foldr3.com>  Fri, 21 Sep 2012 12:01:34 +0200

python-oq-engine (0.8.2-4) precise; urgency=low

  * fix JAVA_HOME value so it works in ubuntu 12.04 LTS (LP: #1051941)

 -- Muharem Hrnjadovic <mh@foldr3.com>  Mon, 17 Sep 2012 14:52:12 +0200

python-oq-engine (0.8.2-3) precise; urgency=low

  * Insured loss probabilistic event based calculator (LP: #1045318)

 -- Muharem Hrnjadovic <mh@foldr3.com>  Wed, 05 Sep 2012 09:22:36 +0200

python-oq-engine (0.8.2-2) precise; urgency=low

  * remove namespace/module ambiguity

 -- Muharem Hrnjadovic <mh@foldr3.com>  Tue, 04 Sep 2012 17:08:17 +0200

python-oq-engine (0.8.2-1) precise; urgency=low

  * Upstream release (LP: #1045214)

 -- Muharem Hrnjadovic <mh@foldr3.com>  Tue, 04 Sep 2012 08:52:53 +0200

python-oq-engine (0.8.1-5) precise; urgency=low

  * rm threaded serialization patch (since it increases overall run time)

 -- Muharem Hrnjadovic <mh@foldr3.com>  Wed, 25 Jul 2012 17:01:32 +0200

python-oq-engine (0.8.1-4) precise; urgency=low

  * Try threaded serialization in order to fix performance regression
    (LP: #1027874)

 -- Muharem Hrnjadovic <mh@foldr3.com>  Mon, 23 Jul 2012 13:21:32 +0200

python-oq-engine (0.8.1-3) precise; urgency=low

  * Fix import exception when DJANGO_SETTINGS_MODULE is not set (LP: #1027776)

 -- Muharem Hrnjadovic <mh@foldr3.com>  Mon, 23 Jul 2012 09:08:01 +0200

python-oq-engine (0.8.1-2) precise; urgency=low

  * Fix for region discretization bug (LP: #1027041)

 -- Muharem Hrnjadovic <mh@foldr3.com>  Sun, 22 Jul 2012 10:12:25 +0200

python-oq-engine (0.8.1-1) precise; urgency=low

  * new upstream release (LP: #1027030)

 -- Muharem Hrnjadovic <mh@foldr3.com>  Fri, 20 Jul 2012 15:06:18 +0200

python-oq-engine (0.7.0-4) precise; urgency=low

  * fix typo in oq_restart script (LP: #994565)

 -- Muharem Hrnjadovic <mh@foldr3.com>  Fri, 04 May 2012 15:01:54 +0200

python-oq-engine (0.7.0-3) precise; urgency=low

  * Correct the version displayed by OpenQuake (on demand).

 -- Muharem Hrnjadovic <mh@foldr3.com>  Fri, 04 May 2012 08:20:18 +0200

python-oq-engine (0.7.0-2) oneiric; urgency=low

  * Fix bug in the classical PSHA calculator (LP: #984055)

 -- Muharem Hrnjadovic <mh@foldr3.com>  Wed, 02 May 2012 22:00:59 +0200

python-oq-engine (0.7.0-1) oneiric; urgency=low

  * Upstream release, rev. 0.7.0

 -- Muharem Hrnjadovic <mh@foldr3.com>  Wed, 02 May 2012 21:34:03 +0200

python-oq-engine (0.6.1-9) oneiric; urgency=low

  * Fix db router config for the oqmif schema (LP: #993256)

 -- Muharem Hrnjadovic <mh@foldr3.com>  Wed, 02 May 2012 15:23:40 +0200

python-oq-engine (0.6.1-8) oneiric; urgency=low

  * Re-apply fix for ERROR: role "oq_ged4gem" does not exist (LP: #968056)

 -- Muharem Hrnjadovic <mh@foldr3.com>  Wed, 02 May 2012 10:23:40 +0200

python-oq-engine (0.6.1-7) oneiric; urgency=low

  * delete obsolete .pyc files in /usr/openquake (LP: #984912)

 -- Muharem Hrnjadovic <mh@foldr3.com>  Thu, 19 Apr 2012 10:28:45 +0200

python-oq-engine (0.6.1-6) oneiric; urgency=low

  * Remove spurious 'oqmif' db user from settings.py (LP: #980769)

 -- Muharem Hrnjadovic <mh@foldr3.com>  Fri, 13 Apr 2012 14:35:54 +0200

python-oq-engine (0.6.1-5) oneiric; urgency=low

  * Pass the postgres port to the 'createlang' command as well.

 -- Muharem Hrnjadovic <mh@foldr3.com>  Fri, 13 Apr 2012 10:37:26 +0200

python-oq-engine (0.6.1-4) oneiric; urgency=low

  * Fix psql invocation.

 -- Muharem Hrnjadovic <mh@foldr3.com>  Fri, 13 Apr 2012 06:01:12 +0200

python-oq-engine (0.6.1-3) oneiric; urgency=low

  * Support machines with multiple postgres versions (LP: #979881)

 -- Muharem Hrnjadovic <mh@foldr3.com>  Fri, 13 Apr 2012 05:49:41 +0200

python-oq-engine (0.6.1-2) oneiric; urgency=low

  * Fix oq_restart_workers script so it uses the correct db table (oq_job)

 -- Muharem Hrnjadovic <mh@foldr3.com>  Wed, 04 Apr 2012 11:29:36 +0200

python-oq-engine (0.6.1-1) oneiric; urgency=low

  * OpenQuake 0.6.1 upstream release (LP: #971541)

 -- Muharem Hrnjadovic <mh@foldr3.com>  Tue, 03 Apr 2012 08:52:39 +0200

python-oq-engine (0.6.0-15) oneiric; urgency=low

  * Support machines with multiple postgres versions (LP: #979881)

 -- Muharem Hrnjadovic <mh@foldr3.com>  Thu, 12 Apr 2012 18:56:58 +0200

python-oq-engine (0.6.0-14) oneiric; urgency=low

  * Improved version string, post-installation actions

 -- Muharem Hrnjadovic <mh@foldr3.com>  Fri, 30 Mar 2012 17:21:40 +0200

python-oq-engine (0.6.0-13) oneiric; urgency=low

  * proper fix for GMF serialization problem (LP: #969014)

 -- Muharem Hrnjadovic <mh@foldr3.com>  Fri, 30 Mar 2012 15:14:41 +0200

python-oq-engine (0.6.0-12) oneiric; urgency=low

  * Fix GMF serialization in the hazard event based calculator (LP: #969014)

 -- Muharem Hrnjadovic <mh@foldr3.com>  Fri, 30 Mar 2012 12:15:44 +0200

python-oq-engine (0.6.0-11) oneiric; urgency=low

  * Fix ERROR: role "oq_ged4gem" does not exist (LP: #968056)

 -- Muharem Hrnjadovic <mh@foldr3.com>  Thu, 29 Mar 2012 10:44:23 +0200

python-oq-engine (0.6.0-10) oneiric; urgency=low

  * Fix BaseHazardCalculator, so self.calc gets initialized.

 -- Muharem Hrnjadovic <mh@foldr3.com>  Fri, 23 Mar 2012 07:20:47 +0100

python-oq-engine (0.6.0-9) oneiric; urgency=low

  * Turn off accidental worker-side logic tree processing (LP: #962788)

 -- Muharem Hrnjadovic <mh@foldr3.com>  Fri, 23 Mar 2012 06:27:36 +0100

python-oq-engine (0.6.0-8) oneiric; urgency=low

  * Package tested and ready for deployment.

 -- Muharem Hrnjadovic <mh@foldr3.com>  Tue, 20 Mar 2012 15:54:31 +0100

python-oq-engine (0.6.0-7) oneiric; urgency=low

  * All demos pass, rebuild this package

 -- Muharem Hrnjadovic <mh@foldr3.com>  Wed, 07 Mar 2012 18:12:26 +0100

python-oq-engine (0.6.0-6) oneiric; urgency=low

  * Another db user fix

 -- Muharem Hrnjadovic <mh@foldr3.com>  Wed, 07 Mar 2012 17:18:31 +0100

python-oq-engine (0.6.0-5) oneiric; urgency=low

  * Fix database users

 -- Muharem Hrnjadovic <mh@foldr3.com>  Wed, 07 Mar 2012 16:39:49 +0100

python-oq-engine (0.6.0-4) oneiric; urgency=low

  * Fix distro series

 -- Muharem Hrnjadovic <mh@foldr3.com>  Wed, 07 Mar 2012 09:25:57 +0100

python-oq-engine (0.6.0-3) precise; urgency=low

  * Added license file

 -- Muharem Hrnjadovic <mh@foldr3.com>  Wed, 07 Mar 2012 08:35:12 +0100

python-oq-engine (0.6.0-2) oneiric; urgency=low

  * added sample celeryconfig.py file

 -- Muharem Hrnjadovic <mh@foldr3.com>  Mon, 05 Mar 2012 20:07:23 +0100

python-oq-engine (0.6.0-1) oneiric; urgency=low

  * OpenQuake rev. 0.6.0 upstream release (LP: #946879)
  * add postgresql-plpython-9.1 dependency (LP: #929429)

 -- Muharem Hrnjadovic <mh@foldr3.com>  Mon, 05 Mar 2012 11:05:22 +0100

python-oq-engine (0.5.1-2) oneiric; urgency=low

  * add postrm script (LP: #906613)

 -- Muharem Hrnjadovic <mh@foldr3.com>  Thu, 02 Feb 2012 13:00:06 +0100

python-oq-engine (0.5.1-1) oneiric; urgency=low

  * 0.5.1 upstream release (LP: #925339)

 -- Muharem Hrnjadovic <mh@foldr3.com>  Thu, 02 Feb 2012 10:11:58 +0100

python-oq-engine (0.5.0-9) oneiric; urgency=low

  * Fix error resulting from backporting code.

 -- Muharem Hrnjadovic <mh@foldr3.com>  Wed, 25 Jan 2012 16:27:49 +0100

python-oq-engine (0.5.0-8) oneiric; urgency=low

  * Fix hazard map serialization failure (LP: #921604)

 -- Muharem Hrnjadovic <mh@foldr3.com>  Wed, 25 Jan 2012 16:06:54 +0100

python-oq-engine (0.5.0-7) oneiric; urgency=low

  * Remove one last 'sudo' from db setup script

 -- Muharem Hrnjadovic <mh@foldr3.com>  Wed, 25 Jan 2012 12:17:35 +0100

python-oq-engine (0.5.0-6) oneiric; urgency=low

  * NRML files are written only once (LP: #914614)
  * optimize parallel results collection (LP: #914613)
  * fix "current realization" progress counter value (LP: #914477)

 -- Muharem Hrnjadovic <mh@foldr3.com>  Thu, 19 Jan 2012 15:16:51 +0100

python-oq-engine (0.5.0-5) oneiric; urgency=low

  * Revert to the usual database user names.

 -- Muharem Hrnjadovic <mh@foldr3.com>  Tue, 10 Jan 2012 10:49:49 +0100

python-oq-engine (0.5.0-4) oneiric; urgency=low

  * Remove "sudo" from db setup script (LP: #914139)

 -- Muharem Hrnjadovic <mh@foldr3.com>  Tue, 10 Jan 2012 08:18:14 +0100

python-oq-engine (0.5.0-3) oneiric; urgency=low

  * Fix demo files.

 -- Muharem Hrnjadovic <mh@foldr3.com>  Mon, 09 Jan 2012 21:10:08 +0100

python-oq-engine (0.5.0-2) oneiric; urgency=low

  * Calculation and serialization are to be carried out in parallel
    (LP: #910985)

 -- Muharem Hrnjadovic <mh@foldr3.com>  Mon, 09 Jan 2012 15:53:05 +0100

python-oq-engine (0.5.0-1) oneiric; urgency=low

  * Prepare rel. 0.5.0 of python-oq-engine (LP: #913540)
  * set JAVA_HOME for celeryd (LP: #911697)

 -- Muharem Hrnjadovic <mh@foldr3.com>  Mon, 09 Jan 2012 07:15:31 +0100

python-oq-engine (0.4.6-11) oneiric; urgency=low

  * Facilitate java-side kvs connection caching
    (LP: #894261, #907760, #907993).

 -- Muharem Hrnjadovic <mh@foldr3.com>  Mon, 02 Jan 2012 13:42:42 +0100

python-oq-engine (0.4.6-10) oneiric; urgency=low

  * Only use one amqp log handler per celery worker (LP: #907360).

 -- Muharem Hrnjadovic <mh@foldr3.com>  Mon, 02 Jan 2012 13:10:50 +0100

python-oq-engine (0.4.6-9) oneiric; urgency=low

  * add a debian/preinst script that makes sure we have no garbage
    from previous package installation lying around (LP: #906613).

 -- Muharem Hrnjadovic <mh@foldr3.com>  Tue, 20 Dec 2011 10:43:12 +0100

python-oq-engine (0.4.6-8) oneiric; urgency=low

  * Repackage 0.4.6-6 (no asynchronous classical PSHA code)
    for oneiric (also fix the postgres-9.1 issues).

 -- Muharem Hrnjadovic <mh@foldr3.com>  Fri, 16 Dec 2011 11:34:47 +0100

python-oq-engine (0.4.6-6) oneiric; urgency=low

  * Make sure /var/lib/openquake/disagg-results exists and has an
    appropriate owner and permissions (LP: #904659)

 -- Muharem Hrnjadovic <mh@foldr3.com>  Thu, 15 Dec 2011 12:26:28 +0100

python-oq-engine (0.4.6-5) natty; urgency=low

  * Make sure the demos that were broken in 0.4.6 are not installed
    (LP: #901112)

 -- Muharem Hrnjadovic <mh@foldr3.com>  Fri, 09 Dec 2011 16:40:50 +0100

python-oq-engine (0.4.6-4) natty; urgency=low

  * Tolerate the failure of chown and/or chmod on /var/lib/openquake
    (LP: #902083)

 -- Muharem Hrnjadovic <mh@foldr3.com>  Fri, 09 Dec 2011 10:38:46 +0100

python-oq-engine (0.4.6-3) natty; urgency=low

  * Remove UHS changes in order to fix python-java-bridge failures
    (LP: #900617)

 -- Muharem Hrnjadovic <mh@foldr3.com>  Fri, 09 Dec 2011 07:51:19 +0100

python-oq-engine (0.4.6-2) oneiric; urgency=low

  * Add missing dependency, python-h5py (LP: #900300)

 -- Muharem Hrnjadovic <mh@foldr3.com>  Mon, 05 Dec 2011 15:09:37 +0100

python-oq-engine (0.4.6-1) oneiric; urgency=low

  * Upstream release (LP: #898634)
  * Make postgres dependencies less version dependent (LP: #898622)

 -- Muharem Hrnjadovic <mh@foldr3.com>  Mon, 05 Dec 2011 10:51:46 +0100

python-oq-engine (0.4.4-19) oneiric; urgency=low

  * Functions called from celery tasks should not make use of logic trees
    (LP: #880743)

 -- Muharem Hrnjadovic <mh@foldr3.com>  Mon, 24 Oct 2011 14:37:41 +0200

python-oq-engine (0.4.4-18) oneiric; urgency=low

  * Add python-setuptools as a python-oq-engine dependency (LP: #877915)

 -- Muharem Hrnjadovic <mh@foldr3.com>  Sun, 23 Oct 2011 18:29:41 +0200

python-oq-engine (0.4.4-17) oneiric; urgency=low

  * Refresh the demos and make sure the newest ones are always installed
    under /usr/openquake/demos

 -- Muharem Hrnjadovic <mh@foldr3.com>  Sun, 23 Oct 2011 18:12:59 +0200

python-oq-engine (0.4.4-16) oneiric; urgency=low

  * Remove superfluous OPENQUAKE_ROOT import.

 -- Muharem Hrnjadovic <mh@foldr3.com>  Sun, 23 Oct 2011 16:42:17 +0200

python-oq-engine (0.4.4-15) oneiric; urgency=low

  * Added the python code needed for the new logic tree implementation
    (LP: #879451)

 -- Muharem Hrnjadovic <mh@foldr3.com>  Sun, 23 Oct 2011 12:27:15 +0200

python-oq-engine (0.4.4-14) oneiric; urgency=low

  * leave exceptions raised by celery tasks alone (LP: #878736)

 -- Muharem Hrnjadovic <mh@foldr3.com>  Thu, 20 Oct 2011 12:30:50 +0200

python-oq-engine (0.4.4-13) oneiric; urgency=low

  * Avoid failures while reraising exceptions (LP: #877992)

 -- Muharem Hrnjadovic <mh@foldr3.com>  Wed, 19 Oct 2011 15:03:58 +0200

python-oq-engine (0.4.4-12) natty; urgency=low

  * Impose upper limit on JVM memory usage (LP: #821002)

 -- Muharem Hrnjadovic <mh@foldr3.com>  Mon, 17 Oct 2011 17:35:40 +0200

python-oq-engine (0.4.4-11) oneiric; urgency=low

  * add python-oq-engine_0.4.4.orig.tar.gz to upload

 -- Muharem Hrnjadovic <mh@foldr3.com>  Fri, 14 Oct 2011 11:57:11 +0200

python-oq-engine (0.4.4-10) oneiric; urgency=low

  * Ubuntu 11.10 upload.

 -- Muharem Hrnjadovic <mh@foldr3.com>  Fri, 14 Oct 2011 11:37:17 +0200

python-oq-engine (0.4.4-9) natty; urgency=low

  * 'new_in_this_release' files apply to latest upgrade (LP: #873205)

 -- Muharem Hrnjadovic <mh@foldr3.com>  Thu, 13 Oct 2011 10:36:04 +0200

python-oq-engine (0.4.4-8) natty; urgency=low

  * Make sure all demo files are unzipped (LP: #872816)

 -- Muharem Hrnjadovic <mh@foldr3.com>  Thu, 13 Oct 2011 10:17:08 +0200

python-oq-engine (0.4.4-7) natty; urgency=low

  * More robust detection of the 'openquake' system group (LP #872814)

 -- Muharem Hrnjadovic <mh@foldr3.com>  Wed, 12 Oct 2011 14:37:40 +0200

python-oq-engine (0.4.4-6) natty; urgency=low

  * make the demo files writable by owner *and* group.

 -- Muharem Hrnjadovic <mh@foldr3.com>  Tue, 11 Oct 2011 16:09:51 +0200

python-oq-engine (0.4.4-5) natty; urgency=low

  * Remove unneeded database users (LP #872277)
  * fix smoketests (add DEPTHTO1PT0KMPERSEC, VS30_TYPE parameter defaults)

 -- Muharem Hrnjadovic <mh@foldr3.com>  Tue, 11 Oct 2011 15:48:20 +0200

python-oq-engine (0.4.4-4) natty; urgency=low

  * turn off -x flag in debian/postinst
  * unzip the example files in /usr/openquake/demos

 -- Muharem Hrnjadovic <mh@foldr3.com>  Tue, 11 Oct 2011 14:55:30 +0200

python-oq-engine (0.4.4-3) natty; urgency=low

  * fix lintian warning

 -- Muharem Hrnjadovic <mh@foldr3.com>  Tue, 11 Oct 2011 14:26:25 +0200

python-oq-engine (0.4.4-2) natty; urgency=low

  * Use dh_installexamples to include the smoketests in the package.

 -- Muharem Hrnjadovic <mh@foldr3.com>  Tue, 11 Oct 2011 12:23:06 +0200

python-oq-engine (0.4.4-1) natty; urgency=low

  * fix permissions for config files in /etc/openquake (LP #850766)
  * be more intelligent about pg_hba.conf files (LP #848579)
  * add smoke tests to the package (LP #810982)

 -- Muharem Hrnjadovic <mh@foldr3.com>  Tue, 11 Oct 2011 11:47:30 +0200

python-oq-engine (0.4.3-21) natty; urgency=low

  * Remove unneeded dependency on fabric (LP: #852004)

 -- Muharem Hrnjadovic <mh@foldr3.com>  Fri, 16 Sep 2011 20:47:49 +0000

python-oq-engine (0.4.3-20) natty; urgency=low

  * Shut down celery prior to restarting postgres and setting up the database
    (LP: #846388)

 -- Muharem Hrnjadovic <mh@foldr3.com>  Sat, 10 Sep 2011 19:47:56 +0200

python-oq-engine (0.4.3-19) natty; urgency=low

  * Close all db connections in order to prevent package upgrade failures
   (LP: 846279)

 -- Muharem Hrnjadovic <mh@foldr3.com>  Sat, 10 Sep 2011 09:37:34 +0200

python-oq-engine (0.4.3-18) natty; urgency=low

  * declare the "include_defaults" flag in the openquake script (LP: #845994)

 -- Muharem Hrnjadovic <mh@foldr3.com>  Fri, 09 Sep 2011 22:38:40 +0200

python-oq-engine (0.4.3-17) natty; urgency=low

  * package the correct software revision (LP: #845583)

 -- Muharem Hrnjadovic <mh@foldr3.com>  Fri, 09 Sep 2011 15:00:05 +0200

python-oq-engine (0.4.3-16) natty; urgency=low

  * Add all required db users to pg_hba.conf (LP: #845461)

 -- Muharem Hrnjadovic <mh@foldr3.com>  Fri, 09 Sep 2011 11:25:41 +0200

python-oq-engine (0.4.3-15) natty; urgency=low

  * Remove obsolete dependency on python-geoalchemy (LP: #845439)

 -- Muharem Hrnjadovic <mh@foldr3.com>  Fri, 09 Sep 2011 10:25:25 +0200

python-oq-engine (0.4.3-14) natty; urgency=low

  * turn off 'set -x' in debian/postinst

 -- Muharem Hrnjadovic <mh@foldr3.com>  Fri, 09 Sep 2011 07:18:34 +0200

python-oq-engine (0.4.3-13) natty; urgency=low

  * Better detection of postgresql-8.4

 -- Muharem Hrnjadovic <mh@foldr3.com>  Fri, 09 Sep 2011 07:16:11 +0200

python-oq-engine (0.4.3-12) natty; urgency=low

  * detect the absence of the rabbitmq and postgres services and refrain
    from the corresponding initialization actions  (LP: #845344)

 -- Muharem Hrnjadovic <mh@foldr3.com>  Fri, 09 Sep 2011 06:47:32 +0200

python-oq-engine (0.4.3-11) natty; urgency=low

  * Fix logging sink configuration file and location.

 -- Muharem Hrnjadovic <mh@foldr3.com>  Wed, 07 Sep 2011 14:31:51 +0200

python-oq-engine (0.4.3-10) natty; urgency=low

  * Fix database user/permissions for admin schema.

 -- Muharem Hrnjadovic <mh@foldr3.com>  Wed, 07 Sep 2011 14:07:30 +0200

python-oq-engine (0.4.3-9) natty; urgency=low

  * turn off 'set -x' in debian/postinst

 -- Muharem Hrnjadovic <mh@foldr3.com>  Tue, 06 Sep 2011 17:44:37 +0200

python-oq-engine (0.4.3-8) natty; urgency=low

  * Fixed database (user) setup and general breakage (LP: #842472)

 -- Muharem Hrnjadovic <mh@foldr3.com>  Tue, 06 Sep 2011 17:42:51 +0200

python-oq-engine (0.4.3-7) natty; urgency=low

  * Fix database (user) setup (LP: #842472)
  * Copy configuration file to /etc/openquake (LP: #842468)

 -- Muharem Hrnjadovic <mh@foldr3.com>  Tue, 06 Sep 2011 15:34:17 +0200

python-oq-engine (0.4.3-6) natty; urgency=low

  * Delay the import of openquake.engine.job to allow the user to see the version
    and/or help without errors (LP: #842604)

 -- Muharem Hrnjadovic <mh@foldr3.com>  Tue, 06 Sep 2011 14:37:06 +0200

python-oq-engine (0.4.3-5) natty; urgency=low

  * Copy configuration file to /usr/openquake (LP: #842468)

 -- Muharem Hrnjadovic <mh@foldr3.com>  Tue, 06 Sep 2011 11:45:55 +0200

python-oq-engine (0.4.3-4) natty; urgency=low

  * Fix 'Architecture' field in debian/control.

 -- Muharem Hrnjadovic <mh@foldr3.com>  Mon, 05 Sep 2011 21:35:10 +0200

python-oq-engine (0.4.3-3) natty; urgency=low

  * Add Django as a dependency (LP: #830974)

 -- Muharem Hrnjadovic <mh@foldr3.com>  Mon, 05 Sep 2011 21:33:01 +0200

python-oq-engine (0.4.3-2) natty; urgency=low

  * Make db error detection smarter (LP: #819710)

 -- Muharem Hrnjadovic <mh@foldr3.com>  Mon, 05 Sep 2011 21:30:16 +0200

python-oq-engine (0.4.3-1) natty; urgency=low

  * Upstream release (LP: #839424)

 -- Muharem Hrnjadovic <mh@foldr3.com>  Mon, 05 Sep 2011 18:13:42 +0200

python-oq-engine (0.4.1-12) natty; urgency=low

  * Better error detection for schema creation output (LP #819710)
  * Remove unneeded python-guppy dependency (LP #826487)

 -- Muharem Hrnjadovic <mh@foldr3.com>  Mon, 15 Aug 2011 03:16:43 +0200

python-oq-engine (0.4.1-11) natty; urgency=low

  * Add the cache garbage collector script (LP #817541)

 -- Muharem Hrnjadovic <mh@foldr3.com>  Thu, 28 Jul 2011 16:56:33 +0200

python-oq-engine (0.4.1-10) natty; urgency=low

  * The name of the default db should be 'openquake'

 -- Muharem Hrnjadovic <mh@foldr3.com>  Tue, 26 Jul 2011 15:47:18 +0200

python-oq-engine (0.4.1-9) natty; urgency=low

  * postgresql reload after pg_hba.conf modification was missing

 -- Muharem Hrnjadovic <mh@foldr3.com>  Tue, 26 Jul 2011 15:28:52 +0200

python-oq-engine (0.4.1-8) natty; urgency=low

  * log4j.properties needs to live in the openquake source code tree
    (LP #816397)

 -- Muharem Hrnjadovic <mh@foldr3.com>  Tue, 26 Jul 2011 14:52:20 +0200

python-oq-engine (0.4.1-7) natty; urgency=low

  * Fix obsolete celeryconfig.py file.

 -- Muharem Hrnjadovic <mh@foldr3.com>  Tue, 26 Jul 2011 14:24:25 +0200

python-oq-engine (0.4.1-6) natty; urgency=low

  * Move xml schemas to the openquake source code tree (LP #816375)

 -- Muharem Hrnjadovic <mh@foldr3.com>  Tue, 26 Jul 2011 13:52:56 +0200

python-oq-engine (0.4.1-5) natty; urgency=low

  * Fix mistake in postinst (db init output in now redirected correctly)

 -- Muharem Hrnjadovic <mh@foldr3.com>  Tue, 26 Jul 2011 12:16:20 +0200

python-oq-engine (0.4.1-4) natty; urgency=low

  * database initialisation is now checked for errors

 -- Muharem Hrnjadovic <mh@foldr3.com>  Tue, 26 Jul 2011 11:25:18 +0200

python-oq-engine (0.4.1-3) natty; urgency=low

  * when invoked from postinst the sudo commands in the create_oq_schema
    script break it (since the latter is run by the postgres user)

 -- Muharem Hrnjadovic <mh@foldr3.com>  Tue, 26 Jul 2011 07:58:31 +0200

python-oq-engine (0.4.1-2) natty; urgency=low

  * get_uiapi_writer_session() has defaults (LP #815912)
  * moved the db-rooted source code tree under openquake (LP #816232)

 -- Muharem Hrnjadovic <mh@foldr3.com>  Tue, 26 Jul 2011 06:35:03 +0200

python-oq-engine (0.4.1-1) natty; urgency=low

  * OpenQuake 0.4.1 release
  * add postgresql-8.4 as a recommended package (LP #810953)
  * configure the OpenQuake database if postgres is installed (LP #810955)
  * add dependencies (LP #813961)
  * add the sticky bit to /usr/openquake (LP #810985)

 -- Muharem Hrnjadovic <mh@foldr3.com>  Thu, 21 Jul 2011 11:48:36 +0200

python-oq-engine (0.3.9-6) natty; urgency=low

  * The rabbitmq-server and redis-server packages should be merely recommended
    since we may want to install the openquake package on worker machines but
    deploy the two daemons in question elsewhere.

 -- Muharem Hrnjadovic <mh@foldr3.com>  Tue, 14 Jun 2011 20:12:50 +0200

python-oq-engine (0.3.9-5) natty; urgency=low

  * The number of celery tasks is based on the number of CPUs/cores
    (when the HAZARD_TASKS parameter is not set).

 -- Muharem Hrnjadovic <mh@foldr3.com>  Thu, 09 Jun 2011 15:15:54 +0200

python-oq-engine (0.3.9-4) natty; urgency=low

  * Create /usr/openquake in postinst

 -- Muharem Hrnjadovic <mh@foldr3.com>  Tue, 07 Jun 2011 16:43:24 +0200

python-oq-engine (0.3.9-3) natty; urgency=low

  * Added java-oq dependency

 -- Muharem Hrnjadovic <mh@foldr3.com>  Tue, 07 Jun 2011 14:58:44 +0200

python-oq-engine (0.3.9-2) natty; urgency=low

  * Added the python-geoalchemy dependency.

 -- Muharem Hrnjadovic <mh@foldr3.com>  Tue, 07 Jun 2011 10:30:02 +0200

python-oq-engine (0.3.9-1) natty; urgency=low

  * Upstream OpenQuake python sources.

 -- Muharem Hrnjadovic <mh@foldr3.com>  Mon, 06 Jun 2011 11:42:24 +0200<|MERGE_RESOLUTION|>--- conflicted
+++ resolved
@@ -1,8 +1,6 @@
   [Michele Simionato]
-<<<<<<< HEAD
   * Now the engine automatically associate the exposure to a grid if
     `region_grid_spacing` is given and the sites are not specified otherwise
-=======
   * Added a check on probs_occur summing up to 1 in the SourceWriter
   * `oq show job_info` now shows the received data amount while the
     calculation is progressing
@@ -14,7 +12,6 @@
     export outputs and datastore API endpoints
 
   [Michele Simionato]
->>>>>>> 22ba8dd3
   * Fixed `oq show` for multiuser with parent calculations
   * Fixed `get_spherical_bounding_box` for griddedSurfaces
   * Implemented disaggregation by source only for the case
