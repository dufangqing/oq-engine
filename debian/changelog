--- conflicted
+++ resolved
@@ -1,11 +1,8 @@
-<<<<<<< HEAD
   [Shreyasvi Chandrasekhar]
   * Added a new GMPE for significant duration proposed by Bahrampouri et al 
     2021 in gsim.
   * created tests and verification tables for bahrampouri_2021_duration model.
 
-  [Michele Simionato]
-=======
   [Claudia Mascandola]
   * Added the computation of tau and phi stdevs to the sgobba_2020 GMPE
   * Added a new class to the lanzano_2019 gmm.
@@ -38,7 +35,6 @@
   * Added a warning in case of global duplicated branch IDs in the gsim logic
     tree file
   * Fixed a small bug of `oq zip job_haz.ini -r job_risk.ini`
->>>>>>> 54e5e01a
   * Optimized the aggregation of losses in event_based_risk and made it possible
     to aggregate by site_id for more than 65,536 sites
   * Fixed the calculation of average insured losses with a nontrivial taxonomy
