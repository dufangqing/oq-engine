--- conflicted
+++ resolved
@@ -1,14 +1,11 @@
   [Michele Simionato]
-<<<<<<< HEAD
   * Added a flag `ignore_master_seed` (false by default)
   * Estimated the uncertainty on the losses due to the uncertainty in the
     vulnerability functions in event_based_risk and scenario_risk calculations
-=======
   * Supported exposures with generic CSV fields thanks to the `exposureFields`
     mapping
   * Honored `custom_site_id` in the hazard curves and UHS CSV exporters
   * Added a check for the case of `aValue=-Inf` in the truncatedGR MFD
->>>>>>> c4443f4c
   * Extended the engine to read XML ShakeMaps from arbitrary sources (in
     particular local path names and web sites different from the USGS site)
   * Fixed hdf5.dumps that was generating invalid JSON for Windows pathnames,
