--- conflicted
+++ resolved
@@ -5,10 +5,7 @@
   * Added the Lanzano et al. (2020) GMPE
 
   [Stanley Sayson]
-<<<<<<< HEAD
   * Added the Stewart et al. (2016) GMPE for V/H
-=======
->>>>>>> faabad55
   * Added the Bozorgnia and Campbell (2016) GMPE for V/H
   * Added the Gulerce and Abrahamson (2011) GMPE
   * Corrected Campbell and Bozorgnia (2014) GMPE
