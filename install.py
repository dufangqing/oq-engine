# -*- coding: utf-8 -*-
# vim: tabstop=4 shiftwidth=4 softtabstop=4
#
# Copyright (C) 2020-2022 GEM Foundation
#
# OpenQuake is free software: you can redistribute it and/or modify it
# under the terms of the GNU Affero General Public License as published
# by the Free Software Foundation, either version 3 of the License, or
# (at your option) any later version.
#
# OpenQuake is distributed in the hope that it will be useful,
# but WITHOUT ANY WARRANTY; without even the implied warranty of
# MERCHANTABILITY or FITNESS FOR A PARTICULAR PURPOSE.  See the
# GNU Affero General Public License for more details.
#
# You should have received a copy of the GNU Affero General Public License
# along with OpenQuake.  If not, see <http://www.gnu.org/licenses/>.
"""
Universal installation script for the OpenQuake engine.
Three installation methods are supported:

1. "server" installation, i.e. system-wide installation on /opt/openquake
1. "devel_server" installation, i.e. developement system-wide installation on
    /opt/openquake
2. "user" installation on $HOME/openquake
3. "devel" installation on $HOME/openquake from the engine repository

To disinstall use the --remove flag, which remove the services and the
directories /opt/openquake/venv or $HOME/openquake.
The calculations will NOT be removed since they live in
/opt/openquake/oqdata or $HOME/oqdata.
You have to remove the data directories manually, if you so wish.
"""
import os
import re
import sys
import json
import glob
import shutil
import socket
import getpass
import zipfile
import tempfile
import argparse
import platform
import subprocess
from urllib.request import urlopen
try:
    import ensurepip
except ImportError:
    sys.exit("ensurepip is missing; on Ubuntu the solution is to install "
             "python3-venv with apt")
try:
    import venv
except ImportError:
    # check platform
    if sys.platform != 'win32':
        sys.exit('venv is missing! Please see the documentation of your '
                 'Operating System to install it')
    else:
        if os.path.exists('python\\python._pth.old'):
            print('This is method of the installation from the installer '
                  'windows')
        else:
            sys.exit('venv is missing! Please see the documentation of your '
                     'Operating System to install it')

CDIR = os.path.dirname(os.path.abspath(__file__))


class server:
    """
    Parameters for a server installation (with root permissions)
    """
    VENV = '/opt/openquake/venv'
    CFG = os.path.join(VENV, 'openquake.cfg')
    OQ = '/usr/bin/oq'
    OQL = ['sudo', '-H', '-u', 'openquake', OQ]
    OQDATA = '/opt/openquake/oqdata'
    DBPATH = os.path.join(OQDATA, 'db.sqlite3')
    DBPORT = 1907
    CONFIG = '''[dbserver]
    port = %d
    file = %s
    [directory]
    shared_dir = /opt/openquake
    ''' % (DBPORT, DBPATH)

    @classmethod
    def exit(cls):
        return f'''There is a DbServer running on port {cls.DBPORT} from a
previous installation.
On linux please stop the server with the command
`sudo systemctl stop openquake-dbserver` or `fuser -k {cls.DBPORT}/tcp`
On Windows please use Task Manager to stop the process
On macOS please use Activity Monitor to stop the process'''


class devel_server:
    """
    Parameters for a development on server installation (with root permissions)
    """
    VENV = '/opt/openquake/venv'
    CFG = os.path.join(VENV, 'openquake.cfg')
    OQ = '/usr/bin/oq'
    OQL = ['sudo', '-H', '-u', 'openquake', OQ]
    OQDATA = '/opt/openquake/oqdata'
    DBPATH = os.path.join(OQDATA, 'db.sqlite3')
    DBPORT = 1907
    CONFIG = '''[dbserver]
    port = %d
    file = %s
    [directory]
    shared_dir = /opt/openquake
    ''' % (DBPORT, DBPATH)
    exit = server.exit


class user:
    """
    Parameters for a user installation
    """
    if sys.platform == 'win32':
        if os.path.exists('python\\python._pth.old'):
            VENV = r'C:\Program Files\\OpenQuake\\python'
            OQ = os.path.join(VENV, '\\Scripts\\oq')
            OQDATA = os.path.expanduser('~\\oqdata')
        else:
            VENV = os.path.expanduser('~\\openquake')
            OQ = os.path.join(VENV, '\\Scripts\\oq')
            OQDATA = os.path.expanduser('~\\oqdata')
    else:
        VENV = os.path.expanduser('~/openquake')
        OQ = os.path.join(VENV, '/bin/oq')
        OQDATA = os.path.expanduser('~/oqdata')

    CFG = os.path.join(VENV, 'openquake.cfg')
    DBPATH = os.path.join(OQDATA, 'db.sqlite3')
    DBPORT = 1908
    CONFIG = ''

    @classmethod
    def exit(cls):
        return f'''There is a DbServer running on port {cls.DBPORT} from a
previous installation. Please stop the server with the command
`oq dbserver stop` or set a different port with the --port option'''


class devel(user):
    """
    Parameters for a devel installation (same as user)
    """
    exit = user.exit


PACKAGES = '''It looks like you have an installation from packages.
Please remove it with `sudo apt remove oq-python38` on Debian derivatives
or with `sudo yum remove python3-oq-engine` on Red Hat derivatives.
Then give the command `sudo rm -rf /opt/openquake /etc/openquake/openquake.cfg`
'''
SERVICE = '''\
[Unit]
Description=The OpenQuake Engine {service}
Documentation=https://github.com/gem/oq-engine/
After= {afterservice}

[Service]
User=openquake
Group=openquake
Environment=
WorkingDirectory={OQDATA}
ExecStart=/opt/openquake/venv/bin/oq {command}
Restart=always
RestartSec=30
KillMode=control-group
TimeoutStopSec=10

[Install]
WantedBy=multi-user.target
'''

PYVER = sys.version_info[:2]
PLATFORM = {'linux': ('linux64',),  # from sys.platform to requirements.txt
            'darwin': ('macos',),
            'win32': ('win64',)}
DEMOS = 'https://artifacts.openquake.org/travis/demos-master.zip'
GITBRANCH = 'https://github.com/gem/oq-engine/archive/%s.zip'
STANDALONE = 'https://github.com/gem/oq-platform-%s'


def ensure(pip=None, pyvenv=None):
    """
    Create venv and install pip
    """
    try:
        if pyvenv:
            venv.EnvBuilder(with_pip=True).create(pyvenv)
        else:
            subprocess.check_call([pip, '-m', 'ensurepip', '--upgrade'])
    except subprocess.CalledProcessError as exc:
        if 'died with <Signals.SIGABRT' in str(exc):
            shutil.rmtree(inst.VENV)
            raise RuntimeError(
                'Could not execute ensurepip --upgrade: %s'
                % ('Probably you are using the system Python (%s)'
                   % sys.executable))


def get_branch(version):
    """
    Convert "version" into a branch name
    """
    if version is None:
        return 'master'
    mo = re.match(r'(\d+\.\d+)+', version)
    if mo:
        return 'engine-' + mo.group(0)
    else:
        return version


def install_standalone(venv):
    """
    Install the standalone Django applications if possible
    """
    print("The standalone applications are not installed yet")
<<<<<<< HEAD
=======
    print(f'{venv=}')
    to_clone = os.path.join(venv,"src")
    print("Folder to create '% s' "  % to_clone)
    os.mkdir(to_clone)
    print("Directory '% s' created" % to_clone)
    #
    os.chdir(to_clone)
    #
>>>>>>> 1e03f2b4
    for app in 'standalone ipt taxonomy taxtweb'.split():
        try:
            print("Applications " +  STANDALONE % app + " are not installed yet \n")
            print("git " + "clone " + STANDALONE % app)
<<<<<<< HEAD
            #subprocess.check_call(["git", "clone", STANDALONE % app])
            repos = './oq-platform-' + app
            subprocess.check_call(['%s/bin/pip' % venv, 'install',
                                   '-e git+', STANDALONE % app])
            """
            NOTE: try to use git+https to install
            """
            if app == "taxtweb" :
                print ("INSIDE IF")
                subprocess.check_call(['%s/bin/pip' % venv, 'install',
                                   '-e git+', STANDALONE % app],
                                   env={'PYBUILD_NAME': 'oq-taxonomy'})
=======
            subprocess.check_call(["ls"])
            subprocess.check_call(["git", "clone", STANDALONE % app])
            repos = './oq-platform-' + app
            subprocess.check_call(['%s/bin/pip' % venv, 'install',
                                   '-e', repos])
            if app == "taxtweb" :
                print ("INSIDE IF")
                subprocess.check_call(['%s/bin/pip' % venv, 'install',
                                   '-e', repos],
                                   env={'PYBUILD_NAME': 'oq-taxonomy'})
            """
            if installation is not devel remove the repos
            """

>>>>>>> 1e03f2b4
        except Exception as exc:
            print('%s: could not install %s' % (exc, STANDALONE % app))


def before_checks(inst, port, remove, usage):
    """
    Checks to perform before the installation
    """
    if port:
        inst.DBPORT = int(port)

    # check python version
    if PYVER < (3, 6):
        sys.exit('Error: you need at least Python 3.6, but you have %s' %
                 '.'.join(map(str, sys.version_info)))

    # check platform
    if ((inst is server and sys.platform != 'linux') or (
            inst is devel_server and sys.platform != 'linux')):
        sys.exit('Error: this installation method is meant for linux!')

    # check venv
    if sys.prefix != sys.base_prefix:
        sys.exit('You are inside a virtual environment! Please deactivate')

    # check user
    user = getpass.getuser()
    if ((inst is server and user != 'root') or (
            inst is devel_server and user != 'root')):
        sys.exit('Error: you cannot perform a server or devel_server '
                 'installation unless '
                 'you are root. If you do not have root permissions, you '
                 'can install the engine in user mode.\n\n' + usage)
    elif ((inst is user and user == 'root') or (
            inst is devel and user == 'root')):
        sys.exit('Error: you cannot perform a user or devel installation'
                 ' as root.')

    # check if there is a DbServer running
    if not remove:
        sock = socket.socket(socket.AF_INET, socket.SOCK_STREAM)
        try:
            errcode = sock.connect_ex(('localhost', inst.DBPORT))
        finally:
            sock.close()
        if errcode == 0:  # no error, the DbServer is up
            inst.exit()

    # check if there is an installation from packages
    if inst in (server, devel_server) and os.path.exists(
            '/etc/openquake/openquake.cfg'):
        sys.exit(PACKAGES)
    if ((inst is server and os.path.exists(inst.OQ) and
            os.readlink(inst.OQ) != '%s/bin/oq' % inst.VENV) or
            (inst is devel_server and os.path.exists(inst.OQ) and
             os.readlink(inst.OQ) != '%s/bin/oq' % inst.VENV)):
        sys.exit('Error: there is already a link %s->%s; please remove it' %
                 (inst.OQ, os.readlink(inst.OQ)))


# this is only called for user or server installations
def latest_commit(branch):
    url = 'https://api.github.com/repos/GEM/oq-engine/commits/' + branch
    with urlopen(url) as f:
        js = json.loads(f.read())
    return js['sha']


def fix_version(commit, venv):
    """
    Fix the file baselib/__init__.py with the git version
    """
    if sys.platform == 'win32':
        path = '/lib/site-packages/openquake/baselib/__init__.py'
    else:
        path = '/lib/python*/site-packages/openquake/baselib/__init__.py'
    [fname] = glob.glob(venv + path)
    lines = []
    for line in open(fname):
        if line.startswith('__version__ = ') and '-git' not in line:
            vers = line.split('=')[1].strip()[1:-1]  # i.e. '3.12.0'
            lines.append('__version__ = "%s-git%s"\n' % (vers, commit))
        else:
            lines.append(line)
    with open(fname, 'w') as f:
        f.write(''.join(lines))


def install(inst, version):
    """
    Install the engine in one of the three possible modes
    """
    if inst is server or inst is devel_server:
        import pwd
        # create the openquake user if necessary
        try:
            pwd.getpwnam('openquake')
        except KeyError:
            subprocess.check_call(['useradd', '-m', '-U', 'openquake'])
            print('Created user openquake')

    # create the database
    if not os.path.exists(inst.OQDATA):
        os.makedirs(inst.OQDATA)
        if inst is server or inst is devel_server:
            subprocess.check_call(['chown', 'openquake', inst.OQDATA])

    # create the openquake venv if necessary
    if not os.path.exists(inst.VENV) or not os.listdir(inst.VENV):
        ensure(pyvenv=inst.VENV)
        print('Created %s' % inst.VENV)

    if sys.platform == 'win32':
        if os.path.exists('python\\python._pth.old'):
            pycmd = inst.VENV + '\\python.exe'
        else:
            pycmd = inst.VENV + '\\Scripts\\python.exe'
    else:
        pycmd = inst.VENV + '/bin/python3'

    # upgrade pip and before check that it is installed in venv
    if sys.platform != 'win32':
        ensure(pip=pycmd)
        subprocess.check_call([pycmd, '-m', 'pip', 'install', '--upgrade',
                               'pip', 'wheel'])
    else:
        if os.path.exists('python\\python._pth.old'):
            subprocess.check_call([pycmd, '-m', 'pip', 'install', '--upgrade',
                                   'pip', 'wheel'])
        else:
            subprocess.check_call([pycmd, '-m', 'ensurepip', '--upgrade'])
            subprocess.check_call([pycmd, '-m', 'pip', 'install', '--upgrade',
                                   'pip', 'wheel'])

    # install the requirements
    branch = get_branch(version)
    if sys.platform == 'darwin':
        mac = '_' + platform.machine(),  # x86_64 or arm64
    else:
        mac = '',
    req = f'https://raw.githubusercontent.com/gem/oq-engine/{branch}/' \
        'requirements-py%d%d-%s%s.txt' % (PYVER + PLATFORM[sys.platform] + mac)

    subprocess.check_call([pycmd, '-m', 'pip', 'install', '-r', req])
    
    if (inst is devel or inst is devel_server):  # install from the local repo
        subprocess.check_call([pycmd, '-m', 'pip', 'install', '-e', CDIR])
    elif version is None:  # install the stable version
        subprocess.check_call([pycmd, '-m', 'pip', 'install',
                               '--upgrade', 'openquake.engine'])
    elif re.match(r'\d+(\.\d+)+', version):  # install an official version
        subprocess.check_call([pycmd, '-m', 'pip', 'install',
                               '--upgrade', 'openquake.engine==' + version])
    else:  # install a branch from github (only for user or server)
        commit = latest_commit(version)
        print('Installing commit', commit)
        subprocess.check_call([pycmd, '-m', 'pip', 'install',
                               '--upgrade', GITBRANCH % commit])
        fix_version(commit, inst.VENV)

    install_standalone(inst.VENV)

    # create openquake.cfg
    if (inst is server or inst is devel_server):
        if os.path.exists(inst.CFG):
            print('There is an old file %s; it will not be overwritten, '
                  'but consider updating it with\n%s' %
                  (inst.CFG, inst.CONFIG))
        else:
            with open(inst.CFG, 'w') as cfg:
                cfg.write(inst.CONFIG)
            print('Created %s' % inst.CFG)

    # create symlink to oq
    oqreal = '%s/bin/oq' % inst.VENV
    if sys.platform == 'win32':
        oqreal = '%s\\Scripts\\oq' % inst.VENV
    else:
        oqreal = '%s/bin/oq' % inst.VENV

    if inst in (user, devel):  # create/upgrade the db in the default location
        # do not stop if `oq dbserver upgrade` is missing (versions < 3.15)
        subprocess.run([oqreal, 'dbserver', 'upgrade'])

    if (inst is server and not os.path.exists(inst.OQ) or
       inst is devel_server and not os.path.exists(inst.OQ)):
        os.symlink(oqreal, inst.OQ)
    if inst is user:
        if sys.platform == 'win32':
            print(f'Please activate the virtualenv with {inst.VENV}'
                  '\\Scripts\\activate.bat')
        else:
            print(f'Please add an alias oq={oqreal} in your .bashrc or equiv')
    elif inst is devel:
        if sys.platform == 'win32':
            print(f'Please activate the virtualenv with {inst.VENV}'
                  '\\Scripts\\activate.bat')
        else:
            print(f'Please activate the venv with source {inst.VENV}'
                  '/bin/activate')

    # create systemd services
    if ((inst is server and os.path.exists('/run/systemd/system')) or
       (inst is devel_server and os.path.exists('/run/systemd/system'))):
        for service in ['dbserver', 'webui']:
            service_name = 'openquake-%s.service' % service
            service_path = '/etc/systemd/system/' + service_name
            afterservice = 'network.target'
            command = service + ' start -f'
            if 'webui' in service:
                afterservice = 'network.target openquake-dbserver.service'
                command = service + ' -s start'
            if not os.path.exists(service_path):
                with open(service_path, 'w') as f:
                    srv = SERVICE.format(service=service, OQDATA=inst.OQDATA,
                                         afterservice=afterservice,
                                         command=command)
                    f.write(srv)
            subprocess.check_call(
                ['systemctl', 'enable', '--now', service_name])
            subprocess.check_call(['systemctl', 'start', service_name])

    if inst in (user, server):
        # download and unzip the demos
        try:
            with urlopen(DEMOS) as f:
                data = f.read()
        except OSError:
            msg = 'However, we could not download the demos from %s' % DEMOS
        else:
            th, tmp = tempfile.mkstemp(suffix='.zip')
            with os.fdopen(th, 'wb') as t:
                t.write(data)
            zipfile.ZipFile(tmp).extractall(inst.VENV)
            os.remove(tmp)
            path = os.path.join(inst.VENV, 'demos', 'hazard',
                                'AreaSourceClassicalPSHA', 'job.ini')
            msg = ('You can run a test calculation with the command\n'
                   f'{oqreal} engine --run {path}')
            print('The engine was installed successfully.\n' + msg)


def remove(inst):
    """
    Remove the virtualenv directory. In case of a server installation, also
    remove the systemd services.
    """
    if inst is server or inst is devel_server:
        for service in ['dbserver', 'webui']:
            service_name = 'openquake-%s.service' % service
            service_path = '/etc/systemd/system/' + service_name
            if os.path.exists(service_path):
                subprocess.check_call(['systemctl', 'stop', service_name])
                print('stopped ' + service_name)
                os.remove(service_path)
                print('removed ' + service_name)
        subprocess.check_call(['systemctl', 'daemon-reload'])
    shutil.rmtree(inst.VENV)
    print('%s has been removed' % inst.VENV)
    if inst is server and os.path.exists(server.OQ) or (
            inst is devel_server and os.path.exists(server.OQ)):
        os.remove(server.OQ)
        print('%s has been removed' % server.OQ)


if __name__ == '__main__':
    parser = argparse.ArgumentParser(
        description=__doc__,
        formatter_class=argparse.RawDescriptionHelpFormatter)
    parser.add_argument("inst",
                        choices=['server', 'user', 'devel', 'devel_server'],
                        nargs='?',
                        help='the kind of installation you want')
    parser.add_argument("--remove",  action="store_true",
                        help="disinstall the engine")
    parser.add_argument("--version",
                        help="version to install (default stable)")
    parser.add_argument("--dbport",
                        help="DbServer port (default 1907 or 1908)")
    args = parser.parse_args()
    if args.inst:
        inst = globals()[args.inst]
        before_checks(inst, args.dbport, args.remove, parser.format_usage())
        if args.remove:
            remove(inst)
        else:
            install(inst, args.version)
    else:
        sys.exit("Please specify the kind of installation")<|MERGE_RESOLUTION|>--- conflicted
+++ resolved
@@ -224,8 +224,6 @@
     Install the standalone Django applications if possible
     """
     print("The standalone applications are not installed yet")
-<<<<<<< HEAD
-=======
     print(f'{venv=}')
     to_clone = os.path.join(venv,"src")
     print("Folder to create '% s' "  % to_clone)
@@ -234,25 +232,10 @@
     #
     os.chdir(to_clone)
     #
->>>>>>> 1e03f2b4
     for app in 'standalone ipt taxonomy taxtweb'.split():
         try:
             print("Applications " +  STANDALONE % app + " are not installed yet \n")
             print("git " + "clone " + STANDALONE % app)
-<<<<<<< HEAD
-            #subprocess.check_call(["git", "clone", STANDALONE % app])
-            repos = './oq-platform-' + app
-            subprocess.check_call(['%s/bin/pip' % venv, 'install',
-                                   '-e git+', STANDALONE % app])
-            """
-            NOTE: try to use git+https to install
-            """
-            if app == "taxtweb" :
-                print ("INSIDE IF")
-                subprocess.check_call(['%s/bin/pip' % venv, 'install',
-                                   '-e git+', STANDALONE % app],
-                                   env={'PYBUILD_NAME': 'oq-taxonomy'})
-=======
             subprocess.check_call(["ls"])
             subprocess.check_call(["git", "clone", STANDALONE % app])
             repos = './oq-platform-' + app
@@ -267,7 +250,6 @@
             if installation is not devel remove the repos
             """
 
->>>>>>> 1e03f2b4
         except Exception as exc:
             print('%s: could not install %s' % (exc, STANDALONE % app))
 
